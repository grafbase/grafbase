mod authentication;
mod cors;
mod entity_caching;
mod header;
mod health;
mod rate_limit;

use std::{collections::BTreeMap, net::SocketAddr, path::PathBuf, time::Duration};

pub use self::health::HealthConfig;
use ascii::AsciiString;
pub use authentication::AuthenticationConfig;
pub use cors::CorsConfig;
pub use entity_caching::EntityCachingConfig;
use grafbase_telemetry::config::TelemetryConfig;
pub use header::{HeaderForward, HeaderInsert, HeaderRemove, HeaderRule, NameOrPattern};
pub use rate_limit::{GraphRateLimit, RateLimitConfig};
use runtime_local::HooksWasiConfig;
use serde_dynamic_string::DynamicString;
use url::Url;

#[derive(Debug, Default, serde::Deserialize)]
#[serde(deny_unknown_fields)]
/// Configuration struct to define settings for self-hosted
/// Grafbase gateway.
pub struct Config {
    /// Graph location and features, such as introspection
    #[serde(default)]
    pub graph: GraphConfig,
    /// Server bind settings
    #[serde(default)]
    pub network: NetworkConfig,
    /// General settings for the gateway server
    #[serde(default)]
    pub gateway: GatewayConfig,
    /// Cross-site request forgery settings
    #[serde(default)]
    pub csrf: CsrfConfig,
    /// Cross-origin resource sharing settings
    pub cors: Option<CorsConfig>,
    /// Server TLS settings
    pub tls: Option<TlsConfig>,
    /// Graph operation limit settings
    pub operation_limits: Option<OperationLimitsConfig>,
    /// Telemetry settings
    pub telemetry: Option<TelemetryConfig>,
    /// Configuration for Trusted Documents.
    #[serde(default)]
    pub trusted_documents: TrustedDocumentsConfig,
    /// Authentication configuration
    pub authentication: Option<AuthenticationConfig>,
    /// Header bypass configuration
    #[serde(default)]
    pub headers: Vec<HeaderRule>,
    /// Subgraph configuration
    #[serde(default)]
    pub subgraphs: BTreeMap<String, SubgraphConfig>,
    /// Hooks configuration
    #[serde(default)]
    pub hooks: Option<HooksWasiConfig>,
    /// Health check endpoint configuration
    #[serde(default)]
    pub health: HealthConfig,

    /// Global configuration for entity caching
    #[serde(default)]
    pub entity_caching: EntityCachingConfig,
}

#[derive(Debug, Default, serde::Deserialize)]
#[serde(deny_unknown_fields)]
pub struct GatewayConfig {
    /// Time out for gateway requests.
    #[serde(deserialize_with = "duration_str::deserialize_option_duration", default)]
    pub timeout: Option<Duration>,
    /// Global rate limiting configuration
    #[serde(default)]
    pub rate_limit: Option<RateLimitConfig>,
}

#[derive(Debug, serde::Deserialize, Clone)]
pub struct SubgraphConfig {
    /// Header bypass configuration
    #[serde(default)]
    pub headers: Vec<HeaderRule>,
    /// The URL to use for GraphQL websocket calls.
    pub websocket_url: Option<Url>,
    /// Rate limiting configuration specifically for this Subgraph
    #[serde(default)]
    pub rate_limit: Option<GraphRateLimit>,
    /// Timeout for subgraph requests in seconds. Default: 30 seconds.
    #[serde(deserialize_with = "duration_str::deserialize_option_duration", default)]
    pub timeout: Option<Duration>,
<<<<<<< HEAD
    #[serde(default)]
    pub retry: SubgraphRetryConfig,
}

#[derive(Debug, serde::Deserialize, Clone, Default)]
pub struct SubgraphRetryConfig {
    /// Should we retry or not.
    pub enabled: bool,
    /// How many retries are available per second, at a minimum.
    pub min_per_second: Option<u32>,
    /// Each successful request to the subgraph adds to the retry budget. This setting controls for how long the budget remembers successful requests.
    #[serde(deserialize_with = "duration_str::deserialize_option_duration")]
    pub ttl: Option<Duration>,
    /// The fraction of the successful requests budget that can be used for retries.
    pub retry_percent: Option<f32>,
    /// Whether mutations should be retried at all. False by default.
    #[serde(default)]
    pub retry_mutations: Option<bool>,
=======

    /// Subgraph specific entity caching config  this overrides the global config if there
    /// is any
    pub entity_caching: Option<EntityCachingConfig>,
>>>>>>> 533a22ce
}

#[derive(Debug, Default, serde::Deserialize)]
#[serde(deny_unknown_fields)]
pub struct GraphConfig {
    pub path: Option<String>,
    #[serde(default)]
    pub introspection: bool,
}

#[derive(Debug, Default, serde::Deserialize)]
#[serde(deny_unknown_fields)]
pub struct CsrfConfig {
    #[serde(default)]
    pub enabled: bool,
}

#[derive(Debug, Default, serde::Deserialize)]
#[serde(deny_unknown_fields)]
pub struct NetworkConfig {
    pub listen_address: Option<SocketAddr>,
}

#[derive(Debug, serde::Deserialize, Clone)]
#[serde(deny_unknown_fields)]
pub struct TlsConfig {
    pub certificate: PathBuf,
    pub key: PathBuf,
}

#[derive(Debug, serde::Deserialize, Default, Clone)]
#[serde(deny_unknown_fields)]
pub struct TrustedDocumentsConfig {
    /// If true, the engine will only accept trusted document queries. Default: false.
    #[serde(default)]
    pub enabled: bool,
    /// See [BypassHeader]
    #[serde(flatten)]
    pub bypass_header: BypassHeader,
}

/// An optional header that can be passed by clients to bypass trusted documents enforcement, allowing arbitrary queries.
#[derive(Debug, serde::Deserialize, Clone, Default)]
pub struct BypassHeader {
    /// Name of the optional header that can be set to bypass trusted documents enforcement, when `enabled = true`. Only meaningful in combination with `bypass_header_value`.
    #[serde(default)]
    pub bypass_header_name: Option<AsciiString>,
    /// Value of the optional header that can be set to bypass trusted documents enforcement, when `enabled = true`. Only meaningful in combination with `bypass_header_value`.
    #[serde(default)]
    pub bypass_header_value: Option<DynamicString<String>>,
}

#[derive(Debug, Clone, Copy, PartialEq, serde::Deserialize)]
#[serde(deny_unknown_fields)]
pub struct OperationLimitsConfig {
    /// Limits the deepest nesting of selection sets in an operation,
    /// including fields in fragments.
    pub depth: Option<u16>,
    /// Limits the number of unique fields included in an operation,
    /// including fields of fragments. If a particular field is included
    /// multiple times via aliases, it's counted only once.
    pub height: Option<u16>,
    /// Limits the total number of aliased fields in an operation,
    /// including fields of fragments.
    pub aliases: Option<u16>,
    /// Limits the number of root fields in an operation, including root
    /// fields in fragments. If a particular root field is included multiple
    /// times via aliases, each usage is counted.
    pub root_fields: Option<u16>,
    /// Query complexity takes the number of fields as well as the depth and
    /// any pagination arguments into account. Every scalar field adds 1 point,
    /// every nested field adds 2 points, and every pagination argument multiplies
    /// the nested objects score by the number of records fetched.
    pub complexity: Option<u16>,
}

impl From<OperationLimitsConfig> for engine::registry::OperationLimits {
    fn from(value: OperationLimitsConfig) -> Self {
        Self {
            depth: value.depth,
            height: value.height,
            aliases: value.aliases,
            root_fields: value.root_fields,
            complexity: value.complexity,
        }
    }
}

#[cfg(test)]
mod tests {
    use crate::config::cors::AnyOrAsciiStringArray;
    use crate::config::cors::AnyOrHttpMethodArray;
    use crate::config::cors::AnyOrUrlArray;
    use crate::config::cors::HttpMethod;

    use super::OperationLimitsConfig;
    use super::{Config, TelemetryConfig};
    use ascii::AsciiString;
    use indoc::indoc;
    use std::net::{Ipv4Addr, Ipv6Addr, SocketAddr};
    use std::time::Duration;

    #[test]
    fn network_ipv4() {
        let input = indoc! {r#"
            [network]
            listen_address = "0.0.0.0:4000"
        "#};

        let config: Config = toml::from_str(input).unwrap();
        let expected = Some(SocketAddr::new(std::net::IpAddr::V4(Ipv4Addr::new(0, 0, 0, 0)), 4000));

        assert_eq!(expected, config.network.listen_address);
    }

    #[test]
    fn network_ipv6() {
        let input = indoc! {r#"
            [network]
            listen_address = "[::1]:4000"
        "#};

        let config: Config = toml::from_str(input).unwrap();

        let expected = Some(SocketAddr::new(
            std::net::IpAddr::V6(Ipv6Addr::new(0, 0, 0, 0, 0, 0, 0, 1)),
            4000,
        ));

        assert_eq!(expected, config.network.listen_address);
    }

    #[test]
    fn graph_defaults() {
        let config: Config = toml::from_str("").unwrap();

        assert!(!config.graph.introspection);
        assert_eq!(None, config.graph.path.as_deref());
    }

    #[test]
    fn graph_values() {
        let input = indoc! {r#"
            [graph]
            path = "/enterprise"
            introspection = true
        "#};

        let config: Config = toml::from_str(input).unwrap();

        assert!(config.graph.introspection);
        assert_eq!(Some("/enterprise"), config.graph.path.as_deref());
    }

    #[test]
    fn csrf_defaults() {
        let config: Config = toml::from_str("").unwrap();

        assert!(!config.csrf.enabled);
    }

    #[test]
    fn csrf() {
        let input = indoc! {r#"
            [csrf]
            enabled = true
        "#};

        let config: Config = toml::from_str(input).unwrap();

        assert!(config.csrf.enabled);
    }

    #[test]
    fn cors_allow_credentials() {
        let input = indoc! {r#"
            [cors]
            allow_credentials = true
        "#};

        let config: Config = toml::from_str(input).unwrap();
        let cors = config.cors.unwrap();

        assert!(cors.allow_credentials);
    }

    #[test]
    fn cors_allow_credentials_default() {
        let input = indoc! {r#"
            [cors]
        "#};

        let config: Config = toml::from_str(input).unwrap();
        let cors = config.cors.unwrap();

        assert!(!cors.allow_credentials);
    }

    #[test]
    fn cors_max_age() {
        let input = indoc! {r#"
           [cors]
           max_age = "60s"
        "#};

        let config: Config = toml::from_str(input).unwrap();
        let cors = config.cors.unwrap();

        assert_eq!(Some(Duration::from_secs(60)), cors.max_age);
    }

    #[test]
    fn cors_allow_origins_default() {
        let input = indoc! {r#"
            [cors]
        "#};

        let config: Config = toml::from_str(input).unwrap();
        let cors = config.cors.unwrap();

        assert_eq!(None, cors.allow_origins)
    }

    #[test]
    fn cors_allow_origins_any() {
        let input = indoc! {r#"
            [cors]
            allow_origins = "any"
        "#};

        let config: Config = toml::from_str(input).unwrap();
        let cors = config.cors.unwrap();

        assert_eq!(Some(AnyOrUrlArray::Any), cors.allow_origins)
    }

    #[test]
    fn cors_allow_origins_explicit() {
        let input = indoc! {r#"
            [cors]
            allow_origins = ["https://app.grafbase.com"]
        "#};

        let config: Config = toml::from_str(input).unwrap();
        let cors = config.cors.unwrap();
        let expected = AnyOrUrlArray::Explicit(vec!["https://app.grafbase.com".parse().unwrap()]);

        assert_eq!(Some(expected), cors.allow_origins)
    }

    #[test]
    fn cors_allow_origins_invalid_url() {
        let input = indoc! {r#"
            [cors]
            allow_origins = ["foo"]
        "#};

        let error = toml::from_str::<Config>(input).unwrap_err();

        insta::assert_snapshot!(&error.to_string(), @r###"
        TOML parse error at line 2, column 17
          |
        2 | allow_origins = ["foo"]
          |                 ^^^^^^^
        expecting string "any", or an array of urls
        "###);
    }

    #[test]
    fn cors_allow_methods_default() {
        let input = indoc! {r#"
            [cors]
        "#};

        let config: Config = toml::from_str(input).unwrap();
        let cors = config.cors.unwrap();

        assert_eq!(None, cors.allow_methods)
    }

    #[test]
    fn cors_allow_methods_any() {
        let input = indoc! {r#"
            [cors]
            allow_methods = "any"
        "#};

        let config: Config = toml::from_str(input).unwrap();
        let cors = config.cors.unwrap();

        assert_eq!(Some(AnyOrHttpMethodArray::Any), cors.allow_methods)
    }

    #[test]
    fn cors_allow_methods_explicit() {
        let input = indoc! {r#"
            [cors]
            allow_methods = ["POST"]
        "#};

        let config: Config = toml::from_str(input).unwrap();
        let cors = config.cors.unwrap();
        let expected = AnyOrHttpMethodArray::Explicit(vec![HttpMethod::Post]);

        assert_eq!(Some(expected), cors.allow_methods)
    }

    #[test]
    fn cors_allow_methods_invalid_method() {
        let input = indoc! {r#"
            [cors]
            allow_methods = ["MEOW"]
        "#};

        let error = toml::from_str::<Config>(input).unwrap_err();

        insta::assert_snapshot!(&error.to_string(), @r###"
        TOML parse error at line 2, column 17
          |
        2 | allow_methods = ["MEOW"]
          |                 ^^^^^^^^
        expecting string "any", or an array of capitalized HTTP methods
        "###);
    }

    #[test]
    fn cors_allow_headers_default() {
        let input = indoc! {r#"
            [cors]
        "#};

        let config: Config = toml::from_str(input).unwrap();
        let cors = config.cors.unwrap();

        assert_eq!(None, cors.allow_headers)
    }

    #[test]
    fn cors_allow_headers_any() {
        let input = indoc! {r#"
            [cors]
            allow_headers = "any"
        "#};

        let config: Config = toml::from_str(input).unwrap();
        let cors = config.cors.unwrap();

        assert_eq!(Some(AnyOrAsciiStringArray::Any), cors.allow_headers)
    }

    #[test]
    fn cors_allow_headers_explicit() {
        let input = indoc! {r#"
            [cors]
            allow_headers = ["Content-Type"]
        "#};

        let config: Config = toml::from_str(input).unwrap();
        let cors = config.cors.unwrap();

        let expected = AnyOrAsciiStringArray::Explicit(vec![AsciiString::from_ascii(b"Content-Type").unwrap()]);

        assert_eq!(Some(expected), cors.allow_headers)
    }

    #[test]
    fn cors_allow_headers_invalid() {
        let input = indoc! {r#"
            [cors]
            allow_headers = ["😂😂😂"]
        "#};

        let error = toml::from_str::<Config>(input).unwrap_err();

        insta::assert_snapshot!(&error.to_string(), @r###"
        TOML parse error at line 2, column 17
          |
        2 | allow_headers = ["😂😂😂"]
          |                 ^^^^^^^^^^^^^^^^
        expecting string "any", or an array of ASCII strings
        "###);
    }

    #[test]
    fn cors_expose_headers_default() {
        let input = indoc! {r#"
            [cors]
        "#};

        let config: Config = toml::from_str(input).unwrap();
        let cors = config.cors.unwrap();

        assert_eq!(None, cors.expose_headers);
    }

    #[test]
    fn cors_expose_headers_any() {
        let input = indoc! {r#"
            [cors]
            expose_headers = "any"
        "#};

        let config: Config = toml::from_str(input).unwrap();
        let cors = config.cors.unwrap();

        assert_eq!(Some(AnyOrAsciiStringArray::Any), cors.expose_headers);
    }

    #[test]
    fn cors_expose_headers_explicit() {
        let input = indoc! {r#"
            [cors]
            expose_headers = ["Content-Type"]
        "#};

        let config: Config = toml::from_str(input).unwrap();
        let cors = config.cors.unwrap();

        let expected = AnyOrAsciiStringArray::Explicit(vec![AsciiString::from_ascii(b"Content-Type").unwrap()]);

        assert_eq!(Some(expected), cors.expose_headers);
    }

    #[test]
    fn cors_expose_headers_invalid() {
        let input = indoc! {r#"
            [cors]
            expose_headers = ["😂😂😂"]
        "#};

        let error = toml::from_str::<Config>(input).unwrap_err();

        insta::assert_snapshot!(&error.to_string(), @r###"
        TOML parse error at line 2, column 18
          |
        2 | expose_headers = ["😂😂😂"]
          |                  ^^^^^^^^^^^^^^^^
        expecting string "any", or an array of ASCII strings
        "###);
    }

    #[test]
    fn cors_allow_private_network_default() {
        let input = indoc! {r#"
            [cors]
        "#};

        let config: Config = toml::from_str(input).unwrap();
        let cors = config.cors.unwrap();

        assert!(!cors.allow_private_network);
    }

    #[test]
    fn cors_allow_private_network_explicit() {
        let input = indoc! {r#"
            [cors]
            allow_private_network = true
        "#};

        let config: Config = toml::from_str(input).unwrap();
        let cors = config.cors.unwrap();

        assert!(cors.allow_private_network);
    }

    #[test]
    fn operation_limits() {
        let input = indoc! {r#"
            [operation_limits]
            depth = 3
            height = 10
            aliases = 100
            root_fields = 10
            complexity = 1000
        "#};

        let config: Config = toml::from_str(input).unwrap();
        let operation_limits = config.operation_limits.unwrap();

        let expected = OperationLimitsConfig {
            depth: Some(3),
            height: Some(10),
            aliases: Some(100),
            root_fields: Some(10),
            complexity: Some(1000),
        };

        assert_eq!(expected, operation_limits);
    }

    #[test]
    fn operation_limits_with_too_big_values() {
        let input = indoc! {r#"
            [operation_limits]
            depth = 3
            height = 10
            aliases = 1000000000000000000
            root_fields = 10
            complexity = 1000
        "#};

        let error = toml::from_str::<Config>(input).unwrap_err();

        insta::assert_snapshot!(&error.to_string(), @r###"
        TOML parse error at line 4, column 11
          |
        4 | aliases = 1000000000000000000
          |           ^^^^^^^^^^^^^^^^^^^
        invalid value: integer `1000000000000000000`, expected u16
        "###);
    }

    #[test]
    fn trusted_documents_omitted() {
        let input = "";

        let config = toml::from_str::<Config>(input).unwrap();

        insta::assert_debug_snapshot!(config.trusted_documents, @r###"
        TrustedDocumentsConfig {
            enabled: false,
            bypass_header: BypassHeader {
                bypass_header_name: None,
                bypass_header_value: None,
            },
        }
        "###)
    }

    #[test]
    fn trusted_documents_just_enabled() {
        let input = indoc! {r#"
            [trusted_documents]
            enabled = true
        "#};

        let config = toml::from_str::<Config>(input).unwrap();

        insta::assert_debug_snapshot!(config.trusted_documents, @r###"
        TrustedDocumentsConfig {
            enabled: true,
            bypass_header: BypassHeader {
                bypass_header_name: None,
                bypass_header_value: None,
            },
        }
        "###)
    }

    #[test]
    fn trusted_documents_bypass_header_value_from_env_var() {
        let input = r###"
            [trusted_documents]
            enabled = true
            bypass_header_name = "my-header-name"
            bypass_header_value = "secret-{{ env.TEST_HEADER_SECRET }}"
        "###;

        let err = toml::from_str::<Config>(input).unwrap_err().to_string();

        insta::assert_snapshot!(err, @r###"
        TOML parse error at line 2, column 13
          |
        2 |             [trusted_documents]
          |             ^^^^^^^^^^^^^^^^^^^
        environment variable not found: `TEST_HEADER_SECRET`
        "###);
    }

    #[test]
    fn trusted_documents_all_settings() {
        let input = r###"
            [trusted_documents]
            enabled = true # default: false
            bypass_header_name = "my-header-name" # default null
            bypass_header_value = "my-secret-value" # default null
        "###;

        let config = toml::from_str::<Config>(input).unwrap();

        insta::assert_debug_snapshot!(config.trusted_documents, @r###"
        TrustedDocumentsConfig {
            enabled: true,
            bypass_header: BypassHeader {
                bypass_header_name: Some(
                    "my-header-name",
                ),
                bypass_header_value: Some(
                    DynamicString(
                        "my-secret-value",
                    ),
                ),
            },
        }
        "###);
    }

    #[test]
    fn trusted_documents_unknown_setting() {
        let input = indoc! {r#"
            [trusted_documents]
            copacetic = false
        "#};

        let error = toml::from_str::<Config>(input).unwrap_err();
        insta::assert_snapshot!(&error.to_string(), @r###"
        TOML parse error at line 1, column 1
          |
        1 | [trusted_documents]
          | ^^^^^^^^^^^^^^^^^^^
        unknown field `copacetic`
        "###);
    }

    #[test]
    fn authentication_config() {
        let input = indoc! {r#"
            [[authentication.providers]]

            [authentication.providers.jwt]
            name = "foo"

            [authentication.providers.jwt.jwks]
            url = "https://example.com/.well-known/jwks.json"
            issuer = "https://example.com/"
            audience = "my-project"
            poll_interval = "60s"
        "#};

        let result: Config = toml::from_str(input).unwrap();

        insta::assert_debug_snapshot!(&result.authentication.unwrap(), @r###"
        AuthenticationConfig {
            providers: [
                Jwt(
                    JwtProvider {
                        name: Some(
                            "foo",
                        ),
                        jwks: JwksConfig {
                            url: Url {
                                scheme: "https",
                                cannot_be_a_base: false,
                                username: "",
                                password: None,
                                host: Some(
                                    Domain(
                                        "example.com",
                                    ),
                                ),
                                port: None,
                                path: "/.well-known/jwks.json",
                                query: None,
                                fragment: None,
                            },
                            issuer: Some(
                                "https://example.com/",
                            ),
                            audience: Some(
                                "my-project",
                            ),
                            poll_interval: 60s,
                        },
                        header: AuthenticationHeader {
                            name: "Authorization",
                            value_prefix: "Bearer ",
                        },
                    },
                ),
            ],
        }
        "###);
    }

    #[test]
    fn authentication_invalid_header_name() {
        let input = indoc! {r#"
            [[authentication.providers]]

            [authentication.providers.jwt]
            name = "foo"

            [authentication.providers.jwt.jwks]
            url = "https://example.com/.well-known/jwks.json"
            issuer = "https://example.com/"
            audience = "my-project"
            poll_interval = "60s"

            [authentication.providers.jwt.header]
            name = "Authoriz🎠"
            value_prefix = "Bearer "
        "#};

        let error = toml::from_str::<Config>(input).unwrap_err();

        insta::assert_snapshot!(&error.to_string(), @r###"
        TOML parse error at line 13, column 8
           |
        13 | name = "Authoriz🎠"
           |        ^^^^^^^^^^^^^^
        invalid value: string "Authoriz🎠", expected an ascii string
        "###);
    }

    #[test]
    fn authentication_invalid_header_value() {
        let input = indoc! {r#"
            [[authentication.providers]]

            [authentication.providers.jwt]
            name = "foo"

            [authentication.providers.jwt.jwks]
            url = "https://example.com/.well-known/jwks.json"
            issuer = "https://example.com/"
            audience = "my-project"
            poll_interval = "60s"

            [authentication.providers.jwt.header]
            name = "Authorization"
            value_prefix = "Bearer🎠 "
        "#};

        let error = toml::from_str::<Config>(input).unwrap_err();

        insta::assert_snapshot!(&error.to_string(), @r###"
        TOML parse error at line 14, column 16
           |
        14 | value_prefix = "Bearer🎠 "
           |                ^^^^^^^^^^^^^
        invalid value: string "Bearer🎠 ", expected an ascii string
        "###);
    }

    #[test]
    fn telemetry() {
        // prepare
        let telemetry_config = TelemetryConfig {
            service_name: "test".to_string(),
            resource_attributes: Default::default(),
            tracing: Default::default(),
            exporters: Default::default(),
            logs: Default::default(),
            metrics: Default::default(),
            grafbase: Default::default(),
        };

        let input = indoc! {r#"
            [telemetry]
            service_name = "test"
        "#};

        // act
        let config: Config = toml::from_str(input).unwrap();

        // assert
        assert_eq!(telemetry_config, config.telemetry.unwrap());
    }

    #[test]
    fn header_rename_duplicate() {
        let input = indoc! {r#"
            [[headers]]
            rule = "rename_duplicate"
            name = "content-type"
            default = "foo"
            rename = "something"
        "#};

        let result: Config = toml::from_str(input).unwrap();

        insta::assert_debug_snapshot!(&result.headers, @r###"
        [
            RenameDuplicate(
                RenameDuplicate {
                    name: DynamicString(
                        "content-type",
                    ),
                    default: Some(
                        DynamicString(
                            "foo",
                        ),
                    ),
                    rename: DynamicString(
                        "something",
                    ),
                },
            ),
        ]
        "###);
    }

    #[test]
    fn header_forward_static() {
        let input = indoc! {r#"
            [[headers]]
            rule = "forward"
            name = "content-type"
        "#};

        let result: Config = toml::from_str(input).unwrap();

        insta::assert_debug_snapshot!(&result.headers, @r###"
        [
            Forward(
                HeaderForward {
                    name: Name(
                        DynamicString(
                            "content-type",
                        ),
                    ),
                    default: None,
                    rename: None,
                },
            ),
        ]
        "###);
    }

    #[test]
    fn header_forward_invalid_name() {
        let input = indoc! {r#"
            [[headers]]
            rule = "forward"
            name = "Authoriz🎠"
        "#};

        let error = toml::from_str::<Config>(input).unwrap_err();

        insta::assert_snapshot!(&error.to_string(), @r###"
        TOML parse error at line 1, column 1
          |
        1 | [[headers]]
          | ^^^^^^^^^^^
        the byte at index 8 is not ASCII
        "###);
    }

    #[test]
    fn header_forward_two_headers_in_written_order() {
        let input = indoc! {r#"
            [[headers]]
            rule = "forward"
            name = "content-type"

            [[headers]]
            rule = "forward"
            name = "accept"
        "#};

        let result: Config = toml::from_str(input).unwrap();

        insta::assert_debug_snapshot!(&result.headers, @r###"
        [
            Forward(
                HeaderForward {
                    name: Name(
                        DynamicString(
                            "content-type",
                        ),
                    ),
                    default: None,
                    rename: None,
                },
            ),
            Forward(
                HeaderForward {
                    name: Name(
                        DynamicString(
                            "accept",
                        ),
                    ),
                    default: None,
                    rename: None,
                },
            ),
        ]
        "###);
    }

    #[test]
    fn header_forward_pattern() {
        let input = indoc! {r#"
            [[headers]]
            rule = "forward"
            pattern = "^content-type-*"
        "#};

        let result: Config = toml::from_str(input).unwrap();

        insta::assert_debug_snapshot!(&result.headers, @r###"
        [
            Forward(
                HeaderForward {
                    name: Pattern(
                        Regex(
                            "^content-type-*",
                        ),
                    ),
                    default: None,
                    rename: None,
                },
            ),
        ]
        "###);
    }

    #[test]
    fn header_forward_invalid_pattern() {
        let input = indoc! {r#"
            [[headers]]
            rule = "forward"
            pattern = "foo(bar"
        "#};

        let error = toml::from_str::<Config>(input).unwrap_err();

        insta::assert_snapshot!(&error.to_string(), @r###"
        TOML parse error at line 1, column 1
          |
        1 | [[headers]]
          | ^^^^^^^^^^^
        regex parse error:
            foo(bar
               ^
        error: unclosed group
        "###);
    }

    #[test]
    fn header_forward_default() {
        let input = indoc! {r#"
            [[headers]]
            rule = "forward"
            name = "content-type"
            default = "application/json"
        "#};

        let result: Config = toml::from_str(input).unwrap();

        insta::assert_debug_snapshot!(&result.headers, @r###"
        [
            Forward(
                HeaderForward {
                    name: Name(
                        DynamicString(
                            "content-type",
                        ),
                    ),
                    default: Some(
                        DynamicString(
                            "application/json",
                        ),
                    ),
                    rename: None,
                },
            ),
        ]
        "###);
    }

    #[test]
    fn header_forward_invalid_default() {
        let input = indoc! {r#"
            [[headers]]
            rule = "forward"
            name = "content-type"
            default = "application/json🎠"
        "#};

        let error = toml::from_str::<Config>(input).unwrap_err();

        insta::assert_snapshot!(&error.to_string(), @r###"
        TOML parse error at line 1, column 1
          |
        1 | [[headers]]
          | ^^^^^^^^^^^
        the byte at index 16 is not ASCII
        "###);
    }

    #[test]
    fn header_forward_rename() {
        let input = indoc! {r#"
            [[headers]]
            rule = "forward"
            name = "content-type"
            rename = "kekw-type"
        "#};

        let result: Config = toml::from_str(input).unwrap();

        insta::assert_debug_snapshot!(&result.headers, @r###"
        [
            Forward(
                HeaderForward {
                    name: Name(
                        DynamicString(
                            "content-type",
                        ),
                    ),
                    default: None,
                    rename: Some(
                        DynamicString(
                            "kekw-type",
                        ),
                    ),
                },
            ),
        ]
        "###);
    }

    #[test]
    fn header_forward_invalid_rename() {
        let input = indoc! {r#"
            [[headers]]
            rule = "forward"
            name = "content-type"
            rename = "🎠"
        "#};

        let error = toml::from_str::<Config>(input).unwrap_err();

        insta::assert_snapshot!(&error.to_string(), @r###"
        TOML parse error at line 1, column 1
          |
        1 | [[headers]]
          | ^^^^^^^^^^^
        the byte at index 0 is not ASCII
        "###);
    }

    #[test]
    fn header_insert() {
        let input = indoc! {r#"
            [[headers]]
            rule = "insert"
            name = "content-type"
            value = "application/json"
        "#};

        let result: Config = toml::from_str(input).unwrap();

        insta::assert_debug_snapshot!(&result.headers, @r###"
        [
            Insert(
                HeaderInsert {
                    name: DynamicString(
                        "content-type",
                    ),
                    value: DynamicString(
                        "application/json",
                    ),
                },
            ),
        ]
        "###);
    }

    #[test]
    fn header_insert_env() {
        temp_env::with_var("CONTENT_TYPE", Some("application/json"), || {
            let input = indoc! {r#"
                [[headers]]
                rule = "insert"
                name = "content-type"
                value = "{{ env.CONTENT_TYPE }}"
            "#};

            let result: Config = toml::from_str(input).unwrap();

            insta::assert_debug_snapshot!(&result.headers, @r###"
            [
                Insert(
                    HeaderInsert {
                        name: DynamicString(
                            "content-type",
                        ),
                        value: DynamicString(
                            "application/json",
                        ),
                    },
                ),
            ]
            "###);
        })
    }

    #[test]
    fn header_insert_invalid_name() {
        let input = indoc! {r#"
            [[headers]]
            rule = "insert"
            name = "content-type🎠"
            value = "application/json"
        "#};

        let error = toml::from_str::<Config>(input).unwrap_err();

        insta::assert_snapshot!(&error.to_string(), @r###"
        TOML parse error at line 1, column 1
          |
        1 | [[headers]]
          | ^^^^^^^^^^^
        the byte at index 12 is not ASCII
        "###);
    }

    #[test]
    fn header_insert_invalid_value() {
        let input = indoc! {r#"
            [[headers]]
            rule = "insert"
            name = "content-type"
            value = "application/json🎠"
        "#};

        let error = toml::from_str::<Config>(input).unwrap_err();

        insta::assert_snapshot!(&error.to_string(), @r###"
        TOML parse error at line 1, column 1
          |
        1 | [[headers]]
          | ^^^^^^^^^^^
        the byte at index 16 is not ASCII
        "###);
    }

    #[test]
    fn header_remove() {
        let input = indoc! {r#"
            [[headers]]
            rule = "remove"
            name = "content-type"
        "#};

        let result: Config = toml::from_str(input).unwrap();

        insta::assert_debug_snapshot!(&result.headers, @r###"
        [
            Remove(
                HeaderRemove {
                    name: Name(
                        DynamicString(
                            "content-type",
                        ),
                    ),
                },
            ),
        ]
        "###);
    }

    #[test]
    fn header_remove_invalid_name() {
        let input = indoc! {r#"
            [[headers]]
            rule = "remove"
            name = "content-type🎠"
        "#};

        let error = toml::from_str::<Config>(input).unwrap_err();

        insta::assert_snapshot!(&error.to_string(), @r###"
        TOML parse error at line 1, column 1
          |
        1 | [[headers]]
          | ^^^^^^^^^^^
        the byte at index 12 is not ASCII
        "###);
    }

    #[test]
    fn subgraph_header_forward_static() {
        let input = indoc! {r#"
            [[subgraphs.products.headers]]
            rule = "forward"
            name = "content-type"
        "#};

        let result: Config = toml::from_str(input).unwrap();

        insta::assert_debug_snapshot!(&result.subgraphs, @r###"
        {
            "products": SubgraphConfig {
                headers: [
                    Forward(
                        HeaderForward {
                            name: Name(
                                DynamicString(
                                    "content-type",
                                ),
                            ),
                            default: None,
                            rename: None,
                        },
                    ),
                ],
                websocket_url: None,
                rate_limit: None,
                timeout: None,
<<<<<<< HEAD
                retry: SubgraphRetryConfig {
                    enabled: false,
                    min_per_second: None,
                    ttl: None,
                    retry_percent: None,
                    retry_mutations: None,
                },
=======
                entity_caching: None,
>>>>>>> 533a22ce
            },
        }
        "###);
    }

    #[test]
    fn subgraph_ws_valid_url() {
        let input = indoc! {r#"
            [subgraphs.products]
            websocket_url = "https://example.com"
        "#};

        let result: Config = toml::from_str(input).unwrap();
        let subgraph = result.subgraphs.get("products").unwrap();

        insta::assert_debug_snapshot!(&subgraph.websocket_url.as_ref().map(|u| u.to_string()), @r###"
        Some(
            "https://example.com/",
        )
        "###);
    }

    #[test]
    fn subgraph_ws_invalid_url() {
        let input = indoc! {r#"
            [subgraphs.products]
            websocket_url = "WRONG"
        "#};

        let error = toml::from_str::<Config>(input).unwrap_err();

        insta::assert_snapshot!(&error.to_string(), @r###"
        TOML parse error at line 2, column 17
          |
        2 | websocket_url = "WRONG"
          |                 ^^^^^^^
        invalid value: string "WRONG", expected relative URL without a base
        "###);
    }

    #[test]
    fn global_rate_limiting() {
        let input = indoc! {r#"
            [gateway.rate_limit.global]
            limit = 1000
            duration = "10s"
        "#};

        let config = toml::from_str::<Config>(input).unwrap();

        insta::assert_debug_snapshot!(&config.gateway.rate_limit, @r###"
        Some(
            RateLimitConfig {
                global: Some(
                    GraphRateLimit {
                        limit: 1000,
                        duration: 10s,
                    },
                ),
                storage: Memory,
                redis: RateLimitRedisConfig {
                    url: Url {
                        scheme: "redis",
                        cannot_be_a_base: false,
                        username: "",
                        password: None,
                        host: Some(
                            Domain(
                                "localhost",
                            ),
                        ),
                        port: Some(
                            6379,
                        ),
                        path: "",
                        query: None,
                        fragment: None,
                    },
                    key_prefix: "grafbase",
                    tls: None,
                },
            },
        )
        "###);
    }

    #[test]
    fn global_rate_limiting_redis_defaults() {
        let input = indoc! {r#"
            [gateway.rate_limit]
            storage = "redis"
        "#};

        let config = toml::from_str::<Config>(input).unwrap();

        insta::assert_debug_snapshot!(&config.gateway.rate_limit, @r###"
        Some(
            RateLimitConfig {
                global: None,
                storage: Redis,
                redis: RateLimitRedisConfig {
                    url: Url {
                        scheme: "redis",
                        cannot_be_a_base: false,
                        username: "",
                        password: None,
                        host: Some(
                            Domain(
                                "localhost",
                            ),
                        ),
                        port: Some(
                            6379,
                        ),
                        path: "",
                        query: None,
                        fragment: None,
                    },
                    key_prefix: "grafbase",
                    tls: None,
                },
            },
        )
        "###);
    }

    #[test]
    fn global_rate_limiting_redis_custom_url() {
        let input = indoc! {r#"
            [gateway.rate_limit]
            storage = "redis"

            [gateway.rate_limit.redis]
            url = "redis://user:password@localhost:420"
        "#};

        let config = toml::from_str::<Config>(input).unwrap();

        insta::assert_debug_snapshot!(&config.gateway.rate_limit, @r###"
        Some(
            RateLimitConfig {
                global: None,
                storage: Redis,
                redis: RateLimitRedisConfig {
                    url: Url {
                        scheme: "redis",
                        cannot_be_a_base: false,
                        username: "user",
                        password: Some(
                            "password",
                        ),
                        host: Some(
                            Domain(
                                "localhost",
                            ),
                        ),
                        port: Some(
                            420,
                        ),
                        path: "",
                        query: None,
                        fragment: None,
                    },
                    key_prefix: "grafbase",
                    tls: None,
                },
            },
        )
        "###);
    }

    #[test]
    fn global_rate_limiting_redis_custom_key_prefix() {
        let input = indoc! {r#"
            [gateway.rate_limit]
            storage = "redis"

            [gateway.rate_limit.redis]
            key_prefix = "kekw"
        "#};

        let config = toml::from_str::<Config>(input).unwrap();

        insta::assert_debug_snapshot!(&config.gateway.rate_limit, @r###"
        Some(
            RateLimitConfig {
                global: None,
                storage: Redis,
                redis: RateLimitRedisConfig {
                    url: Url {
                        scheme: "redis",
                        cannot_be_a_base: false,
                        username: "",
                        password: None,
                        host: Some(
                            Domain(
                                "localhost",
                            ),
                        ),
                        port: Some(
                            6379,
                        ),
                        path: "",
                        query: None,
                        fragment: None,
                    },
                    key_prefix: "kekw",
                    tls: None,
                },
            },
        )
        "###);
    }

    #[test]
    fn global_rate_limiting_redis_tls() {
        let input = indoc! {r#"
            [gateway.rate_limit]
            storage = "redis"

            [gateway.rate_limit.redis.tls]
            cert = "/path/to/cert.pem"
            key = "/path/to/key.pem"
        "#};

        let config = toml::from_str::<Config>(input).unwrap();

        insta::assert_debug_snapshot!(&config.gateway.rate_limit, @r###"
        Some(
            RateLimitConfig {
                global: None,
                storage: Redis,
                redis: RateLimitRedisConfig {
                    url: Url {
                        scheme: "redis",
                        cannot_be_a_base: false,
                        username: "",
                        password: None,
                        host: Some(
                            Domain(
                                "localhost",
                            ),
                        ),
                        port: Some(
                            6379,
                        ),
                        path: "",
                        query: None,
                        fragment: None,
                    },
                    key_prefix: "grafbase",
                    tls: Some(
                        RateLimitRedisTlsConfig {
                            cert: Some(
                                "/path/to/cert.pem",
                            ),
                            key: Some(
                                "/path/to/key.pem",
                            ),
                            ca: None,
                        },
                    ),
                },
            },
        )
        "###);
    }

    #[test]
    fn global_rate_limiting_redis_tls_custom_ca() {
        let input = indoc! {r#"
            [gateway.rate_limit]
            storage = "redis"

            [gateway.rate_limit.redis.tls]
            cert = "/path/to/cert.pem"
            key = "/path/to/key.pem"
            ca = "ca.crt"
        "#};

        let config = toml::from_str::<Config>(input).unwrap();

        insta::assert_debug_snapshot!(&config.gateway.rate_limit, @r###"
        Some(
            RateLimitConfig {
                global: None,
                storage: Redis,
                redis: RateLimitRedisConfig {
                    url: Url {
                        scheme: "redis",
                        cannot_be_a_base: false,
                        username: "",
                        password: None,
                        host: Some(
                            Domain(
                                "localhost",
                            ),
                        ),
                        port: Some(
                            6379,
                        ),
                        path: "",
                        query: None,
                        fragment: None,
                    },
                    key_prefix: "grafbase",
                    tls: Some(
                        RateLimitRedisTlsConfig {
                            cert: Some(
                                "/path/to/cert.pem",
                            ),
                            key: Some(
                                "/path/to/key.pem",
                            ),
                            ca: Some(
                                "ca.crt",
                            ),
                        },
                    ),
                },
            },
        )
        "###);
    }

    #[test]
    fn subgraph_rate_limiting() {
        let input = indoc! {r#"
            [subgraphs.products.rate_limit]
            limit = 1000
            duration = "10s"
        "#};

        let config = toml::from_str::<Config>(input).unwrap();

        assert!(config.gateway.rate_limit.is_none());
        insta::assert_debug_snapshot!(&config.subgraphs.get("products").unwrap().rate_limit, @r###"
        Some(
            GraphRateLimit {
                limit: 1000,
                duration: 10s,
            },
        )
        "###);
    }

    #[test]
    fn rate_limiting_invalid_duration() {
        let input = indoc! {r#"
            [subgraphs.products.rate_limit]
            limit = 1000
            duration = "0s"
        "#};

        let error = toml::from_str::<Config>(input).unwrap_err();

        insta::assert_debug_snapshot!(&error.to_string(), @r###""TOML parse error at line 3, column 12\n  |\n3 | duration = \"0s\"\n  |            ^^^^\nrate limit duration cannot be 0\n""###);
    }
}<|MERGE_RESOLUTION|>--- conflicted
+++ resolved
@@ -71,7 +71,10 @@
 #[serde(deny_unknown_fields)]
 pub struct GatewayConfig {
     /// Time out for gateway requests.
-    #[serde(deserialize_with = "duration_str::deserialize_option_duration", default)]
+    #[serde(
+        deserialize_with = "duration_str::deserialize_option_duration",
+        default
+    )]
     pub timeout: Option<Duration>,
     /// Global rate limiting configuration
     #[serde(default)]
@@ -89,11 +92,17 @@
     #[serde(default)]
     pub rate_limit: Option<GraphRateLimit>,
     /// Timeout for subgraph requests in seconds. Default: 30 seconds.
-    #[serde(deserialize_with = "duration_str::deserialize_option_duration", default)]
+    #[serde(
+        deserialize_with = "duration_str::deserialize_option_duration",
+        default
+    )]
     pub timeout: Option<Duration>,
-<<<<<<< HEAD
     #[serde(default)]
     pub retry: SubgraphRetryConfig,
+
+    /// Subgraph specific entity caching config  this overrides the global config if there
+    /// is any
+    pub entity_caching: Option<EntityCachingConfig>,
 }
 
 #[derive(Debug, serde::Deserialize, Clone, Default)]
@@ -110,12 +119,6 @@
     /// Whether mutations should be retried at all. False by default.
     #[serde(default)]
     pub retry_mutations: Option<bool>,
-=======
-
-    /// Subgraph specific entity caching config  this overrides the global config if there
-    /// is any
-    pub entity_caching: Option<EntityCachingConfig>,
->>>>>>> 533a22ce
 }
 
 #[derive(Debug, Default, serde::Deserialize)]
@@ -226,7 +229,10 @@
         "#};
 
         let config: Config = toml::from_str(input).unwrap();
-        let expected = Some(SocketAddr::new(std::net::IpAddr::V4(Ipv4Addr::new(0, 0, 0, 0)), 4000));
+        let expected = Some(SocketAddr::new(
+            std::net::IpAddr::V4(Ipv4Addr::new(0, 0, 0, 0)),
+            4000,
+        ));
 
         assert_eq!(expected, config.network.listen_address);
     }
@@ -476,7 +482,10 @@
         let config: Config = toml::from_str(input).unwrap();
         let cors = config.cors.unwrap();
 
-        let expected = AnyOrAsciiStringArray::Explicit(vec![AsciiString::from_ascii(b"Content-Type").unwrap()]);
+        let expected = AnyOrAsciiStringArray::Explicit(vec![AsciiString::from_ascii(
+            b"Content-Type",
+        )
+        .unwrap()]);
 
         assert_eq!(Some(expected), cors.allow_headers)
     }
@@ -534,7 +543,10 @@
         let config: Config = toml::from_str(input).unwrap();
         let cors = config.cors.unwrap();
 
-        let expected = AnyOrAsciiStringArray::Explicit(vec![AsciiString::from_ascii(b"Content-Type").unwrap()]);
+        let expected = AnyOrAsciiStringArray::Explicit(vec![AsciiString::from_ascii(
+            b"Content-Type",
+        )
+        .unwrap()]);
 
         assert_eq!(Some(expected), cors.expose_headers);
     }
@@ -1319,7 +1331,6 @@
                 websocket_url: None,
                 rate_limit: None,
                 timeout: None,
-<<<<<<< HEAD
                 retry: SubgraphRetryConfig {
                     enabled: false,
                     min_per_second: None,
@@ -1327,9 +1338,7 @@
                     retry_percent: None,
                     retry_mutations: None,
                 },
-=======
                 entity_caching: None,
->>>>>>> 533a22ce
             },
         }
         "###);
