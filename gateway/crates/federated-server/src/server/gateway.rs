--- conflicted
+++ resolved
@@ -94,17 +94,13 @@
                 development_url: None,
                 rate_limit: value.rate_limit.map(Into::into),
                 timeout: value.timeout,
-<<<<<<< HEAD
-                entity_cache_ttl: None,
+                entity_caching: value.entity_caching.map(Into::into),
                 retry: value.retry.enabled.then_some(parser_sdl::federation::RetryConfig {
                     min_per_second: value.retry.min_per_second,
                     ttl: value.retry.ttl,
                     retry_percent: value.retry.retry_percent,
                     retry_mutations: value.retry.retry_mutations,
                 }),
-=======
-                entity_caching: value.entity_caching.map(Into::into),
->>>>>>> 533a22ce
             };
 
             (name, config)
