--- conflicted
+++ resolved
@@ -185,8 +185,7 @@
     /// is any
     pub entity_caching: Option<EntityCachingConfig>,
     /// Subgraph specific message signatures config
-<<<<<<< HEAD
-    pub message_signatures: MessageSignaturesConfig,
+    pub message_signatures: Option<MessageSignaturesConfig>,
     #[cfg(feature = "dev")]
     /// The path of an SDL schema file for the subgraph.
     pub file: Option<PathBuf>,
@@ -196,9 +195,7 @@
     #[cfg(feature = "dev")]
     /// Header configuration for subgraph introspection
     pub introspection_headers: Option<BTreeMap<String, DynamicString<String>>>,
-=======
-    pub message_signatures: Option<MessageSignaturesConfig>,
->>>>>>> d0550ca1
+
 }
 
 #[derive(Debug, serde::Deserialize, Clone, Copy, Default, PartialEq)]
