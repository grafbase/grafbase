lockfileVersion: 5.4

importers:

  .:
    specifiers:
      eslint-config-grafbase: workspace:*
      prettier: latest
      turbo: latest
    devDependencies:
      eslint-config-grafbase: link:packages/eslint-config-grafbase
      prettier: 2.8.4
      turbo: 1.8.3

  packages/eslint-config-grafbase:
    specifiers:
      eslint: ^7.23.0
      eslint-config-next: 13.2.1
      eslint-config-prettier: ^8.3.0
      eslint-config-turbo: latest
      eslint-plugin-react: 7.32.2
      typescript: ^4.7.4
    dependencies:
      eslint: 7.32.0
      eslint-config-next: 13.2.1_yfqovispp7u7jaktymfaqwl2py
      eslint-config-prettier: 8.5.0_eslint@7.32.0
      eslint-config-turbo: 0.0.9_eslint@7.32.0
      eslint-plugin-react: 7.32.2_eslint@7.32.0
    devDependencies:
      typescript: 4.9.4

  packages/grafbase-apollo-link:
    specifiers:
      '@apollo/client': 3.7.9
      '@n1ru4l/graphql-live-query': 0.10.0
      '@n1ru4l/graphql-live-query-patch-json-patch': 0.7.0
      '@n1ru4l/push-pull-async-iterable-iterator': 3.2.0
      '@repeaterjs/repeater': 3.0.4
      eslint: ^8.0.0
      eslint-config-grafbase: workspace:*
      graphql: 16.6.0
      reconnecting-eventsource: 1.6.2
      tsconfig: workspace:*
      tsup: 6.6.3
      typescript: ^4.5.2
    dependencies:
      '@apollo/client': 3.7.9_graphql@16.6.0
      '@n1ru4l/graphql-live-query': 0.10.0_graphql@16.6.0
      '@n1ru4l/graphql-live-query-patch-json-patch': 0.7.0_graphql@16.6.0
      '@n1ru4l/push-pull-async-iterable-iterator': 3.2.0
      '@repeaterjs/repeater': 3.0.4
      graphql: 16.6.0
      reconnecting-eventsource: 1.6.2
    devDependencies:
      eslint: 8.29.0
      eslint-config-grafbase: link:../eslint-config-grafbase
      tsconfig: link:../tsconfig
      tsup: 6.6.3_typescript@4.9.4
      typescript: 4.9.4

  packages/grafbase-graphiql:
    specifiers:
      '@graphiql/react': 0.15.0
      '@graphiql/toolkit': 0.8.0
      '@n1ru4l/graphql-live-query': 0.10.0
      '@n1ru4l/graphql-live-query-patch-json-patch': 0.7.0
      '@n1ru4l/push-pull-async-iterable-iterator': 3.2.0
      '@repeaterjs/repeater': 3.0.4
      '@types/react': 18.0.28
      '@types/react-dom': 18.0.11
      eslint: 8.35.0
      eslint-config-grafbase: workspace:*
      graphiql: 2.2.0
      graphql: 16.6.0
      postcss: ^8.4.19
      postcss-nesting: 10.2.0
      react: 18.2.0
      react-dom: 18.2.0
      reconnecting-eventsource: 1.6.2
      tsconfig: workspace:*
      tsup: 6.6.3
      typescript: 4.9.5
    dependencies:
      '@graphiql/react': 0.15.0_4hkbjrep5ureiqkcwz4kv7433y
      '@graphiql/toolkit': 0.8.0_graphql@16.6.0
      '@n1ru4l/graphql-live-query': 0.10.0_graphql@16.6.0
      '@n1ru4l/graphql-live-query-patch-json-patch': 0.7.0_graphql@16.6.0
      '@n1ru4l/push-pull-async-iterable-iterator': 3.2.0
      '@repeaterjs/repeater': 3.0.4
      reconnecting-eventsource: 1.6.2
    devDependencies:
      '@types/react': 18.0.28
      '@types/react-dom': 18.0.11
      eslint: 8.35.0
      eslint-config-grafbase: link:../eslint-config-grafbase
      graphiql: 2.2.0_4hkbjrep5ureiqkcwz4kv7433y
      graphql: 16.6.0
      postcss: 8.4.21
      postcss-nesting: 10.2.0_postcss@8.4.21
      react: 18.2.0
      react-dom: 18.2.0_react@18.2.0
      tsconfig: link:../tsconfig
      tsup: 6.6.3_uujdqti2krmttzhqvubwnsmcci
      typescript: 4.9.5

  packages/grafbase-houdini:
    specifiers:
      '@n1ru4l/json-patch-plus': ^0.2.0
      eslint: ^8.0.0
      eslint-config-grafbase: workspace:*
      graphql: ^16.6.0
      houdini: ^1.0.4
      reconnecting-eventsource: 1.6.2
      tsconfig: workspace:*
      tsup: 6.5.0
      typescript: ^4.5.2
    dependencies:
      '@n1ru4l/json-patch-plus': 0.2.0
      houdini: 1.0.4
      reconnecting-eventsource: 1.6.2
    devDependencies:
      eslint: 8.29.0
      eslint-config-grafbase: link:../eslint-config-grafbase
      graphql: 16.6.0
      tsconfig: link:../tsconfig
      tsup: 6.5.0_typescript@4.9.4
      typescript: 4.9.4

  packages/grafbase-nextjs-plugin:
    specifiers:
      '@types/node': ^18.11.18
      '@types/react': ^18.0.17
      '@types/react-dom': ^18.0.6
      eslint: ^7.32.0
      eslint-config-grafbase: workspace:*
      next: ^13.0.2
      tsconfig: workspace:*
      tsup: ^6.5.0
      typescript: ^4.5.2
    devDependencies:
      '@types/node': 18.11.18
      '@types/react': 18.0.26
      '@types/react-dom': 18.0.9
      eslint: 7.32.0
      eslint-config-grafbase: link:../eslint-config-grafbase
      next: 13.0.6
      tsconfig: link:../tsconfig
      tsup: 6.5.0_typescript@4.9.4
      typescript: 4.9.4

  packages/grafbase-urql-exchange:
    specifiers:
      '@n1ru4l/graphql-live-query': 0.10.0
      '@n1ru4l/graphql-live-query-patch-json-patch': 0.7.0
      '@n1ru4l/push-pull-async-iterable-iterator': 3.2.0
      '@repeaterjs/repeater': 3.0.4
      '@urql/core': 3.1.1
      eslint: ^8.0.0
      eslint-config-grafbase: workspace:*
      graphql: 16.6.0
      reconnecting-eventsource: 1.6.2
      tsconfig: workspace:*
      tsup: 6.6.3
      typescript: ^4.5.2
      wonka: 6.2.3
    dependencies:
      '@n1ru4l/graphql-live-query': 0.10.0_graphql@16.6.0
      '@n1ru4l/graphql-live-query-patch-json-patch': 0.7.0_graphql@16.6.0
      '@n1ru4l/push-pull-async-iterable-iterator': 3.2.0
      '@repeaterjs/repeater': 3.0.4
      '@urql/core': 3.1.1_graphql@16.6.0
      graphql: 16.6.0
      reconnecting-eventsource: 1.6.2
      wonka: 6.2.3
    devDependencies:
      eslint: 8.29.0
      eslint-config-grafbase: link:../eslint-config-grafbase
      tsconfig: link:../tsconfig
      tsup: 6.6.3_typescript@4.9.4
      typescript: 4.9.4

  packages/standalone:
    specifiers:
      '@babel/core': ^7.16.0
      '@grafbase/graphiql': 2.0.2
      '@pmmmwh/react-refresh-webpack-plugin': ^0.5.3
      '@svgr/webpack': ^6.0.0
      '@testing-library/jest-dom': ^5.16.5
      '@testing-library/react': ^14.0.0
      '@testing-library/user-event': ^14.0.0
      '@types/jest': ^27.5.2
      '@types/node': ^18.0.0
      '@types/react': ^18.0.26
      '@types/react-dom': ^18.0.10
      babel-jest: ^27.4.2
      babel-loader: ^9.0.0
      babel-plugin-named-asset-import: ^0.3.8
      babel-preset-react-app: ^10.0.1
      bfj: ^7.0.2
      browserslist: ^4.18.1
      camelcase: ^7.0.0
      case-sensitive-paths-webpack-plugin: ^2.4.0
      css-loader: ^6.5.1
<<<<<<< HEAD
      css-minimizer-webpack-plugin: ^4.0.0
      dotenv: ^10.0.0
=======
      css-minimizer-webpack-plugin: ^3.2.0
      dotenv: ^16.0.0
>>>>>>> 8dfb1aad
      dotenv-expand: ^5.1.0
      eslint: ^8.3.0
      eslint-config-grafbase: workspace:*
      eslint-config-react-app: ^7.0.1
      eslint-webpack-plugin: ^3.1.1
      file-loader: ^6.2.0
      fs-extra: ^10.0.0
      graphql: ^16.6.0
      graphql-ws: ^5.11.2
      html-webpack-plugin: ^5.5.0
      identity-obj-proxy: ^3.0.0
      jest: ^27.4.3
      jest-resolve: ^27.4.2
      jest-watch-typeahead: ^1.0.0
      mini-css-extract-plugin: ^2.4.5
      postcss: ^8.4.4
      postcss-flexbugs-fixes: ^5.0.2
      postcss-loader: ^6.2.1
      postcss-normalize: ^10.0.1
      postcss-preset-env: ^7.0.1
      prompts: ^2.4.2
      react: ^18.2.0
      react-app-polyfill: ^3.0.0
      react-dev-utils: ^12.0.1
      react-dom: ^18.2.0
      react-refresh: ^0.14.0
      resolve: ^1.20.0
      resolve-url-loader: ^4.0.0
      sass-loader: ^12.3.0
      semver: ^7.3.5
      source-map-loader: ^3.0.0
      style-loader: ^3.3.1
      tailwindcss: ^3.0.2
      terser-webpack-plugin: ^5.2.5
      tsconfig: workspace:*
      typescript: ^4.9.4
      webpack: ^5.64.4
      webpack-dev-server: ^4.6.0
      webpack-manifest-plugin: ^4.0.2
      workbox-webpack-plugin: ^6.4.1
    dependencies:
      '@grafbase/graphiql': 2.0.2_pztcinfh5im4g3egdevrip4cgy
      bfj: 7.0.2
      fs-extra: 10.1.0
      graphql: 16.6.0
      graphql-ws: 5.11.2_graphql@16.6.0
      prompts: 2.4.2
      react: 18.2.0
      react-app-polyfill: 3.0.0
      react-dev-utils: 12.0.1_uubirpwd7fpxm3brmgu33c3h6m
      react-dom: 18.2.0_react@18.2.0
    devDependencies:
      '@babel/core': 7.20.12
      '@pmmmwh/react-refresh-webpack-plugin': 0.5.10_e764yt37rymiplqgpb7fiwcihu
      '@svgr/webpack': 6.5.1
      '@testing-library/jest-dom': 5.16.5
      '@testing-library/react': 14.0.0_biqbaboplfbrettd7655fr4n2y
      '@testing-library/user-event': 14.4.3
      '@types/jest': 27.5.2
      '@types/node': 18.11.18
      '@types/react': 18.0.26
      '@types/react-dom': 18.0.10
      babel-jest: 27.5.1_@babel+core@7.20.12
      babel-loader: 9.1.2_la66t7xldg4uecmyawueag5wkm
      babel-plugin-named-asset-import: 0.3.8_@babel+core@7.20.12
      babel-preset-react-app: 10.0.1
      browserslist: 4.21.4
      camelcase: 7.0.1
      case-sensitive-paths-webpack-plugin: 2.4.0
      css-loader: 6.7.3_webpack@5.75.0
<<<<<<< HEAD
      css-minimizer-webpack-plugin: 4.2.2_webpack@5.75.0
      dotenv: 10.0.0
=======
      css-minimizer-webpack-plugin: 3.4.1_webpack@5.75.0
      dotenv: 16.0.3
>>>>>>> 8dfb1aad
      dotenv-expand: 5.1.0
      eslint: 8.29.0
      eslint-config-grafbase: link:../eslint-config-grafbase
      eslint-config-react-app: 7.0.1_6vrvgujtjexwr4hf4kghkqulpi
      eslint-webpack-plugin: 3.2.0_2godrbid5dlikbzpspaxqblgd4
      file-loader: 6.2.0_webpack@5.75.0
      html-webpack-plugin: 5.5.0_webpack@5.75.0
      identity-obj-proxy: 3.0.0
      jest: 27.5.1
      jest-resolve: 27.5.1
      jest-watch-typeahead: 1.1.0_jest@27.5.1
      mini-css-extract-plugin: 2.7.2_webpack@5.75.0
      postcss: 8.4.21
      postcss-flexbugs-fixes: 5.0.2_postcss@8.4.21
      postcss-loader: 6.2.1_6jdsrmfenkuhhw3gx4zvjlznce
      postcss-normalize: 10.0.1_5kwwozqejd6kse3tlstkrpsc6y
      postcss-preset-env: 7.8.3_postcss@8.4.21
      react-refresh: 0.14.0
      resolve: 1.22.1
      resolve-url-loader: 4.0.0
      sass-loader: 12.6.0_webpack@5.75.0
      semver: 7.3.8
      source-map-loader: 3.0.2_webpack@5.75.0
      style-loader: 3.3.1_webpack@5.75.0
      tailwindcss: 3.2.4_postcss@8.4.21
      terser-webpack-plugin: 5.3.6_webpack@5.75.0
      tsconfig: link:../tsconfig
      typescript: 4.9.4
      webpack: 5.75.0
      webpack-dev-server: 4.11.1_webpack@5.75.0
      webpack-manifest-plugin: 4.1.1_webpack@5.75.0
      workbox-webpack-plugin: 6.5.4_webpack@5.75.0

  packages/tsconfig:
    specifiers: {}

packages:

  /@adobe/css-tools/4.1.0:
    resolution: {integrity: sha512-mMVJ/j/GbZ/De4ZHWbQAQO1J6iVnjtZLc9WEdkUQb8S/Bu2cAF2bETXUgMAdvMG3/ngtKmcNBe+Zms9bg6jnQQ==}
    dev: true

  /@ampproject/remapping/2.2.0:
    resolution: {integrity: sha512-qRmjj8nj9qmLTQXXmaR1cck3UXSRMPrbsLJAasZpF+t3riI71BXed5ebIOYwQntykeZuhjsdweEc9BxH5Jc26w==}
    engines: {node: '>=6.0.0'}
    dependencies:
      '@jridgewell/gen-mapping': 0.1.1
      '@jridgewell/trace-mapping': 0.3.17
    dev: true

  /@apideck/better-ajv-errors/0.3.6_ajv@8.11.2:
    resolution: {integrity: sha512-P+ZygBLZtkp0qqOAJJVX4oX/sFo5JR3eBWwwuqHHhK0GIgQOKWrAfiAaWX0aArHkRWHMuggFEgAZNxVPwPZYaA==}
    engines: {node: '>=10'}
    peerDependencies:
      ajv: '>=8'
    dependencies:
      ajv: 8.11.2
      json-schema: 0.4.0
      jsonpointer: 5.0.1
      leven: 3.1.0
    dev: true

  /@apollo/client/3.7.9_graphql@16.6.0:
    resolution: {integrity: sha512-YnJvrJOVWrp4y/zdNvUaM8q4GuSHCEIecsRDTJhK/veT33P/B7lfqGJ24NeLdKMj8tDEuXYF7V0t+th4+rgC+Q==}
    peerDependencies:
      graphql: ^14.0.0 || ^15.0.0 || ^16.0.0
      graphql-ws: ^5.5.5
      react: ^16.8.0 || ^17.0.0 || ^18.0.0
      react-dom: ^16.8.0 || ^17.0.0 || ^18.0.0
      subscriptions-transport-ws: ^0.9.0 || ^0.11.0
    peerDependenciesMeta:
      graphql-ws:
        optional: true
      react:
        optional: true
      react-dom:
        optional: true
      subscriptions-transport-ws:
        optional: true
    dependencies:
      '@graphql-typed-document-node/core': 3.1.1_graphql@16.6.0
      '@wry/context': 0.7.0
      '@wry/equality': 0.5.3
      '@wry/trie': 0.3.2
      graphql: 16.6.0
      graphql-tag: 2.12.6_graphql@16.6.0
      hoist-non-react-statics: 3.3.2
      optimism: 0.16.2
      prop-types: 15.8.1
      response-iterator: 0.2.6
      symbol-observable: 4.0.0
      ts-invariant: 0.10.3
      tslib: 2.4.1
      zen-observable-ts: 1.2.5
    dev: false

  /@babel/code-frame/7.12.11:
    resolution: {integrity: sha512-Zt1yodBx1UcyiePMSkWnU4hPqhwq7hGi2nFL1LeA3EUl+q2LQx16MISgJ0+z7dnmgvP9QtIleuETGOiOH1RcIw==}
    dependencies:
      '@babel/highlight': 7.18.6

  /@babel/code-frame/7.18.6:
    resolution: {integrity: sha512-TDCmlK5eOvH+eH7cdAFlNXeVJqWIQ7gW9tY1GJIpUtFb6CmjVyq2VM3u71bOyR8CRihcCgMUYoDNyLXao3+70Q==}
    engines: {node: '>=6.9.0'}
    dependencies:
      '@babel/highlight': 7.18.6

  /@babel/compat-data/7.20.10:
    resolution: {integrity: sha512-sEnuDPpOJR/fcafHMjpcpGN5M2jbUGUHwmuWKM/YdPzeEDJg8bgmbcWQFUfE32MQjti1koACvoPVsDe8Uq+idg==}
    engines: {node: '>=6.9.0'}
    dev: true

  /@babel/core/7.20.12:
    resolution: {integrity: sha512-XsMfHovsUYHFMdrIHkZphTN/2Hzzi78R08NuHfDBehym2VsPDL6Zn/JAD/JQdnRvbSsbQc4mVaU1m6JgtTEElg==}
    engines: {node: '>=6.9.0'}
    dependencies:
      '@ampproject/remapping': 2.2.0
      '@babel/code-frame': 7.18.6
      '@babel/generator': 7.20.7
      '@babel/helper-compilation-targets': 7.20.7_@babel+core@7.20.12
      '@babel/helper-module-transforms': 7.20.11
      '@babel/helpers': 7.20.13
      '@babel/parser': 7.20.13
      '@babel/template': 7.20.7
      '@babel/traverse': 7.20.13
      '@babel/types': 7.20.7
      convert-source-map: 1.9.0
      debug: 4.3.4
      gensync: 1.0.0-beta.2
      json5: 2.2.3
      semver: 6.3.0
    transitivePeerDependencies:
      - supports-color
    dev: true

  /@babel/eslint-parser/7.19.1_4rfpywyts6ziii2ox2liqose2y:
    resolution: {integrity: sha512-AqNf2QWt1rtu2/1rLswy6CDP7H9Oh3mMhk177Y67Rg8d7RD9WfOLLv8CGn6tisFvS2htm86yIe1yLF6I1UDaGQ==}
    engines: {node: ^10.13.0 || ^12.13.0 || >=14.0.0}
    peerDependencies:
      '@babel/core': '>=7.11.0'
      eslint: ^7.5.0 || ^8.0.0
    dependencies:
      '@babel/core': 7.20.12
      '@nicolo-ribaudo/eslint-scope-5-internals': 5.1.1-v1
      eslint: 8.29.0
      eslint-visitor-keys: 2.1.0
      semver: 6.3.0
    dev: true

  /@babel/generator/7.20.7:
    resolution: {integrity: sha512-7wqMOJq8doJMZmP4ApXTzLxSr7+oO2jroJURrVEp6XShrQUObV8Tq/D0NCcoYg2uHqUrjzO0zwBjoYzelxK+sw==}
    engines: {node: '>=6.9.0'}
    dependencies:
      '@babel/types': 7.20.7
      '@jridgewell/gen-mapping': 0.3.2
      jsesc: 2.5.2
    dev: true

  /@babel/helper-annotate-as-pure/7.18.6:
    resolution: {integrity: sha512-duORpUiYrEpzKIop6iNbjnwKLAKnJ47csTyRACyEmWj0QdUrm5aqNJGHSSEQSUAvNW0ojX0dOmK9dZduvkfeXA==}
    engines: {node: '>=6.9.0'}
    dependencies:
      '@babel/types': 7.20.7
    dev: true

  /@babel/helper-builder-binary-assignment-operator-visitor/7.18.9:
    resolution: {integrity: sha512-yFQ0YCHoIqarl8BCRwBL8ulYUaZpz3bNsA7oFepAzee+8/+ImtADXNOmO5vJvsPff3qi+hvpkY/NYBTrBQgdNw==}
    engines: {node: '>=6.9.0'}
    dependencies:
      '@babel/helper-explode-assignable-expression': 7.18.6
      '@babel/types': 7.20.7
    dev: true

  /@babel/helper-compilation-targets/7.20.7_@babel+core@7.20.12:
    resolution: {integrity: sha512-4tGORmfQcrc+bvrjb5y3dG9Mx1IOZjsHqQVUz7XCNHO+iTmqxWnVg3KRygjGmpRLJGdQSKuvFinbIb0CnZwHAQ==}
    engines: {node: '>=6.9.0'}
    peerDependencies:
      '@babel/core': ^7.0.0
    dependencies:
      '@babel/compat-data': 7.20.10
      '@babel/core': 7.20.12
      '@babel/helper-validator-option': 7.18.6
      browserslist: 4.21.4
      lru-cache: 5.1.1
      semver: 6.3.0
    dev: true

  /@babel/helper-create-class-features-plugin/7.20.12_@babel+core@7.20.12:
    resolution: {integrity: sha512-9OunRkbT0JQcednL0UFvbfXpAsUXiGjUk0a7sN8fUXX7Mue79cUSMjHGDRRi/Vz9vYlpIhLV5fMD5dKoMhhsNQ==}
    engines: {node: '>=6.9.0'}
    peerDependencies:
      '@babel/core': ^7.0.0
    dependencies:
      '@babel/core': 7.20.12
      '@babel/helper-annotate-as-pure': 7.18.6
      '@babel/helper-environment-visitor': 7.18.9
      '@babel/helper-function-name': 7.19.0
      '@babel/helper-member-expression-to-functions': 7.20.7
      '@babel/helper-optimise-call-expression': 7.18.6
      '@babel/helper-replace-supers': 7.20.7
      '@babel/helper-skip-transparent-expression-wrappers': 7.20.0
      '@babel/helper-split-export-declaration': 7.18.6
    transitivePeerDependencies:
      - supports-color
    dev: true

  /@babel/helper-create-regexp-features-plugin/7.20.5_@babel+core@7.20.12:
    resolution: {integrity: sha512-m68B1lkg3XDGX5yCvGO0kPx3v9WIYLnzjKfPcQiwntEQa5ZeRkPmo2X/ISJc8qxWGfwUr+kvZAeEzAwLec2r2w==}
    engines: {node: '>=6.9.0'}
    peerDependencies:
      '@babel/core': ^7.0.0
    dependencies:
      '@babel/core': 7.20.12
      '@babel/helper-annotate-as-pure': 7.18.6
      regexpu-core: 5.2.2
    dev: true

  /@babel/helper-define-polyfill-provider/0.3.3_@babel+core@7.20.12:
    resolution: {integrity: sha512-z5aQKU4IzbqCC1XH0nAqfsFLMVSo22SBKUc0BxGrLkolTdPTructy0ToNnlO2zA4j9Q/7pjMZf0DSY+DSTYzww==}
    peerDependencies:
      '@babel/core': ^7.4.0-0
    dependencies:
      '@babel/core': 7.20.12
      '@babel/helper-compilation-targets': 7.20.7_@babel+core@7.20.12
      '@babel/helper-plugin-utils': 7.20.2
      debug: 4.3.4
      lodash.debounce: 4.0.8
      resolve: 1.22.1
      semver: 6.3.0
    transitivePeerDependencies:
      - supports-color
    dev: true

  /@babel/helper-environment-visitor/7.18.9:
    resolution: {integrity: sha512-3r/aACDJ3fhQ/EVgFy0hpj8oHyHpQc+LPtJoY9SzTThAsStm4Ptegq92vqKoE3vD706ZVFWITnMnxucw+S9Ipg==}
    engines: {node: '>=6.9.0'}
    dev: true

  /@babel/helper-explode-assignable-expression/7.18.6:
    resolution: {integrity: sha512-eyAYAsQmB80jNfg4baAtLeWAQHfHFiR483rzFK+BhETlGZaQC9bsfrugfXDCbRHLQbIA7U5NxhhOxN7p/dWIcg==}
    engines: {node: '>=6.9.0'}
    dependencies:
      '@babel/types': 7.20.7
    dev: true

  /@babel/helper-function-name/7.19.0:
    resolution: {integrity: sha512-WAwHBINyrpqywkUH0nTnNgI5ina5TFn85HKS0pbPDfxFfhyR/aNQEn4hGi1P1JyT//I0t4OgXUlofzWILRvS5w==}
    engines: {node: '>=6.9.0'}
    dependencies:
      '@babel/template': 7.20.7
      '@babel/types': 7.20.7
    dev: true

  /@babel/helper-hoist-variables/7.18.6:
    resolution: {integrity: sha512-UlJQPkFqFULIcyW5sbzgbkxn2FKRgwWiRexcuaR8RNJRy8+LLveqPjwZV/bwrLZCN0eUHD/x8D0heK1ozuoo6Q==}
    engines: {node: '>=6.9.0'}
    dependencies:
      '@babel/types': 7.20.7
    dev: true

  /@babel/helper-member-expression-to-functions/7.20.7:
    resolution: {integrity: sha512-9J0CxJLq315fEdi4s7xK5TQaNYjZw+nDVpVqr1axNGKzdrdwYBD5b4uKv3n75aABG0rCCTK8Im8Ww7eYfMrZgw==}
    engines: {node: '>=6.9.0'}
    dependencies:
      '@babel/types': 7.20.7
    dev: true

  /@babel/helper-module-imports/7.18.6:
    resolution: {integrity: sha512-0NFvs3VkuSYbFi1x2Vd6tKrywq+z/cLeYC/RJNFrIX/30Bf5aiGYbtvGXolEktzJH8o5E5KJ3tT+nkxuuZFVlA==}
    engines: {node: '>=6.9.0'}
    dependencies:
      '@babel/types': 7.20.7
    dev: true

  /@babel/helper-module-transforms/7.20.11:
    resolution: {integrity: sha512-uRy78kN4psmji1s2QtbtcCSaj/LILFDp0f/ymhpQH5QY3nljUZCaNWz9X1dEj/8MBdBEFECs7yRhKn8i7NjZgg==}
    engines: {node: '>=6.9.0'}
    dependencies:
      '@babel/helper-environment-visitor': 7.18.9
      '@babel/helper-module-imports': 7.18.6
      '@babel/helper-simple-access': 7.20.2
      '@babel/helper-split-export-declaration': 7.18.6
      '@babel/helper-validator-identifier': 7.19.1
      '@babel/template': 7.20.7
      '@babel/traverse': 7.20.13
      '@babel/types': 7.20.7
    transitivePeerDependencies:
      - supports-color
    dev: true

  /@babel/helper-optimise-call-expression/7.18.6:
    resolution: {integrity: sha512-HP59oD9/fEHQkdcbgFCnbmgH5vIQTJbxh2yf+CdM89/glUNnuzr87Q8GIjGEnOktTROemO0Pe0iPAYbqZuOUiA==}
    engines: {node: '>=6.9.0'}
    dependencies:
      '@babel/types': 7.20.7
    dev: true

  /@babel/helper-plugin-utils/7.20.2:
    resolution: {integrity: sha512-8RvlJG2mj4huQ4pZ+rU9lqKi9ZKiRmuvGuM2HlWmkmgOhbs6zEAw6IEiJ5cQqGbDzGZOhwuOQNtZMi/ENLjZoQ==}
    engines: {node: '>=6.9.0'}
    dev: true

  /@babel/helper-remap-async-to-generator/7.18.9_@babel+core@7.20.12:
    resolution: {integrity: sha512-dI7q50YKd8BAv3VEfgg7PS7yD3Rtbi2J1XMXaalXO0W0164hYLnh8zpjRS0mte9MfVp/tltvr/cfdXPvJr1opA==}
    engines: {node: '>=6.9.0'}
    peerDependencies:
      '@babel/core': ^7.0.0
    dependencies:
      '@babel/core': 7.20.12
      '@babel/helper-annotate-as-pure': 7.18.6
      '@babel/helper-environment-visitor': 7.18.9
      '@babel/helper-wrap-function': 7.20.5
      '@babel/types': 7.20.7
    transitivePeerDependencies:
      - supports-color
    dev: true

  /@babel/helper-replace-supers/7.20.7:
    resolution: {integrity: sha512-vujDMtB6LVfNW13jhlCrp48QNslK6JXi7lQG736HVbHz/mbf4Dc7tIRh1Xf5C0rF7BP8iiSxGMCmY6Ci1ven3A==}
    engines: {node: '>=6.9.0'}
    dependencies:
      '@babel/helper-environment-visitor': 7.18.9
      '@babel/helper-member-expression-to-functions': 7.20.7
      '@babel/helper-optimise-call-expression': 7.18.6
      '@babel/template': 7.20.7
      '@babel/traverse': 7.20.13
      '@babel/types': 7.20.7
    transitivePeerDependencies:
      - supports-color
    dev: true

  /@babel/helper-simple-access/7.20.2:
    resolution: {integrity: sha512-+0woI/WPq59IrqDYbVGfshjT5Dmk/nnbdpcF8SnMhhXObpTq2KNBdLFRFrkVdbDOyUmHBCxzm5FHV1rACIkIbA==}
    engines: {node: '>=6.9.0'}
    dependencies:
      '@babel/types': 7.20.7
    dev: true

  /@babel/helper-skip-transparent-expression-wrappers/7.20.0:
    resolution: {integrity: sha512-5y1JYeNKfvnT8sZcK9DVRtpTbGiomYIHviSP3OQWmDPU3DeH4a1ZlT/N2lyQ5P8egjcRaT/Y9aNqUxK0WsnIIg==}
    engines: {node: '>=6.9.0'}
    dependencies:
      '@babel/types': 7.20.7
    dev: true

  /@babel/helper-split-export-declaration/7.18.6:
    resolution: {integrity: sha512-bde1etTx6ZyTmobl9LLMMQsaizFVZrquTEHOqKeQESMKo4PlObf+8+JA25ZsIpZhT/WEd39+vOdLXAFG/nELpA==}
    engines: {node: '>=6.9.0'}
    dependencies:
      '@babel/types': 7.20.7
    dev: true

  /@babel/helper-string-parser/7.19.4:
    resolution: {integrity: sha512-nHtDoQcuqFmwYNYPz3Rah5ph2p8PFeFCsZk9A/48dPc/rGocJ5J3hAAZ7pb76VWX3fZKu+uEr/FhH5jLx7umrw==}
    engines: {node: '>=6.9.0'}

  /@babel/helper-validator-identifier/7.19.1:
    resolution: {integrity: sha512-awrNfaMtnHUr653GgGEs++LlAvW6w+DcPrOliSMXWCKo597CwL5Acf/wWdNkf/tfEQE3mjkeD1YOVZOUV/od1w==}
    engines: {node: '>=6.9.0'}

  /@babel/helper-validator-option/7.18.6:
    resolution: {integrity: sha512-XO7gESt5ouv/LRJdrVjkShckw6STTaB7l9BrpBaAHDeF5YZT+01PCwmR0SJHnkW6i8OwW/EVWRShfi4j2x+KQw==}
    engines: {node: '>=6.9.0'}
    dev: true

  /@babel/helper-wrap-function/7.20.5:
    resolution: {integrity: sha512-bYMxIWK5mh+TgXGVqAtnu5Yn1un+v8DDZtqyzKRLUzrh70Eal2O3aZ7aPYiMADO4uKlkzOiRiZ6GX5q3qxvW9Q==}
    engines: {node: '>=6.9.0'}
    dependencies:
      '@babel/helper-function-name': 7.19.0
      '@babel/template': 7.20.7
      '@babel/traverse': 7.20.13
      '@babel/types': 7.20.7
    transitivePeerDependencies:
      - supports-color
    dev: true

  /@babel/helpers/7.20.13:
    resolution: {integrity: sha512-nzJ0DWCL3gB5RCXbUO3KIMMsBY2Eqbx8mBpKGE/02PgyRQFcPQLbkQ1vyy596mZLaP+dAfD+R4ckASzNVmW3jg==}
    engines: {node: '>=6.9.0'}
    dependencies:
      '@babel/template': 7.20.7
      '@babel/traverse': 7.20.13
      '@babel/types': 7.20.7
    transitivePeerDependencies:
      - supports-color
    dev: true

  /@babel/highlight/7.18.6:
    resolution: {integrity: sha512-u7stbOuYjaPezCuLj29hNW1v64M2Md2qupEKP1fHc7WdOA3DgLh37suiSrZYY7haUB7iBeQZ9P1uiRF359do3g==}
    engines: {node: '>=6.9.0'}
    dependencies:
      '@babel/helper-validator-identifier': 7.19.1
      chalk: 2.4.2
      js-tokens: 4.0.0

  /@babel/parser/7.20.13:
    resolution: {integrity: sha512-gFDLKMfpiXCsjt4za2JA9oTMn70CeseCehb11kRZgvd7+F67Hih3OHOK24cRrWECJ/ljfPGac6ygXAs/C8kIvw==}
    engines: {node: '>=6.0.0'}
    hasBin: true
    dependencies:
      '@babel/types': 7.20.7

  /@babel/plugin-bugfix-safari-id-destructuring-collision-in-function-expression/7.18.6_@babel+core@7.20.12:
    resolution: {integrity: sha512-Dgxsyg54Fx1d4Nge8UnvTrED63vrwOdPmyvPzlNN/boaliRP54pm3pGzZD1SJUwrBA+Cs/xdG8kXX6Mn/RfISQ==}
    engines: {node: '>=6.9.0'}
    peerDependencies:
      '@babel/core': ^7.0.0
    dependencies:
      '@babel/core': 7.20.12
      '@babel/helper-plugin-utils': 7.20.2
    dev: true

  /@babel/plugin-bugfix-v8-spread-parameters-in-optional-chaining/7.20.7_@babel+core@7.20.12:
    resolution: {integrity: sha512-sbr9+wNE5aXMBBFBICk01tt7sBf2Oc9ikRFEcem/ZORup9IMUdNhW7/wVLEbbtlWOsEubJet46mHAL2C8+2jKQ==}
    engines: {node: '>=6.9.0'}
    peerDependencies:
      '@babel/core': ^7.13.0
    dependencies:
      '@babel/core': 7.20.12
      '@babel/helper-plugin-utils': 7.20.2
      '@babel/helper-skip-transparent-expression-wrappers': 7.20.0
      '@babel/plugin-proposal-optional-chaining': 7.20.7_@babel+core@7.20.12
    dev: true

  /@babel/plugin-proposal-async-generator-functions/7.20.7_@babel+core@7.20.12:
    resolution: {integrity: sha512-xMbiLsn/8RK7Wq7VeVytytS2L6qE69bXPB10YCmMdDZbKF4okCqY74pI/jJQ/8U0b/F6NrT2+14b8/P9/3AMGA==}
    engines: {node: '>=6.9.0'}
    peerDependencies:
      '@babel/core': ^7.0.0-0
    dependencies:
      '@babel/core': 7.20.12
      '@babel/helper-environment-visitor': 7.18.9
      '@babel/helper-plugin-utils': 7.20.2
      '@babel/helper-remap-async-to-generator': 7.18.9_@babel+core@7.20.12
      '@babel/plugin-syntax-async-generators': 7.8.4_@babel+core@7.20.12
    transitivePeerDependencies:
      - supports-color
    dev: true

  /@babel/plugin-proposal-class-properties/7.18.6_@babel+core@7.20.12:
    resolution: {integrity: sha512-cumfXOF0+nzZrrN8Rf0t7M+tF6sZc7vhQwYQck9q1/5w2OExlD+b4v4RpMJFaV1Z7WcDRgO6FqvxqxGlwo+RHQ==}
    engines: {node: '>=6.9.0'}
    peerDependencies:
      '@babel/core': ^7.0.0-0
    dependencies:
      '@babel/core': 7.20.12
      '@babel/helper-create-class-features-plugin': 7.20.12_@babel+core@7.20.12
      '@babel/helper-plugin-utils': 7.20.2
    transitivePeerDependencies:
      - supports-color
    dev: true

  /@babel/plugin-proposal-class-static-block/7.20.7_@babel+core@7.20.12:
    resolution: {integrity: sha512-AveGOoi9DAjUYYuUAG//Ig69GlazLnoyzMw68VCDux+c1tsnnH/OkYcpz/5xzMkEFC6UxjR5Gw1c+iY2wOGVeQ==}
    engines: {node: '>=6.9.0'}
    peerDependencies:
      '@babel/core': ^7.12.0
    dependencies:
      '@babel/core': 7.20.12
      '@babel/helper-create-class-features-plugin': 7.20.12_@babel+core@7.20.12
      '@babel/helper-plugin-utils': 7.20.2
      '@babel/plugin-syntax-class-static-block': 7.14.5_@babel+core@7.20.12
    transitivePeerDependencies:
      - supports-color
    dev: true

  /@babel/plugin-proposal-decorators/7.20.13_@babel+core@7.20.12:
    resolution: {integrity: sha512-7T6BKHa9Cpd7lCueHBBzP0nkXNina+h5giOZw+a8ZpMfPFY19VjJAjIxyFHuWkhCWgL6QMqRiY/wB1fLXzm6Mw==}
    engines: {node: '>=6.9.0'}
    peerDependencies:
      '@babel/core': ^7.0.0-0
    dependencies:
      '@babel/core': 7.20.12
      '@babel/helper-create-class-features-plugin': 7.20.12_@babel+core@7.20.12
      '@babel/helper-plugin-utils': 7.20.2
      '@babel/helper-replace-supers': 7.20.7
      '@babel/helper-split-export-declaration': 7.18.6
      '@babel/plugin-syntax-decorators': 7.19.0_@babel+core@7.20.12
    transitivePeerDependencies:
      - supports-color
    dev: true

  /@babel/plugin-proposal-dynamic-import/7.18.6_@babel+core@7.20.12:
    resolution: {integrity: sha512-1auuwmK+Rz13SJj36R+jqFPMJWyKEDd7lLSdOj4oJK0UTgGueSAtkrCvz9ewmgyU/P941Rv2fQwZJN8s6QruXw==}
    engines: {node: '>=6.9.0'}
    peerDependencies:
      '@babel/core': ^7.0.0-0
    dependencies:
      '@babel/core': 7.20.12
      '@babel/helper-plugin-utils': 7.20.2
      '@babel/plugin-syntax-dynamic-import': 7.8.3_@babel+core@7.20.12
    dev: true

  /@babel/plugin-proposal-export-namespace-from/7.18.9_@babel+core@7.20.12:
    resolution: {integrity: sha512-k1NtHyOMvlDDFeb9G5PhUXuGj8m/wiwojgQVEhJ/fsVsMCpLyOP4h0uGEjYJKrRI+EVPlb5Jk+Gt9P97lOGwtA==}
    engines: {node: '>=6.9.0'}
    peerDependencies:
      '@babel/core': ^7.0.0-0
    dependencies:
      '@babel/core': 7.20.12
      '@babel/helper-plugin-utils': 7.20.2
      '@babel/plugin-syntax-export-namespace-from': 7.8.3_@babel+core@7.20.12
    dev: true

  /@babel/plugin-proposal-json-strings/7.18.6_@babel+core@7.20.12:
    resolution: {integrity: sha512-lr1peyn9kOdbYc0xr0OdHTZ5FMqS6Di+H0Fz2I/JwMzGmzJETNeOFq2pBySw6X/KFL5EWDjlJuMsUGRFb8fQgQ==}
    engines: {node: '>=6.9.0'}
    peerDependencies:
      '@babel/core': ^7.0.0-0
    dependencies:
      '@babel/core': 7.20.12
      '@babel/helper-plugin-utils': 7.20.2
      '@babel/plugin-syntax-json-strings': 7.8.3_@babel+core@7.20.12
    dev: true

  /@babel/plugin-proposal-logical-assignment-operators/7.20.7_@babel+core@7.20.12:
    resolution: {integrity: sha512-y7C7cZgpMIjWlKE5T7eJwp+tnRYM89HmRvWM5EQuB5BoHEONjmQ8lSNmBUwOyy/GFRsohJED51YBF79hE1djug==}
    engines: {node: '>=6.9.0'}
    peerDependencies:
      '@babel/core': ^7.0.0-0
    dependencies:
      '@babel/core': 7.20.12
      '@babel/helper-plugin-utils': 7.20.2
      '@babel/plugin-syntax-logical-assignment-operators': 7.10.4_@babel+core@7.20.12
    dev: true

  /@babel/plugin-proposal-nullish-coalescing-operator/7.18.6_@babel+core@7.20.12:
    resolution: {integrity: sha512-wQxQzxYeJqHcfppzBDnm1yAY0jSRkUXR2z8RePZYrKwMKgMlE8+Z6LUno+bd6LvbGh8Gltvy74+9pIYkr+XkKA==}
    engines: {node: '>=6.9.0'}
    peerDependencies:
      '@babel/core': ^7.0.0-0
    dependencies:
      '@babel/core': 7.20.12
      '@babel/helper-plugin-utils': 7.20.2
      '@babel/plugin-syntax-nullish-coalescing-operator': 7.8.3_@babel+core@7.20.12
    dev: true

  /@babel/plugin-proposal-numeric-separator/7.18.6_@babel+core@7.20.12:
    resolution: {integrity: sha512-ozlZFogPqoLm8WBr5Z8UckIoE4YQ5KESVcNudyXOR8uqIkliTEgJ3RoketfG6pmzLdeZF0H/wjE9/cCEitBl7Q==}
    engines: {node: '>=6.9.0'}
    peerDependencies:
      '@babel/core': ^7.0.0-0
    dependencies:
      '@babel/core': 7.20.12
      '@babel/helper-plugin-utils': 7.20.2
      '@babel/plugin-syntax-numeric-separator': 7.10.4_@babel+core@7.20.12
    dev: true

  /@babel/plugin-proposal-object-rest-spread/7.20.7_@babel+core@7.20.12:
    resolution: {integrity: sha512-d2S98yCiLxDVmBmE8UjGcfPvNEUbA1U5q5WxaWFUGRzJSVAZqm5W6MbPct0jxnegUZ0niLeNX+IOzEs7wYg9Dg==}
    engines: {node: '>=6.9.0'}
    peerDependencies:
      '@babel/core': ^7.0.0-0
    dependencies:
      '@babel/compat-data': 7.20.10
      '@babel/core': 7.20.12
      '@babel/helper-compilation-targets': 7.20.7_@babel+core@7.20.12
      '@babel/helper-plugin-utils': 7.20.2
      '@babel/plugin-syntax-object-rest-spread': 7.8.3_@babel+core@7.20.12
      '@babel/plugin-transform-parameters': 7.20.7_@babel+core@7.20.12
    dev: true

  /@babel/plugin-proposal-optional-catch-binding/7.18.6_@babel+core@7.20.12:
    resolution: {integrity: sha512-Q40HEhs9DJQyaZfUjjn6vE8Cv4GmMHCYuMGIWUnlxH6400VGxOuwWsPt4FxXxJkC/5eOzgn0z21M9gMT4MOhbw==}
    engines: {node: '>=6.9.0'}
    peerDependencies:
      '@babel/core': ^7.0.0-0
    dependencies:
      '@babel/core': 7.20.12
      '@babel/helper-plugin-utils': 7.20.2
      '@babel/plugin-syntax-optional-catch-binding': 7.8.3_@babel+core@7.20.12
    dev: true

  /@babel/plugin-proposal-optional-chaining/7.20.7_@babel+core@7.20.12:
    resolution: {integrity: sha512-T+A7b1kfjtRM51ssoOfS1+wbyCVqorfyZhT99TvxxLMirPShD8CzKMRepMlCBGM5RpHMbn8s+5MMHnPstJH6mQ==}
    engines: {node: '>=6.9.0'}
    peerDependencies:
      '@babel/core': ^7.0.0-0
    dependencies:
      '@babel/core': 7.20.12
      '@babel/helper-plugin-utils': 7.20.2
      '@babel/helper-skip-transparent-expression-wrappers': 7.20.0
      '@babel/plugin-syntax-optional-chaining': 7.8.3_@babel+core@7.20.12
    dev: true

  /@babel/plugin-proposal-private-methods/7.18.6_@babel+core@7.20.12:
    resolution: {integrity: sha512-nutsvktDItsNn4rpGItSNV2sz1XwS+nfU0Rg8aCx3W3NOKVzdMjJRu0O5OkgDp3ZGICSTbgRpxZoWsxoKRvbeA==}
    engines: {node: '>=6.9.0'}
    peerDependencies:
      '@babel/core': ^7.0.0-0
    dependencies:
      '@babel/core': 7.20.12
      '@babel/helper-create-class-features-plugin': 7.20.12_@babel+core@7.20.12
      '@babel/helper-plugin-utils': 7.20.2
    transitivePeerDependencies:
      - supports-color
    dev: true

  /@babel/plugin-proposal-private-property-in-object/7.20.5_@babel+core@7.20.12:
    resolution: {integrity: sha512-Vq7b9dUA12ByzB4EjQTPo25sFhY+08pQDBSZRtUAkj7lb7jahaHR5igera16QZ+3my1nYR4dKsNdYj5IjPHilQ==}
    engines: {node: '>=6.9.0'}
    peerDependencies:
      '@babel/core': ^7.0.0-0
    dependencies:
      '@babel/core': 7.20.12
      '@babel/helper-annotate-as-pure': 7.18.6
      '@babel/helper-create-class-features-plugin': 7.20.12_@babel+core@7.20.12
      '@babel/helper-plugin-utils': 7.20.2
      '@babel/plugin-syntax-private-property-in-object': 7.14.5_@babel+core@7.20.12
    transitivePeerDependencies:
      - supports-color
    dev: true

  /@babel/plugin-proposal-unicode-property-regex/7.18.6_@babel+core@7.20.12:
    resolution: {integrity: sha512-2BShG/d5yoZyXZfVePH91urL5wTG6ASZU9M4o03lKK8u8UW1y08OMttBSOADTcJrnPMpvDXRG3G8fyLh4ovs8w==}
    engines: {node: '>=4'}
    peerDependencies:
      '@babel/core': ^7.0.0-0
    dependencies:
      '@babel/core': 7.20.12
      '@babel/helper-create-regexp-features-plugin': 7.20.5_@babel+core@7.20.12
      '@babel/helper-plugin-utils': 7.20.2
    dev: true

  /@babel/plugin-syntax-async-generators/7.8.4_@babel+core@7.20.12:
    resolution: {integrity: sha512-tycmZxkGfZaxhMRbXlPXuVFpdWlXpir2W4AMhSJgRKzk/eDlIXOhb2LHWoLpDF7TEHylV5zNhykX6KAgHJmTNw==}
    peerDependencies:
      '@babel/core': ^7.0.0-0
    dependencies:
      '@babel/core': 7.20.12
      '@babel/helper-plugin-utils': 7.20.2
    dev: true

  /@babel/plugin-syntax-bigint/7.8.3_@babel+core@7.20.12:
    resolution: {integrity: sha512-wnTnFlG+YxQm3vDxpGE57Pj0srRU4sHE/mDkt1qv2YJJSeUAec2ma4WLUnUPeKjyrfntVwe/N6dCXpU+zL3Npg==}
    peerDependencies:
      '@babel/core': ^7.0.0-0
    dependencies:
      '@babel/core': 7.20.12
      '@babel/helper-plugin-utils': 7.20.2
    dev: true

  /@babel/plugin-syntax-class-properties/7.12.13_@babel+core@7.20.12:
    resolution: {integrity: sha512-fm4idjKla0YahUNgFNLCB0qySdsoPiZP3iQE3rky0mBUtMZ23yDJ9SJdg6dXTSDnulOVqiF3Hgr9nbXvXTQZYA==}
    peerDependencies:
      '@babel/core': ^7.0.0-0
    dependencies:
      '@babel/core': 7.20.12
      '@babel/helper-plugin-utils': 7.20.2
    dev: true

  /@babel/plugin-syntax-class-static-block/7.14.5_@babel+core@7.20.12:
    resolution: {integrity: sha512-b+YyPmr6ldyNnM6sqYeMWE+bgJcJpO6yS4QD7ymxgH34GBPNDM/THBh8iunyvKIZztiwLH4CJZ0RxTk9emgpjw==}
    engines: {node: '>=6.9.0'}
    peerDependencies:
      '@babel/core': ^7.0.0-0
    dependencies:
      '@babel/core': 7.20.12
      '@babel/helper-plugin-utils': 7.20.2
    dev: true

  /@babel/plugin-syntax-decorators/7.19.0_@babel+core@7.20.12:
    resolution: {integrity: sha512-xaBZUEDntt4faL1yN8oIFlhfXeQAWJW7CLKYsHTUqriCUbj8xOra8bfxxKGi/UwExPFBuPdH4XfHc9rGQhrVkQ==}
    engines: {node: '>=6.9.0'}
    peerDependencies:
      '@babel/core': ^7.0.0-0
    dependencies:
      '@babel/core': 7.20.12
      '@babel/helper-plugin-utils': 7.20.2
    dev: true

  /@babel/plugin-syntax-dynamic-import/7.8.3_@babel+core@7.20.12:
    resolution: {integrity: sha512-5gdGbFon+PszYzqs83S3E5mpi7/y/8M9eC90MRTZfduQOYW76ig6SOSPNe41IG5LoP3FGBn2N0RjVDSQiS94kQ==}
    peerDependencies:
      '@babel/core': ^7.0.0-0
    dependencies:
      '@babel/core': 7.20.12
      '@babel/helper-plugin-utils': 7.20.2
    dev: true

  /@babel/plugin-syntax-export-namespace-from/7.8.3_@babel+core@7.20.12:
    resolution: {integrity: sha512-MXf5laXo6c1IbEbegDmzGPwGNTsHZmEy6QGznu5Sh2UCWvueywb2ee+CCE4zQiZstxU9BMoQO9i6zUFSY0Kj0Q==}
    peerDependencies:
      '@babel/core': ^7.0.0-0
    dependencies:
      '@babel/core': 7.20.12
      '@babel/helper-plugin-utils': 7.20.2
    dev: true

  /@babel/plugin-syntax-flow/7.18.6_@babel+core@7.20.12:
    resolution: {integrity: sha512-LUbR+KNTBWCUAqRG9ex5Gnzu2IOkt8jRJbHHXFT9q+L9zm7M/QQbEqXyw1n1pohYvOyWC8CjeyjrSaIwiYjK7A==}
    engines: {node: '>=6.9.0'}
    peerDependencies:
      '@babel/core': ^7.0.0-0
    dependencies:
      '@babel/core': 7.20.12
      '@babel/helper-plugin-utils': 7.20.2
    dev: true

  /@babel/plugin-syntax-import-assertions/7.20.0_@babel+core@7.20.12:
    resolution: {integrity: sha512-IUh1vakzNoWalR8ch/areW7qFopR2AEw03JlG7BbrDqmQ4X3q9uuipQwSGrUn7oGiemKjtSLDhNtQHzMHr1JdQ==}
    engines: {node: '>=6.9.0'}
    peerDependencies:
      '@babel/core': ^7.0.0-0
    dependencies:
      '@babel/core': 7.20.12
      '@babel/helper-plugin-utils': 7.20.2
    dev: true

  /@babel/plugin-syntax-import-meta/7.10.4_@babel+core@7.20.12:
    resolution: {integrity: sha512-Yqfm+XDx0+Prh3VSeEQCPU81yC+JWZ2pDPFSS4ZdpfZhp4MkFMaDC1UqseovEKwSUpnIL7+vK+Clp7bfh0iD7g==}
    peerDependencies:
      '@babel/core': ^7.0.0-0
    dependencies:
      '@babel/core': 7.20.12
      '@babel/helper-plugin-utils': 7.20.2
    dev: true

  /@babel/plugin-syntax-json-strings/7.8.3_@babel+core@7.20.12:
    resolution: {integrity: sha512-lY6kdGpWHvjoe2vk4WrAapEuBR69EMxZl+RoGRhrFGNYVK8mOPAW8VfbT/ZgrFbXlDNiiaxQnAtgVCZ6jv30EA==}
    peerDependencies:
      '@babel/core': ^7.0.0-0
    dependencies:
      '@babel/core': 7.20.12
      '@babel/helper-plugin-utils': 7.20.2
    dev: true

  /@babel/plugin-syntax-jsx/7.18.6_@babel+core@7.20.12:
    resolution: {integrity: sha512-6mmljtAedFGTWu2p/8WIORGwy+61PLgOMPOdazc7YoJ9ZCWUyFy3A6CpPkRKLKD1ToAesxX8KGEViAiLo9N+7Q==}
    engines: {node: '>=6.9.0'}
    peerDependencies:
      '@babel/core': ^7.0.0-0
    dependencies:
      '@babel/core': 7.20.12
      '@babel/helper-plugin-utils': 7.20.2
    dev: true

  /@babel/plugin-syntax-logical-assignment-operators/7.10.4_@babel+core@7.20.12:
    resolution: {integrity: sha512-d8waShlpFDinQ5MtvGU9xDAOzKH47+FFoney2baFIoMr952hKOLp1HR7VszoZvOsV/4+RRszNY7D17ba0te0ig==}
    peerDependencies:
      '@babel/core': ^7.0.0-0
    dependencies:
      '@babel/core': 7.20.12
      '@babel/helper-plugin-utils': 7.20.2
    dev: true

  /@babel/plugin-syntax-nullish-coalescing-operator/7.8.3_@babel+core@7.20.12:
    resolution: {integrity: sha512-aSff4zPII1u2QD7y+F8oDsz19ew4IGEJg9SVW+bqwpwtfFleiQDMdzA/R+UlWDzfnHFCxxleFT0PMIrR36XLNQ==}
    peerDependencies:
      '@babel/core': ^7.0.0-0
    dependencies:
      '@babel/core': 7.20.12
      '@babel/helper-plugin-utils': 7.20.2
    dev: true

  /@babel/plugin-syntax-numeric-separator/7.10.4_@babel+core@7.20.12:
    resolution: {integrity: sha512-9H6YdfkcK/uOnY/K7/aA2xpzaAgkQn37yzWUMRK7OaPOqOpGS1+n0H5hxT9AUw9EsSjPW8SVyMJwYRtWs3X3ug==}
    peerDependencies:
      '@babel/core': ^7.0.0-0
    dependencies:
      '@babel/core': 7.20.12
      '@babel/helper-plugin-utils': 7.20.2
    dev: true

  /@babel/plugin-syntax-object-rest-spread/7.8.3_@babel+core@7.20.12:
    resolution: {integrity: sha512-XoqMijGZb9y3y2XskN+P1wUGiVwWZ5JmoDRwx5+3GmEplNyVM2s2Dg8ILFQm8rWM48orGy5YpI5Bl8U1y7ydlA==}
    peerDependencies:
      '@babel/core': ^7.0.0-0
    dependencies:
      '@babel/core': 7.20.12
      '@babel/helper-plugin-utils': 7.20.2
    dev: true

  /@babel/plugin-syntax-optional-catch-binding/7.8.3_@babel+core@7.20.12:
    resolution: {integrity: sha512-6VPD0Pc1lpTqw0aKoeRTMiB+kWhAoT24PA+ksWSBrFtl5SIRVpZlwN3NNPQjehA2E/91FV3RjLWoVTglWcSV3Q==}
    peerDependencies:
      '@babel/core': ^7.0.0-0
    dependencies:
      '@babel/core': 7.20.12
      '@babel/helper-plugin-utils': 7.20.2
    dev: true

  /@babel/plugin-syntax-optional-chaining/7.8.3_@babel+core@7.20.12:
    resolution: {integrity: sha512-KoK9ErH1MBlCPxV0VANkXW2/dw4vlbGDrFgz8bmUsBGYkFRcbRwMh6cIJubdPrkxRwuGdtCk0v/wPTKbQgBjkg==}
    peerDependencies:
      '@babel/core': ^7.0.0-0
    dependencies:
      '@babel/core': 7.20.12
      '@babel/helper-plugin-utils': 7.20.2
    dev: true

  /@babel/plugin-syntax-private-property-in-object/7.14.5_@babel+core@7.20.12:
    resolution: {integrity: sha512-0wVnp9dxJ72ZUJDV27ZfbSj6iHLoytYZmh3rFcxNnvsJF3ktkzLDZPy/mA17HGsaQT3/DQsWYX1f1QGWkCoVUg==}
    engines: {node: '>=6.9.0'}
    peerDependencies:
      '@babel/core': ^7.0.0-0
    dependencies:
      '@babel/core': 7.20.12
      '@babel/helper-plugin-utils': 7.20.2
    dev: true

  /@babel/plugin-syntax-top-level-await/7.14.5_@babel+core@7.20.12:
    resolution: {integrity: sha512-hx++upLv5U1rgYfwe1xBQUhRmU41NEvpUvrp8jkrSCdvGSnM5/qdRMtylJ6PG5OFkBaHkbTAKTnd3/YyESRHFw==}
    engines: {node: '>=6.9.0'}
    peerDependencies:
      '@babel/core': ^7.0.0-0
    dependencies:
      '@babel/core': 7.20.12
      '@babel/helper-plugin-utils': 7.20.2
    dev: true

  /@babel/plugin-syntax-typescript/7.20.0_@babel+core@7.20.12:
    resolution: {integrity: sha512-rd9TkG+u1CExzS4SM1BlMEhMXwFLKVjOAFFCDx9PbX5ycJWDoWMcwdJH9RhkPu1dOgn5TrxLot/Gx6lWFuAUNQ==}
    engines: {node: '>=6.9.0'}
    peerDependencies:
      '@babel/core': ^7.0.0-0
    dependencies:
      '@babel/core': 7.20.12
      '@babel/helper-plugin-utils': 7.20.2
    dev: true

  /@babel/plugin-transform-arrow-functions/7.20.7_@babel+core@7.20.12:
    resolution: {integrity: sha512-3poA5E7dzDomxj9WXWwuD6A5F3kc7VXwIJO+E+J8qtDtS+pXPAhrgEyh+9GBwBgPq1Z+bB+/JD60lp5jsN7JPQ==}
    engines: {node: '>=6.9.0'}
    peerDependencies:
      '@babel/core': ^7.0.0-0
    dependencies:
      '@babel/core': 7.20.12
      '@babel/helper-plugin-utils': 7.20.2
    dev: true

  /@babel/plugin-transform-async-to-generator/7.20.7_@babel+core@7.20.12:
    resolution: {integrity: sha512-Uo5gwHPT9vgnSXQxqGtpdufUiWp96gk7yiP4Mp5bm1QMkEmLXBO7PAGYbKoJ6DhAwiNkcHFBol/x5zZZkL/t0Q==}
    engines: {node: '>=6.9.0'}
    peerDependencies:
      '@babel/core': ^7.0.0-0
    dependencies:
      '@babel/core': 7.20.12
      '@babel/helper-module-imports': 7.18.6
      '@babel/helper-plugin-utils': 7.20.2
      '@babel/helper-remap-async-to-generator': 7.18.9_@babel+core@7.20.12
    transitivePeerDependencies:
      - supports-color
    dev: true

  /@babel/plugin-transform-block-scoped-functions/7.18.6_@babel+core@7.20.12:
    resolution: {integrity: sha512-ExUcOqpPWnliRcPqves5HJcJOvHvIIWfuS4sroBUenPuMdmW+SMHDakmtS7qOo13sVppmUijqeTv7qqGsvURpQ==}
    engines: {node: '>=6.9.0'}
    peerDependencies:
      '@babel/core': ^7.0.0-0
    dependencies:
      '@babel/core': 7.20.12
      '@babel/helper-plugin-utils': 7.20.2
    dev: true

  /@babel/plugin-transform-block-scoping/7.20.11_@babel+core@7.20.12:
    resolution: {integrity: sha512-tA4N427a7fjf1P0/2I4ScsHGc5jcHPbb30xMbaTke2gxDuWpUfXDuX1FEymJwKk4tuGUvGcejAR6HdZVqmmPyw==}
    engines: {node: '>=6.9.0'}
    peerDependencies:
      '@babel/core': ^7.0.0-0
    dependencies:
      '@babel/core': 7.20.12
      '@babel/helper-plugin-utils': 7.20.2
    dev: true

  /@babel/plugin-transform-classes/7.20.7_@babel+core@7.20.12:
    resolution: {integrity: sha512-LWYbsiXTPKl+oBlXUGlwNlJZetXD5Am+CyBdqhPsDVjM9Jc8jwBJFrKhHf900Kfk2eZG1y9MAG3UNajol7A4VQ==}
    engines: {node: '>=6.9.0'}
    peerDependencies:
      '@babel/core': ^7.0.0-0
    dependencies:
      '@babel/core': 7.20.12
      '@babel/helper-annotate-as-pure': 7.18.6
      '@babel/helper-compilation-targets': 7.20.7_@babel+core@7.20.12
      '@babel/helper-environment-visitor': 7.18.9
      '@babel/helper-function-name': 7.19.0
      '@babel/helper-optimise-call-expression': 7.18.6
      '@babel/helper-plugin-utils': 7.20.2
      '@babel/helper-replace-supers': 7.20.7
      '@babel/helper-split-export-declaration': 7.18.6
      globals: 11.12.0
    transitivePeerDependencies:
      - supports-color
    dev: true

  /@babel/plugin-transform-computed-properties/7.20.7_@babel+core@7.20.12:
    resolution: {integrity: sha512-Lz7MvBK6DTjElHAmfu6bfANzKcxpyNPeYBGEafyA6E5HtRpjpZwU+u7Qrgz/2OR0z+5TvKYbPdphfSaAcZBrYQ==}
    engines: {node: '>=6.9.0'}
    peerDependencies:
      '@babel/core': ^7.0.0-0
    dependencies:
      '@babel/core': 7.20.12
      '@babel/helper-plugin-utils': 7.20.2
      '@babel/template': 7.20.7
    dev: true

  /@babel/plugin-transform-destructuring/7.20.7_@babel+core@7.20.12:
    resolution: {integrity: sha512-Xwg403sRrZb81IVB79ZPqNQME23yhugYVqgTxAhT99h485F4f+GMELFhhOsscDUB7HCswepKeCKLn/GZvUKoBA==}
    engines: {node: '>=6.9.0'}
    peerDependencies:
      '@babel/core': ^7.0.0-0
    dependencies:
      '@babel/core': 7.20.12
      '@babel/helper-plugin-utils': 7.20.2
    dev: true

  /@babel/plugin-transform-dotall-regex/7.18.6_@babel+core@7.20.12:
    resolution: {integrity: sha512-6S3jpun1eEbAxq7TdjLotAsl4WpQI9DxfkycRcKrjhQYzU87qpXdknpBg/e+TdcMehqGnLFi7tnFUBR02Vq6wg==}
    engines: {node: '>=6.9.0'}
    peerDependencies:
      '@babel/core': ^7.0.0-0
    dependencies:
      '@babel/core': 7.20.12
      '@babel/helper-create-regexp-features-plugin': 7.20.5_@babel+core@7.20.12
      '@babel/helper-plugin-utils': 7.20.2
    dev: true

  /@babel/plugin-transform-duplicate-keys/7.18.9_@babel+core@7.20.12:
    resolution: {integrity: sha512-d2bmXCtZXYc59/0SanQKbiWINadaJXqtvIQIzd4+hNwkWBgyCd5F/2t1kXoUdvPMrxzPvhK6EMQRROxsue+mfw==}
    engines: {node: '>=6.9.0'}
    peerDependencies:
      '@babel/core': ^7.0.0-0
    dependencies:
      '@babel/core': 7.20.12
      '@babel/helper-plugin-utils': 7.20.2
    dev: true

  /@babel/plugin-transform-exponentiation-operator/7.18.6_@babel+core@7.20.12:
    resolution: {integrity: sha512-wzEtc0+2c88FVR34aQmiz56dxEkxr2g8DQb/KfaFa1JYXOFVsbhvAonFN6PwVWj++fKmku8NP80plJ5Et4wqHw==}
    engines: {node: '>=6.9.0'}
    peerDependencies:
      '@babel/core': ^7.0.0-0
    dependencies:
      '@babel/core': 7.20.12
      '@babel/helper-builder-binary-assignment-operator-visitor': 7.18.9
      '@babel/helper-plugin-utils': 7.20.2
    dev: true

  /@babel/plugin-transform-flow-strip-types/7.19.0_@babel+core@7.20.12:
    resolution: {integrity: sha512-sgeMlNaQVbCSpgLSKP4ZZKfsJVnFnNQlUSk6gPYzR/q7tzCgQF2t8RBKAP6cKJeZdveei7Q7Jm527xepI8lNLg==}
    engines: {node: '>=6.9.0'}
    peerDependencies:
      '@babel/core': ^7.0.0-0
    dependencies:
      '@babel/core': 7.20.12
      '@babel/helper-plugin-utils': 7.20.2
      '@babel/plugin-syntax-flow': 7.18.6_@babel+core@7.20.12
    dev: true

  /@babel/plugin-transform-for-of/7.18.8_@babel+core@7.20.12:
    resolution: {integrity: sha512-yEfTRnjuskWYo0k1mHUqrVWaZwrdq8AYbfrpqULOJOaucGSp4mNMVps+YtA8byoevxS/urwU75vyhQIxcCgiBQ==}
    engines: {node: '>=6.9.0'}
    peerDependencies:
      '@babel/core': ^7.0.0-0
    dependencies:
      '@babel/core': 7.20.12
      '@babel/helper-plugin-utils': 7.20.2
    dev: true

  /@babel/plugin-transform-function-name/7.18.9_@babel+core@7.20.12:
    resolution: {integrity: sha512-WvIBoRPaJQ5yVHzcnJFor7oS5Ls0PYixlTYE63lCj2RtdQEl15M68FXQlxnG6wdraJIXRdR7KI+hQ7q/9QjrCQ==}
    engines: {node: '>=6.9.0'}
    peerDependencies:
      '@babel/core': ^7.0.0-0
    dependencies:
      '@babel/core': 7.20.12
      '@babel/helper-compilation-targets': 7.20.7_@babel+core@7.20.12
      '@babel/helper-function-name': 7.19.0
      '@babel/helper-plugin-utils': 7.20.2
    dev: true

  /@babel/plugin-transform-literals/7.18.9_@babel+core@7.20.12:
    resolution: {integrity: sha512-IFQDSRoTPnrAIrI5zoZv73IFeZu2dhu6irxQjY9rNjTT53VmKg9fenjvoiOWOkJ6mm4jKVPtdMzBY98Fp4Z4cg==}
    engines: {node: '>=6.9.0'}
    peerDependencies:
      '@babel/core': ^7.0.0-0
    dependencies:
      '@babel/core': 7.20.12
      '@babel/helper-plugin-utils': 7.20.2
    dev: true

  /@babel/plugin-transform-member-expression-literals/7.18.6_@babel+core@7.20.12:
    resolution: {integrity: sha512-qSF1ihLGO3q+/g48k85tUjD033C29TNTVB2paCwZPVmOsjn9pClvYYrM2VeJpBY2bcNkuny0YUyTNRyRxJ54KA==}
    engines: {node: '>=6.9.0'}
    peerDependencies:
      '@babel/core': ^7.0.0-0
    dependencies:
      '@babel/core': 7.20.12
      '@babel/helper-plugin-utils': 7.20.2
    dev: true

  /@babel/plugin-transform-modules-amd/7.20.11_@babel+core@7.20.12:
    resolution: {integrity: sha512-NuzCt5IIYOW0O30UvqktzHYR2ud5bOWbY0yaxWZ6G+aFzOMJvrs5YHNikrbdaT15+KNO31nPOy5Fim3ku6Zb5g==}
    engines: {node: '>=6.9.0'}
    peerDependencies:
      '@babel/core': ^7.0.0-0
    dependencies:
      '@babel/core': 7.20.12
      '@babel/helper-module-transforms': 7.20.11
      '@babel/helper-plugin-utils': 7.20.2
    transitivePeerDependencies:
      - supports-color
    dev: true

  /@babel/plugin-transform-modules-commonjs/7.20.11_@babel+core@7.20.12:
    resolution: {integrity: sha512-S8e1f7WQ7cimJQ51JkAaDrEtohVEitXjgCGAS2N8S31Y42E+kWwfSz83LYz57QdBm7q9diARVqanIaH2oVgQnw==}
    engines: {node: '>=6.9.0'}
    peerDependencies:
      '@babel/core': ^7.0.0-0
    dependencies:
      '@babel/core': 7.20.12
      '@babel/helper-module-transforms': 7.20.11
      '@babel/helper-plugin-utils': 7.20.2
      '@babel/helper-simple-access': 7.20.2
    transitivePeerDependencies:
      - supports-color
    dev: true

  /@babel/plugin-transform-modules-systemjs/7.20.11_@babel+core@7.20.12:
    resolution: {integrity: sha512-vVu5g9BPQKSFEmvt2TA4Da5N+QVS66EX21d8uoOihC+OCpUoGvzVsXeqFdtAEfVa5BILAeFt+U7yVmLbQnAJmw==}
    engines: {node: '>=6.9.0'}
    peerDependencies:
      '@babel/core': ^7.0.0-0
    dependencies:
      '@babel/core': 7.20.12
      '@babel/helper-hoist-variables': 7.18.6
      '@babel/helper-module-transforms': 7.20.11
      '@babel/helper-plugin-utils': 7.20.2
      '@babel/helper-validator-identifier': 7.19.1
    transitivePeerDependencies:
      - supports-color
    dev: true

  /@babel/plugin-transform-modules-umd/7.18.6_@babel+core@7.20.12:
    resolution: {integrity: sha512-dcegErExVeXcRqNtkRU/z8WlBLnvD4MRnHgNs3MytRO1Mn1sHRyhbcpYbVMGclAqOjdW+9cfkdZno9dFdfKLfQ==}
    engines: {node: '>=6.9.0'}
    peerDependencies:
      '@babel/core': ^7.0.0-0
    dependencies:
      '@babel/core': 7.20.12
      '@babel/helper-module-transforms': 7.20.11
      '@babel/helper-plugin-utils': 7.20.2
    transitivePeerDependencies:
      - supports-color
    dev: true

  /@babel/plugin-transform-named-capturing-groups-regex/7.20.5_@babel+core@7.20.12:
    resolution: {integrity: sha512-mOW4tTzi5iTLnw+78iEq3gr8Aoq4WNRGpmSlrogqaiCBoR1HFhpU4JkpQFOHfeYx3ReVIFWOQJS4aZBRvuZ6mA==}
    engines: {node: '>=6.9.0'}
    peerDependencies:
      '@babel/core': ^7.0.0
    dependencies:
      '@babel/core': 7.20.12
      '@babel/helper-create-regexp-features-plugin': 7.20.5_@babel+core@7.20.12
      '@babel/helper-plugin-utils': 7.20.2
    dev: true

  /@babel/plugin-transform-new-target/7.18.6_@babel+core@7.20.12:
    resolution: {integrity: sha512-DjwFA/9Iu3Z+vrAn+8pBUGcjhxKguSMlsFqeCKbhb9BAV756v0krzVK04CRDi/4aqmk8BsHb4a/gFcaA5joXRw==}
    engines: {node: '>=6.9.0'}
    peerDependencies:
      '@babel/core': ^7.0.0-0
    dependencies:
      '@babel/core': 7.20.12
      '@babel/helper-plugin-utils': 7.20.2
    dev: true

  /@babel/plugin-transform-object-super/7.18.6_@babel+core@7.20.12:
    resolution: {integrity: sha512-uvGz6zk+pZoS1aTZrOvrbj6Pp/kK2mp45t2B+bTDre2UgsZZ8EZLSJtUg7m/no0zOJUWgFONpB7Zv9W2tSaFlA==}
    engines: {node: '>=6.9.0'}
    peerDependencies:
      '@babel/core': ^7.0.0-0
    dependencies:
      '@babel/core': 7.20.12
      '@babel/helper-plugin-utils': 7.20.2
      '@babel/helper-replace-supers': 7.20.7
    transitivePeerDependencies:
      - supports-color
    dev: true

  /@babel/plugin-transform-parameters/7.20.7_@babel+core@7.20.12:
    resolution: {integrity: sha512-WiWBIkeHKVOSYPO0pWkxGPfKeWrCJyD3NJ53+Lrp/QMSZbsVPovrVl2aWZ19D/LTVnaDv5Ap7GJ/B2CTOZdrfA==}
    engines: {node: '>=6.9.0'}
    peerDependencies:
      '@babel/core': ^7.0.0-0
    dependencies:
      '@babel/core': 7.20.12
      '@babel/helper-plugin-utils': 7.20.2
    dev: true

  /@babel/plugin-transform-property-literals/7.18.6_@babel+core@7.20.12:
    resolution: {integrity: sha512-cYcs6qlgafTud3PAzrrRNbQtfpQ8+y/+M5tKmksS9+M1ckbH6kzY8MrexEM9mcA6JDsukE19iIRvAyYl463sMg==}
    engines: {node: '>=6.9.0'}
    peerDependencies:
      '@babel/core': ^7.0.0-0
    dependencies:
      '@babel/core': 7.20.12
      '@babel/helper-plugin-utils': 7.20.2
    dev: true

  /@babel/plugin-transform-react-constant-elements/7.20.2_@babel+core@7.20.12:
    resolution: {integrity: sha512-KS/G8YI8uwMGKErLFOHS/ekhqdHhpEloxs43NecQHVgo2QuQSyJhGIY1fL8UGl9wy5ItVwwoUL4YxVqsplGq2g==}
    engines: {node: '>=6.9.0'}
    peerDependencies:
      '@babel/core': ^7.0.0-0
    dependencies:
      '@babel/core': 7.20.12
      '@babel/helper-plugin-utils': 7.20.2
    dev: true

  /@babel/plugin-transform-react-display-name/7.18.6_@babel+core@7.20.12:
    resolution: {integrity: sha512-TV4sQ+T013n61uMoygyMRm+xf04Bd5oqFpv2jAEQwSZ8NwQA7zeRPg1LMVg2PWi3zWBz+CLKD+v5bcpZ/BS0aA==}
    engines: {node: '>=6.9.0'}
    peerDependencies:
      '@babel/core': ^7.0.0-0
    dependencies:
      '@babel/core': 7.20.12
      '@babel/helper-plugin-utils': 7.20.2
    dev: true

  /@babel/plugin-transform-react-jsx-development/7.18.6_@babel+core@7.20.12:
    resolution: {integrity: sha512-SA6HEjwYFKF7WDjWcMcMGUimmw/nhNRDWxr+KaLSCrkD/LMDBvWRmHAYgE1HDeF8KUuI8OAu+RT6EOtKxSW2qA==}
    engines: {node: '>=6.9.0'}
    peerDependencies:
      '@babel/core': ^7.0.0-0
    dependencies:
      '@babel/core': 7.20.12
      '@babel/plugin-transform-react-jsx': 7.20.13_@babel+core@7.20.12
    dev: true

  /@babel/plugin-transform-react-jsx/7.20.13_@babel+core@7.20.12:
    resolution: {integrity: sha512-MmTZx/bkUrfJhhYAYt3Urjm+h8DQGrPrnKQ94jLo7NLuOU+T89a7IByhKmrb8SKhrIYIQ0FN0CHMbnFRen4qNw==}
    engines: {node: '>=6.9.0'}
    peerDependencies:
      '@babel/core': ^7.0.0-0
    dependencies:
      '@babel/core': 7.20.12
      '@babel/helper-annotate-as-pure': 7.18.6
      '@babel/helper-module-imports': 7.18.6
      '@babel/helper-plugin-utils': 7.20.2
      '@babel/plugin-syntax-jsx': 7.18.6_@babel+core@7.20.12
      '@babel/types': 7.20.7
    dev: true

  /@babel/plugin-transform-react-pure-annotations/7.18.6_@babel+core@7.20.12:
    resolution: {integrity: sha512-I8VfEPg9r2TRDdvnHgPepTKvuRomzA8+u+nhY7qSI1fR2hRNebasZEETLyM5mAUr0Ku56OkXJ0I7NHJnO6cJiQ==}
    engines: {node: '>=6.9.0'}
    peerDependencies:
      '@babel/core': ^7.0.0-0
    dependencies:
      '@babel/core': 7.20.12
      '@babel/helper-annotate-as-pure': 7.18.6
      '@babel/helper-plugin-utils': 7.20.2
    dev: true

  /@babel/plugin-transform-regenerator/7.20.5_@babel+core@7.20.12:
    resolution: {integrity: sha512-kW/oO7HPBtntbsahzQ0qSE3tFvkFwnbozz3NWFhLGqH75vLEg+sCGngLlhVkePlCs3Jv0dBBHDzCHxNiFAQKCQ==}
    engines: {node: '>=6.9.0'}
    peerDependencies:
      '@babel/core': ^7.0.0-0
    dependencies:
      '@babel/core': 7.20.12
      '@babel/helper-plugin-utils': 7.20.2
      regenerator-transform: 0.15.1
    dev: true

  /@babel/plugin-transform-reserved-words/7.18.6_@babel+core@7.20.12:
    resolution: {integrity: sha512-oX/4MyMoypzHjFrT1CdivfKZ+XvIPMFXwwxHp/r0Ddy2Vuomt4HDFGmft1TAY2yiTKiNSsh3kjBAzcM8kSdsjA==}
    engines: {node: '>=6.9.0'}
    peerDependencies:
      '@babel/core': ^7.0.0-0
    dependencies:
      '@babel/core': 7.20.12
      '@babel/helper-plugin-utils': 7.20.2
    dev: true

  /@babel/plugin-transform-runtime/7.19.6_@babel+core@7.20.12:
    resolution: {integrity: sha512-PRH37lz4JU156lYFW1p8OxE5i7d6Sl/zV58ooyr+q1J1lnQPyg5tIiXlIwNVhJaY4W3TmOtdc8jqdXQcB1v5Yw==}
    engines: {node: '>=6.9.0'}
    peerDependencies:
      '@babel/core': ^7.0.0-0
    dependencies:
      '@babel/core': 7.20.12
      '@babel/helper-module-imports': 7.18.6
      '@babel/helper-plugin-utils': 7.20.2
      babel-plugin-polyfill-corejs2: 0.3.3_@babel+core@7.20.12
      babel-plugin-polyfill-corejs3: 0.6.0_@babel+core@7.20.12
      babel-plugin-polyfill-regenerator: 0.4.1_@babel+core@7.20.12
      semver: 6.3.0
    transitivePeerDependencies:
      - supports-color
    dev: true

  /@babel/plugin-transform-shorthand-properties/7.18.6_@babel+core@7.20.12:
    resolution: {integrity: sha512-eCLXXJqv8okzg86ywZJbRn19YJHU4XUa55oz2wbHhaQVn/MM+XhukiT7SYqp/7o00dg52Rj51Ny+Ecw4oyoygw==}
    engines: {node: '>=6.9.0'}
    peerDependencies:
      '@babel/core': ^7.0.0-0
    dependencies:
      '@babel/core': 7.20.12
      '@babel/helper-plugin-utils': 7.20.2
    dev: true

  /@babel/plugin-transform-spread/7.20.7_@babel+core@7.20.12:
    resolution: {integrity: sha512-ewBbHQ+1U/VnH1fxltbJqDeWBU1oNLG8Dj11uIv3xVf7nrQu0bPGe5Rf716r7K5Qz+SqtAOVswoVunoiBtGhxw==}
    engines: {node: '>=6.9.0'}
    peerDependencies:
      '@babel/core': ^7.0.0-0
    dependencies:
      '@babel/core': 7.20.12
      '@babel/helper-plugin-utils': 7.20.2
      '@babel/helper-skip-transparent-expression-wrappers': 7.20.0
    dev: true

  /@babel/plugin-transform-sticky-regex/7.18.6_@babel+core@7.20.12:
    resolution: {integrity: sha512-kfiDrDQ+PBsQDO85yj1icueWMfGfJFKN1KCkndygtu/C9+XUfydLC8Iv5UYJqRwy4zk8EcplRxEOeLyjq1gm6Q==}
    engines: {node: '>=6.9.0'}
    peerDependencies:
      '@babel/core': ^7.0.0-0
    dependencies:
      '@babel/core': 7.20.12
      '@babel/helper-plugin-utils': 7.20.2
    dev: true

  /@babel/plugin-transform-template-literals/7.18.9_@babel+core@7.20.12:
    resolution: {integrity: sha512-S8cOWfT82gTezpYOiVaGHrCbhlHgKhQt8XH5ES46P2XWmX92yisoZywf5km75wv5sYcXDUCLMmMxOLCtthDgMA==}
    engines: {node: '>=6.9.0'}
    peerDependencies:
      '@babel/core': ^7.0.0-0
    dependencies:
      '@babel/core': 7.20.12
      '@babel/helper-plugin-utils': 7.20.2
    dev: true

  /@babel/plugin-transform-typeof-symbol/7.18.9_@babel+core@7.20.12:
    resolution: {integrity: sha512-SRfwTtF11G2aemAZWivL7PD+C9z52v9EvMqH9BuYbabyPuKUvSWks3oCg6041pT925L4zVFqaVBeECwsmlguEw==}
    engines: {node: '>=6.9.0'}
    peerDependencies:
      '@babel/core': ^7.0.0-0
    dependencies:
      '@babel/core': 7.20.12
      '@babel/helper-plugin-utils': 7.20.2
    dev: true

  /@babel/plugin-transform-typescript/7.20.13_@babel+core@7.20.12:
    resolution: {integrity: sha512-O7I/THxarGcDZxkgWKMUrk7NK1/WbHAg3Xx86gqS6x9MTrNL6AwIluuZ96ms4xeDe6AVx6rjHbWHP7x26EPQBA==}
    engines: {node: '>=6.9.0'}
    peerDependencies:
      '@babel/core': ^7.0.0-0
    dependencies:
      '@babel/core': 7.20.12
      '@babel/helper-create-class-features-plugin': 7.20.12_@babel+core@7.20.12
      '@babel/helper-plugin-utils': 7.20.2
      '@babel/plugin-syntax-typescript': 7.20.0_@babel+core@7.20.12
    transitivePeerDependencies:
      - supports-color
    dev: true

  /@babel/plugin-transform-unicode-escapes/7.18.10_@babel+core@7.20.12:
    resolution: {integrity: sha512-kKAdAI+YzPgGY/ftStBFXTI1LZFju38rYThnfMykS+IXy8BVx+res7s2fxf1l8I35DV2T97ezo6+SGrXz6B3iQ==}
    engines: {node: '>=6.9.0'}
    peerDependencies:
      '@babel/core': ^7.0.0-0
    dependencies:
      '@babel/core': 7.20.12
      '@babel/helper-plugin-utils': 7.20.2
    dev: true

  /@babel/plugin-transform-unicode-regex/7.18.6_@babel+core@7.20.12:
    resolution: {integrity: sha512-gE7A6Lt7YLnNOL3Pb9BNeZvi+d8l7tcRrG4+pwJjK9hD2xX4mEvjlQW60G9EEmfXVYRPv9VRQcyegIVHCql/AA==}
    engines: {node: '>=6.9.0'}
    peerDependencies:
      '@babel/core': ^7.0.0-0
    dependencies:
      '@babel/core': 7.20.12
      '@babel/helper-create-regexp-features-plugin': 7.20.5_@babel+core@7.20.12
      '@babel/helper-plugin-utils': 7.20.2
    dev: true

  /@babel/preset-env/7.20.2_@babel+core@7.20.12:
    resolution: {integrity: sha512-1G0efQEWR1EHkKvKHqbG+IN/QdgwfByUpM5V5QroDzGV2t3S/WXNQd693cHiHTlCFMpr9B6FkPFXDA2lQcKoDg==}
    engines: {node: '>=6.9.0'}
    peerDependencies:
      '@babel/core': ^7.0.0-0
    dependencies:
      '@babel/compat-data': 7.20.10
      '@babel/core': 7.20.12
      '@babel/helper-compilation-targets': 7.20.7_@babel+core@7.20.12
      '@babel/helper-plugin-utils': 7.20.2
      '@babel/helper-validator-option': 7.18.6
      '@babel/plugin-bugfix-safari-id-destructuring-collision-in-function-expression': 7.18.6_@babel+core@7.20.12
      '@babel/plugin-bugfix-v8-spread-parameters-in-optional-chaining': 7.20.7_@babel+core@7.20.12
      '@babel/plugin-proposal-async-generator-functions': 7.20.7_@babel+core@7.20.12
      '@babel/plugin-proposal-class-properties': 7.18.6_@babel+core@7.20.12
      '@babel/plugin-proposal-class-static-block': 7.20.7_@babel+core@7.20.12
      '@babel/plugin-proposal-dynamic-import': 7.18.6_@babel+core@7.20.12
      '@babel/plugin-proposal-export-namespace-from': 7.18.9_@babel+core@7.20.12
      '@babel/plugin-proposal-json-strings': 7.18.6_@babel+core@7.20.12
      '@babel/plugin-proposal-logical-assignment-operators': 7.20.7_@babel+core@7.20.12
      '@babel/plugin-proposal-nullish-coalescing-operator': 7.18.6_@babel+core@7.20.12
      '@babel/plugin-proposal-numeric-separator': 7.18.6_@babel+core@7.20.12
      '@babel/plugin-proposal-object-rest-spread': 7.20.7_@babel+core@7.20.12
      '@babel/plugin-proposal-optional-catch-binding': 7.18.6_@babel+core@7.20.12
      '@babel/plugin-proposal-optional-chaining': 7.20.7_@babel+core@7.20.12
      '@babel/plugin-proposal-private-methods': 7.18.6_@babel+core@7.20.12
      '@babel/plugin-proposal-private-property-in-object': 7.20.5_@babel+core@7.20.12
      '@babel/plugin-proposal-unicode-property-regex': 7.18.6_@babel+core@7.20.12
      '@babel/plugin-syntax-async-generators': 7.8.4_@babel+core@7.20.12
      '@babel/plugin-syntax-class-properties': 7.12.13_@babel+core@7.20.12
      '@babel/plugin-syntax-class-static-block': 7.14.5_@babel+core@7.20.12
      '@babel/plugin-syntax-dynamic-import': 7.8.3_@babel+core@7.20.12
      '@babel/plugin-syntax-export-namespace-from': 7.8.3_@babel+core@7.20.12
      '@babel/plugin-syntax-import-assertions': 7.20.0_@babel+core@7.20.12
      '@babel/plugin-syntax-json-strings': 7.8.3_@babel+core@7.20.12
      '@babel/plugin-syntax-logical-assignment-operators': 7.10.4_@babel+core@7.20.12
      '@babel/plugin-syntax-nullish-coalescing-operator': 7.8.3_@babel+core@7.20.12
      '@babel/plugin-syntax-numeric-separator': 7.10.4_@babel+core@7.20.12
      '@babel/plugin-syntax-object-rest-spread': 7.8.3_@babel+core@7.20.12
      '@babel/plugin-syntax-optional-catch-binding': 7.8.3_@babel+core@7.20.12
      '@babel/plugin-syntax-optional-chaining': 7.8.3_@babel+core@7.20.12
      '@babel/plugin-syntax-private-property-in-object': 7.14.5_@babel+core@7.20.12
      '@babel/plugin-syntax-top-level-await': 7.14.5_@babel+core@7.20.12
      '@babel/plugin-transform-arrow-functions': 7.20.7_@babel+core@7.20.12
      '@babel/plugin-transform-async-to-generator': 7.20.7_@babel+core@7.20.12
      '@babel/plugin-transform-block-scoped-functions': 7.18.6_@babel+core@7.20.12
      '@babel/plugin-transform-block-scoping': 7.20.11_@babel+core@7.20.12
      '@babel/plugin-transform-classes': 7.20.7_@babel+core@7.20.12
      '@babel/plugin-transform-computed-properties': 7.20.7_@babel+core@7.20.12
      '@babel/plugin-transform-destructuring': 7.20.7_@babel+core@7.20.12
      '@babel/plugin-transform-dotall-regex': 7.18.6_@babel+core@7.20.12
      '@babel/plugin-transform-duplicate-keys': 7.18.9_@babel+core@7.20.12
      '@babel/plugin-transform-exponentiation-operator': 7.18.6_@babel+core@7.20.12
      '@babel/plugin-transform-for-of': 7.18.8_@babel+core@7.20.12
      '@babel/plugin-transform-function-name': 7.18.9_@babel+core@7.20.12
      '@babel/plugin-transform-literals': 7.18.9_@babel+core@7.20.12
      '@babel/plugin-transform-member-expression-literals': 7.18.6_@babel+core@7.20.12
      '@babel/plugin-transform-modules-amd': 7.20.11_@babel+core@7.20.12
      '@babel/plugin-transform-modules-commonjs': 7.20.11_@babel+core@7.20.12
      '@babel/plugin-transform-modules-systemjs': 7.20.11_@babel+core@7.20.12
      '@babel/plugin-transform-modules-umd': 7.18.6_@babel+core@7.20.12
      '@babel/plugin-transform-named-capturing-groups-regex': 7.20.5_@babel+core@7.20.12
      '@babel/plugin-transform-new-target': 7.18.6_@babel+core@7.20.12
      '@babel/plugin-transform-object-super': 7.18.6_@babel+core@7.20.12
      '@babel/plugin-transform-parameters': 7.20.7_@babel+core@7.20.12
      '@babel/plugin-transform-property-literals': 7.18.6_@babel+core@7.20.12
      '@babel/plugin-transform-regenerator': 7.20.5_@babel+core@7.20.12
      '@babel/plugin-transform-reserved-words': 7.18.6_@babel+core@7.20.12
      '@babel/plugin-transform-shorthand-properties': 7.18.6_@babel+core@7.20.12
      '@babel/plugin-transform-spread': 7.20.7_@babel+core@7.20.12
      '@babel/plugin-transform-sticky-regex': 7.18.6_@babel+core@7.20.12
      '@babel/plugin-transform-template-literals': 7.18.9_@babel+core@7.20.12
      '@babel/plugin-transform-typeof-symbol': 7.18.9_@babel+core@7.20.12
      '@babel/plugin-transform-unicode-escapes': 7.18.10_@babel+core@7.20.12
      '@babel/plugin-transform-unicode-regex': 7.18.6_@babel+core@7.20.12
      '@babel/preset-modules': 0.1.5_@babel+core@7.20.12
      '@babel/types': 7.20.7
      babel-plugin-polyfill-corejs2: 0.3.3_@babel+core@7.20.12
      babel-plugin-polyfill-corejs3: 0.6.0_@babel+core@7.20.12
      babel-plugin-polyfill-regenerator: 0.4.1_@babel+core@7.20.12
      core-js-compat: 3.27.2
      semver: 6.3.0
    transitivePeerDependencies:
      - supports-color
    dev: true

  /@babel/preset-modules/0.1.5_@babel+core@7.20.12:
    resolution: {integrity: sha512-A57th6YRG7oR3cq/yt/Y84MvGgE0eJG2F1JLhKuyG+jFxEgrd/HAMJatiFtmOiZurz+0DkrvbheCLaV5f2JfjA==}
    peerDependencies:
      '@babel/core': ^7.0.0-0
    dependencies:
      '@babel/core': 7.20.12
      '@babel/helper-plugin-utils': 7.20.2
      '@babel/plugin-proposal-unicode-property-regex': 7.18.6_@babel+core@7.20.12
      '@babel/plugin-transform-dotall-regex': 7.18.6_@babel+core@7.20.12
      '@babel/types': 7.20.7
      esutils: 2.0.3
    dev: true

  /@babel/preset-react/7.18.6_@babel+core@7.20.12:
    resolution: {integrity: sha512-zXr6atUmyYdiWRVLOZahakYmOBHtWc2WGCkP8PYTgZi0iJXDY2CN180TdrIW4OGOAdLc7TifzDIvtx6izaRIzg==}
    engines: {node: '>=6.9.0'}
    peerDependencies:
      '@babel/core': ^7.0.0-0
    dependencies:
      '@babel/core': 7.20.12
      '@babel/helper-plugin-utils': 7.20.2
      '@babel/helper-validator-option': 7.18.6
      '@babel/plugin-transform-react-display-name': 7.18.6_@babel+core@7.20.12
      '@babel/plugin-transform-react-jsx': 7.20.13_@babel+core@7.20.12
      '@babel/plugin-transform-react-jsx-development': 7.18.6_@babel+core@7.20.12
      '@babel/plugin-transform-react-pure-annotations': 7.18.6_@babel+core@7.20.12
    dev: true

  /@babel/preset-typescript/7.18.6_@babel+core@7.20.12:
    resolution: {integrity: sha512-s9ik86kXBAnD760aybBucdpnLsAt0jK1xqJn2juOn9lkOvSHV60os5hxoVJsPzMQxvnUJFAlkont2DvvaYEBtQ==}
    engines: {node: '>=6.9.0'}
    peerDependencies:
      '@babel/core': ^7.0.0-0
    dependencies:
      '@babel/core': 7.20.12
      '@babel/helper-plugin-utils': 7.20.2
      '@babel/helper-validator-option': 7.18.6
      '@babel/plugin-transform-typescript': 7.20.13_@babel+core@7.20.12
    transitivePeerDependencies:
      - supports-color
    dev: true

  /@babel/runtime-corejs3/7.20.6:
    resolution: {integrity: sha512-tqeujPiuEfcH067mx+7otTQWROVMKHXEaOQcAeNV5dDdbPWvPcFA8/W9LXw2NfjNmOetqLl03dfnG2WALPlsRQ==}
    engines: {node: '>=6.9.0'}
    dependencies:
      core-js-pure: 3.26.1
      regenerator-runtime: 0.13.11

  /@babel/runtime/7.20.6:
    resolution: {integrity: sha512-Q+8MqP7TiHMWzSfwiJwXCjyf4GYA4Dgw3emg/7xmwsdLJOZUp+nMqcOwOzzYheuM1rhDu8FSj2l0aoMygEuXuA==}
    engines: {node: '>=6.9.0'}
    dependencies:
      regenerator-runtime: 0.13.11

  /@babel/template/7.20.7:
    resolution: {integrity: sha512-8SegXApWe6VoNw0r9JHpSteLKTpTiLZ4rMlGIm9JQ18KiCtyQiAMEazujAHrUS5flrcqYZa75ukev3P6QmUwUw==}
    engines: {node: '>=6.9.0'}
    dependencies:
      '@babel/code-frame': 7.18.6
      '@babel/parser': 7.20.13
      '@babel/types': 7.20.7
    dev: true

  /@babel/traverse/7.20.13:
    resolution: {integrity: sha512-kMJXfF0T6DIS9E8cgdLCSAL+cuCK+YEZHWiLK0SXpTo8YRj5lpJu3CDNKiIBCne4m9hhTIqUg6SYTAI39tAiVQ==}
    engines: {node: '>=6.9.0'}
    dependencies:
      '@babel/code-frame': 7.18.6
      '@babel/generator': 7.20.7
      '@babel/helper-environment-visitor': 7.18.9
      '@babel/helper-function-name': 7.19.0
      '@babel/helper-hoist-variables': 7.18.6
      '@babel/helper-split-export-declaration': 7.18.6
      '@babel/parser': 7.20.13
      '@babel/types': 7.20.7
      debug: 4.3.4
      globals: 11.12.0
    transitivePeerDependencies:
      - supports-color
    dev: true

  /@babel/types/7.20.7:
    resolution: {integrity: sha512-69OnhBxSSgK0OzTJai4kyPDiKTIe3j+ctaHdIGVbRahTLAT7L3R9oeXHC2aVSuGYt3cVnoAMDmOCgJ2yaiLMvg==}
    engines: {node: '>=6.9.0'}
    dependencies:
      '@babel/helper-string-parser': 7.19.4
      '@babel/helper-validator-identifier': 7.19.1
      to-fast-properties: 2.0.0

  /@bcoe/v8-coverage/0.2.3:
    resolution: {integrity: sha512-0hYQ8SB4Db5zvZB4axdMHGwEaQjkZzFjQiN9LVYvIFB2nSUHW9tYpxWriPrWDASIxiaXax83REcLxuSdnGPZtw==}
    dev: true

  /@csstools/normalize.css/12.0.0:
    resolution: {integrity: sha512-M0qqxAcwCsIVfpFQSlGN5XjXWu8l5JDZN+fPt1LeW5SZexQTgnaEvgXAY+CeygRw0EeppWHi12JxESWiWrB0Sg==}
    dev: true

  /@csstools/postcss-cascade-layers/1.1.1_postcss@8.4.21:
    resolution: {integrity: sha512-+KdYrpKC5TgomQr2DlZF4lDEpHcoxnj5IGddYYfBWJAKfj1JtuHUIqMa+E1pJJ+z3kvDViWMqyqPlG4Ja7amQA==}
    engines: {node: ^12 || ^14 || >=16}
    peerDependencies:
      postcss: ^8.2
    dependencies:
      '@csstools/selector-specificity': 2.1.0_wajs5nedgkikc5pcuwett7legi
      postcss: 8.4.21
      postcss-selector-parser: 6.0.11
    dev: true

  /@csstools/postcss-color-function/1.1.1_postcss@8.4.21:
    resolution: {integrity: sha512-Bc0f62WmHdtRDjf5f3e2STwRAl89N2CLb+9iAwzrv4L2hncrbDwnQD9PCq0gtAt7pOI2leIV08HIBUd4jxD8cw==}
    engines: {node: ^12 || ^14 || >=16}
    peerDependencies:
      postcss: ^8.2
    dependencies:
      '@csstools/postcss-progressive-custom-properties': 1.3.0_postcss@8.4.21
      postcss: 8.4.21
      postcss-value-parser: 4.2.0
    dev: true

  /@csstools/postcss-font-format-keywords/1.0.1_postcss@8.4.21:
    resolution: {integrity: sha512-ZgrlzuUAjXIOc2JueK0X5sZDjCtgimVp/O5CEqTcs5ShWBa6smhWYbS0x5cVc/+rycTDbjjzoP0KTDnUneZGOg==}
    engines: {node: ^12 || ^14 || >=16}
    peerDependencies:
      postcss: ^8.2
    dependencies:
      postcss: 8.4.21
      postcss-value-parser: 4.2.0
    dev: true

  /@csstools/postcss-hwb-function/1.0.2_postcss@8.4.21:
    resolution: {integrity: sha512-YHdEru4o3Rsbjmu6vHy4UKOXZD+Rn2zmkAmLRfPet6+Jz4Ojw8cbWxe1n42VaXQhD3CQUXXTooIy8OkVbUcL+w==}
    engines: {node: ^12 || ^14 || >=16}
    peerDependencies:
      postcss: ^8.2
    dependencies:
      postcss: 8.4.21
      postcss-value-parser: 4.2.0
    dev: true

  /@csstools/postcss-ic-unit/1.0.1_postcss@8.4.21:
    resolution: {integrity: sha512-Ot1rcwRAaRHNKC9tAqoqNZhjdYBzKk1POgWfhN4uCOE47ebGcLRqXjKkApVDpjifL6u2/55ekkpnFcp+s/OZUw==}
    engines: {node: ^12 || ^14 || >=16}
    peerDependencies:
      postcss: ^8.2
    dependencies:
      '@csstools/postcss-progressive-custom-properties': 1.3.0_postcss@8.4.21
      postcss: 8.4.21
      postcss-value-parser: 4.2.0
    dev: true

  /@csstools/postcss-is-pseudo-class/2.0.7_postcss@8.4.21:
    resolution: {integrity: sha512-7JPeVVZHd+jxYdULl87lvjgvWldYu+Bc62s9vD/ED6/QTGjy0jy0US/f6BG53sVMTBJ1lzKZFpYmofBN9eaRiA==}
    engines: {node: ^12 || ^14 || >=16}
    peerDependencies:
      postcss: ^8.2
    dependencies:
      '@csstools/selector-specificity': 2.1.0_wajs5nedgkikc5pcuwett7legi
      postcss: 8.4.21
      postcss-selector-parser: 6.0.11
    dev: true

  /@csstools/postcss-nested-calc/1.0.0_postcss@8.4.21:
    resolution: {integrity: sha512-JCsQsw1wjYwv1bJmgjKSoZNvf7R6+wuHDAbi5f/7MbFhl2d/+v+TvBTU4BJH3G1X1H87dHl0mh6TfYogbT/dJQ==}
    engines: {node: ^12 || ^14 || >=16}
    peerDependencies:
      postcss: ^8.2
    dependencies:
      postcss: 8.4.21
      postcss-value-parser: 4.2.0
    dev: true

  /@csstools/postcss-normalize-display-values/1.0.1_postcss@8.4.21:
    resolution: {integrity: sha512-jcOanIbv55OFKQ3sYeFD/T0Ti7AMXc9nM1hZWu8m/2722gOTxFg7xYu4RDLJLeZmPUVQlGzo4jhzvTUq3x4ZUw==}
    engines: {node: ^12 || ^14 || >=16}
    peerDependencies:
      postcss: ^8.2
    dependencies:
      postcss: 8.4.21
      postcss-value-parser: 4.2.0
    dev: true

  /@csstools/postcss-oklab-function/1.1.1_postcss@8.4.21:
    resolution: {integrity: sha512-nJpJgsdA3dA9y5pgyb/UfEzE7W5Ka7u0CX0/HIMVBNWzWemdcTH3XwANECU6anWv/ao4vVNLTMxhiPNZsTK6iA==}
    engines: {node: ^12 || ^14 || >=16}
    peerDependencies:
      postcss: ^8.2
    dependencies:
      '@csstools/postcss-progressive-custom-properties': 1.3.0_postcss@8.4.21
      postcss: 8.4.21
      postcss-value-parser: 4.2.0
    dev: true

  /@csstools/postcss-progressive-custom-properties/1.3.0_postcss@8.4.21:
    resolution: {integrity: sha512-ASA9W1aIy5ygskZYuWams4BzafD12ULvSypmaLJT2jvQ8G0M3I8PRQhC0h7mG0Z3LI05+agZjqSR9+K9yaQQjA==}
    engines: {node: ^12 || ^14 || >=16}
    peerDependencies:
      postcss: ^8.3
    dependencies:
      postcss: 8.4.21
      postcss-value-parser: 4.2.0
    dev: true

  /@csstools/postcss-stepped-value-functions/1.0.1_postcss@8.4.21:
    resolution: {integrity: sha512-dz0LNoo3ijpTOQqEJLY8nyaapl6umbmDcgj4AD0lgVQ572b2eqA1iGZYTTWhrcrHztWDDRAX2DGYyw2VBjvCvQ==}
    engines: {node: ^12 || ^14 || >=16}
    peerDependencies:
      postcss: ^8.2
    dependencies:
      postcss: 8.4.21
      postcss-value-parser: 4.2.0
    dev: true

  /@csstools/postcss-text-decoration-shorthand/1.0.0_postcss@8.4.21:
    resolution: {integrity: sha512-c1XwKJ2eMIWrzQenN0XbcfzckOLLJiczqy+YvfGmzoVXd7pT9FfObiSEfzs84bpE/VqfpEuAZ9tCRbZkZxxbdw==}
    engines: {node: ^12 || ^14 || >=16}
    peerDependencies:
      postcss: ^8.2
    dependencies:
      postcss: 8.4.21
      postcss-value-parser: 4.2.0
    dev: true

  /@csstools/postcss-trigonometric-functions/1.0.2_postcss@8.4.21:
    resolution: {integrity: sha512-woKaLO///4bb+zZC2s80l+7cm07M7268MsyG3M0ActXXEFi6SuhvriQYcb58iiKGbjwwIU7n45iRLEHypB47Og==}
    engines: {node: ^14 || >=16}
    peerDependencies:
      postcss: ^8.2
    dependencies:
      postcss: 8.4.21
      postcss-value-parser: 4.2.0
    dev: true

  /@csstools/postcss-unset-value/1.0.2_postcss@8.4.21:
    resolution: {integrity: sha512-c8J4roPBILnelAsdLr4XOAR/GsTm0GJi4XpcfvoWk3U6KiTCqiFYc63KhRMQQX35jYMp4Ao8Ij9+IZRgMfJp1g==}
    engines: {node: ^12 || ^14 || >=16}
    peerDependencies:
      postcss: ^8.2
    dependencies:
      postcss: 8.4.21
    dev: true

  /@csstools/selector-specificity/2.1.0_wajs5nedgkikc5pcuwett7legi:
    resolution: {integrity: sha512-zJ6hb3FDgBbO8d2e83vg6zq7tNvDqSq9RwdwfzJ8tdm9JHNvANq2fqwyRn6mlpUb7CwTs5ILdUrGwi9Gk4vY5w==}
    engines: {node: ^14 || ^16 || >=18}
    peerDependencies:
      postcss: ^8.4
      postcss-selector-parser: ^6.0.10
    dependencies:
      postcss: 8.4.21
      postcss-selector-parser: 6.0.11
    dev: true

  /@esbuild/android-arm/0.15.18:
    resolution: {integrity: sha512-5GT+kcs2WVGjVs7+boataCkO5Fg0y4kCjzkB5bAip7H4jfnOS3dA6KPiww9W1OEKTKeAcUVhdZGvgI65OXmUnw==}
    engines: {node: '>=12'}
    cpu: [arm]
    os: [android]
    requiresBuild: true
    dev: true
    optional: true

  /@esbuild/android-arm/0.17.10:
    resolution: {integrity: sha512-7YEBfZ5lSem9Tqpsz+tjbdsEshlO9j/REJrfv4DXgKTt1+/MHqGwbtlyxQuaSlMeUZLxUKBaX8wdzlTfHkmnLw==}
    engines: {node: '>=12'}
    cpu: [arm]
    os: [android]
    requiresBuild: true
    dev: true
    optional: true

  /@esbuild/android-arm64/0.17.10:
    resolution: {integrity: sha512-ht1P9CmvrPF5yKDtyC+z43RczVs4rrHpRqrmIuoSvSdn44Fs1n6DGlpZKdK6rM83pFLbVaSUwle8IN+TPmkv7g==}
    engines: {node: '>=12'}
    cpu: [arm64]
    os: [android]
    requiresBuild: true
    dev: true
    optional: true

  /@esbuild/android-x64/0.17.10:
    resolution: {integrity: sha512-CYzrm+hTiY5QICji64aJ/xKdN70IK8XZ6iiyq0tZkd3tfnwwSWTYH1t3m6zyaaBxkuj40kxgMyj1km/NqdjQZA==}
    engines: {node: '>=12'}
    cpu: [x64]
    os: [android]
    requiresBuild: true
    dev: true
    optional: true

  /@esbuild/darwin-arm64/0.17.10:
    resolution: {integrity: sha512-3HaGIowI+nMZlopqyW6+jxYr01KvNaLB5znXfbyyjuo4lE0VZfvFGcguIJapQeQMS4cX/NEispwOekJt3gr5Dg==}
    engines: {node: '>=12'}
    cpu: [arm64]
    os: [darwin]
    requiresBuild: true
    dev: true
    optional: true

  /@esbuild/darwin-x64/0.17.10:
    resolution: {integrity: sha512-J4MJzGchuCRG5n+B4EHpAMoJmBeAE1L3wGYDIN5oWNqX0tEr7VKOzw0ymSwpoeSpdCa030lagGUfnfhS7OvzrQ==}
    engines: {node: '>=12'}
    cpu: [x64]
    os: [darwin]
    requiresBuild: true
    dev: true
    optional: true

  /@esbuild/freebsd-arm64/0.17.10:
    resolution: {integrity: sha512-ZkX40Z7qCbugeK4U5/gbzna/UQkM9d9LNV+Fro8r7HA7sRof5Rwxc46SsqeMvB5ZaR0b1/ITQ/8Y1NmV2F0fXQ==}
    engines: {node: '>=12'}
    cpu: [arm64]
    os: [freebsd]
    requiresBuild: true
    dev: true
    optional: true

  /@esbuild/freebsd-x64/0.17.10:
    resolution: {integrity: sha512-0m0YX1IWSLG9hWh7tZa3kdAugFbZFFx9XrvfpaCMMvrswSTvUZypp0NFKriUurHpBA3xsHVE9Qb/0u2Bbi/otg==}
    engines: {node: '>=12'}
    cpu: [x64]
    os: [freebsd]
    requiresBuild: true
    dev: true
    optional: true

  /@esbuild/linux-arm/0.17.10:
    resolution: {integrity: sha512-whRdrrl0X+9D6o5f0sTZtDM9s86Xt4wk1bf7ltx6iQqrIIOH+sre1yjpcCdrVXntQPCNw/G+XqsD4HuxeS+2QA==}
    engines: {node: '>=12'}
    cpu: [arm]
    os: [linux]
    requiresBuild: true
    dev: true
    optional: true

  /@esbuild/linux-arm64/0.17.10:
    resolution: {integrity: sha512-g1EZJR1/c+MmCgVwpdZdKi4QAJ8DCLP5uTgLWSAVd9wlqk9GMscaNMEViG3aE1wS+cNMzXXgdWiW/VX4J+5nTA==}
    engines: {node: '>=12'}
    cpu: [arm64]
    os: [linux]
    requiresBuild: true
    dev: true
    optional: true

  /@esbuild/linux-ia32/0.17.10:
    resolution: {integrity: sha512-1vKYCjfv/bEwxngHERp7huYfJ4jJzldfxyfaF7hc3216xiDA62xbXJfRlradiMhGZbdNLj2WA1YwYFzs9IWNPw==}
    engines: {node: '>=12'}
    cpu: [ia32]
    os: [linux]
    requiresBuild: true
    dev: true
    optional: true

  /@esbuild/linux-loong64/0.15.18:
    resolution: {integrity: sha512-L4jVKS82XVhw2nvzLg/19ClLWg0y27ulRwuP7lcyL6AbUWB5aPglXY3M21mauDQMDfRLs8cQmeT03r/+X3cZYQ==}
    engines: {node: '>=12'}
    cpu: [loong64]
    os: [linux]
    requiresBuild: true
    dev: true
    optional: true

  /@esbuild/linux-loong64/0.17.10:
    resolution: {integrity: sha512-mvwAr75q3Fgc/qz3K6sya3gBmJIYZCgcJ0s7XshpoqIAIBszzfXsqhpRrRdVFAyV1G9VUjj7VopL2HnAS8aHFA==}
    engines: {node: '>=12'}
    cpu: [loong64]
    os: [linux]
    requiresBuild: true
    dev: true
    optional: true

  /@esbuild/linux-mips64el/0.17.10:
    resolution: {integrity: sha512-XilKPgM2u1zR1YuvCsFQWl9Fc35BqSqktooumOY2zj7CSn5czJn279j9TE1JEqSqz88izJo7yE4x3LSf7oxHzg==}
    engines: {node: '>=12'}
    cpu: [mips64el]
    os: [linux]
    requiresBuild: true
    dev: true
    optional: true

  /@esbuild/linux-ppc64/0.17.10:
    resolution: {integrity: sha512-kM4Rmh9l670SwjlGkIe7pYWezk8uxKHX4Lnn5jBZYBNlWpKMBCVfpAgAJqp5doLobhzF3l64VZVrmGeZ8+uKmQ==}
    engines: {node: '>=12'}
    cpu: [ppc64]
    os: [linux]
    requiresBuild: true
    dev: true
    optional: true

  /@esbuild/linux-riscv64/0.17.10:
    resolution: {integrity: sha512-r1m9ZMNJBtOvYYGQVXKy+WvWd0BPvSxMsVq8Hp4GzdMBQvfZRvRr5TtX/1RdN6Va8JMVQGpxqde3O+e8+khNJQ==}
    engines: {node: '>=12'}
    cpu: [riscv64]
    os: [linux]
    requiresBuild: true
    dev: true
    optional: true

  /@esbuild/linux-s390x/0.17.10:
    resolution: {integrity: sha512-LsY7QvOLPw9WRJ+fU5pNB3qrSfA00u32ND5JVDrn/xG5hIQo3kvTxSlWFRP0NJ0+n6HmhPGG0Q4jtQsb6PFoyg==}
    engines: {node: '>=12'}
    cpu: [s390x]
    os: [linux]
    requiresBuild: true
    dev: true
    optional: true

  /@esbuild/linux-x64/0.17.10:
    resolution: {integrity: sha512-zJUfJLebCYzBdIz/Z9vqwFjIA7iSlLCFvVi7glMgnu2MK7XYigwsonXshy9wP9S7szF+nmwrelNaP3WGanstEg==}
    engines: {node: '>=12'}
    cpu: [x64]
    os: [linux]
    requiresBuild: true
    dev: true
    optional: true

  /@esbuild/netbsd-x64/0.17.10:
    resolution: {integrity: sha512-lOMkailn4Ok9Vbp/q7uJfgicpDTbZFlXlnKT2DqC8uBijmm5oGtXAJy2ZZVo5hX7IOVXikV9LpCMj2U8cTguWA==}
    engines: {node: '>=12'}
    cpu: [x64]
    os: [netbsd]
    requiresBuild: true
    dev: true
    optional: true

  /@esbuild/openbsd-x64/0.17.10:
    resolution: {integrity: sha512-/VE0Kx6y7eekqZ+ZLU4AjMlB80ov9tEz4H067Y0STwnGOYL8CsNg4J+cCmBznk1tMpxMoUOf0AbWlb1d2Pkbig==}
    engines: {node: '>=12'}
    cpu: [x64]
    os: [openbsd]
    requiresBuild: true
    dev: true
    optional: true

  /@esbuild/sunos-x64/0.17.10:
    resolution: {integrity: sha512-ERNO0838OUm8HfUjjsEs71cLjLMu/xt6bhOlxcJ0/1MG3hNqCmbWaS+w/8nFLa0DDjbwZQuGKVtCUJliLmbVgg==}
    engines: {node: '>=12'}
    cpu: [x64]
    os: [sunos]
    requiresBuild: true
    dev: true
    optional: true

  /@esbuild/win32-arm64/0.17.10:
    resolution: {integrity: sha512-fXv+L+Bw2AeK+XJHwDAQ9m3NRlNemG6Z6ijLwJAAVdu4cyoFbBWbEtyZzDeL+rpG2lWI51cXeMt70HA8g2MqIg==}
    engines: {node: '>=12'}
    cpu: [arm64]
    os: [win32]
    requiresBuild: true
    dev: true
    optional: true

  /@esbuild/win32-ia32/0.17.10:
    resolution: {integrity: sha512-3s+HADrOdCdGOi5lnh5DMQEzgbsFsd4w57L/eLKKjMnN0CN4AIEP0DCP3F3N14xnxh3ruNc32A0Na9zYe1Z/AQ==}
    engines: {node: '>=12'}
    cpu: [ia32]
    os: [win32]
    requiresBuild: true
    dev: true
    optional: true

  /@esbuild/win32-x64/0.17.10:
    resolution: {integrity: sha512-oP+zFUjYNaMNmjTwlFtWep85hvwUu19cZklB3QsBOcZSs6y7hmH4LNCJ7075bsqzYaNvZFXJlAVaQ2ApITDXtw==}
    engines: {node: '>=12'}
    cpu: [x64]
    os: [win32]
    requiresBuild: true
    dev: true
    optional: true

  /@eslint/eslintrc/0.4.3:
    resolution: {integrity: sha512-J6KFFz5QCYUJq3pf0mjEcCJVERbzv71PUIDczuh9JkwGEzced6CO5ADLHB1rbf/+oPBtoPfMYNOpGDzCANlbXw==}
    engines: {node: ^10.12.0 || >=12.0.0}
    dependencies:
      ajv: 6.12.6
      debug: 4.3.4
      espree: 7.3.1
      globals: 13.19.0
      ignore: 4.0.6
      import-fresh: 3.3.0
      js-yaml: 3.14.1
      minimatch: 3.1.2
      strip-json-comments: 3.1.1
    transitivePeerDependencies:
      - supports-color

  /@eslint/eslintrc/1.4.1:
    resolution: {integrity: sha512-XXrH9Uarn0stsyldqDYq8r++mROmWRI1xKMXa640Bb//SY1+ECYX6VzT6Lcx5frD0V30XieqJ0oX9I2Xj5aoMA==}
    engines: {node: ^12.22.0 || ^14.17.0 || >=16.0.0}
    dependencies:
      ajv: 6.12.6
      debug: 4.3.4
      espree: 9.4.1
      globals: 13.19.0
      ignore: 5.2.1
      import-fresh: 3.3.0
      js-yaml: 4.1.0
      minimatch: 3.1.2
      strip-json-comments: 3.1.1
    transitivePeerDependencies:
      - supports-color

  /@eslint/eslintrc/2.0.0:
    resolution: {integrity: sha512-fluIaaV+GyV24CCu/ggiHdV+j4RNh85yQnAYS/G2mZODZgGmmlrgCydjUcV3YvxCm9x8nMAfThsqTni4KiXT4A==}
    engines: {node: ^12.22.0 || ^14.17.0 || >=16.0.0}
    dependencies:
      ajv: 6.12.6
      debug: 4.3.4
      espree: 9.4.1
      globals: 13.19.0
      ignore: 5.2.1
      import-fresh: 3.3.0
      js-yaml: 4.1.0
      minimatch: 3.1.2
      strip-json-comments: 3.1.1
    transitivePeerDependencies:
      - supports-color
    dev: true

  /@eslint/js/8.35.0:
    resolution: {integrity: sha512-JXdzbRiWclLVoD8sNUjR443VVlYqiYmDVT6rGUEIEHU5YJW0gaVZwV2xgM7D4arkvASqD0IlLUVjHiFuxaftRw==}
    engines: {node: ^12.22.0 || ^14.17.0 || >=16.0.0}
    dev: true

  /@grafbase/graphiql/2.0.2_pztcinfh5im4g3egdevrip4cgy:
    resolution: {integrity: sha512-UDAuGhRLppGGMuSNy1SK3gWUEioGveDCMxUEhk6qa8b0a4GvdiCHuOc9PE/unsOA2QSqDkOZzA62I2XraF0nUg==}
    peerDependencies:
      graphql: ^16.0.0
      react: ^17.0.0 || ^18.0.0
      react-dom: ^17.0.0 || ^18.0.0
    dependencies:
      '@graphiql/react': 0.15.0_pztcinfh5im4g3egdevrip4cgy
      '@graphiql/toolkit': 0.8.0_ncq6ysnrm2depoms6sshaymepy
      '@n1ru4l/graphql-live-query': 0.10.0_graphql@16.6.0
      '@n1ru4l/graphql-live-query-patch-json-patch': 0.7.0_graphql@16.6.0
      '@n1ru4l/push-pull-async-iterable-iterator': 3.2.0
      '@repeaterjs/repeater': 3.0.4
      graphql: 16.6.0
      react: 18.2.0
      react-dom: 18.2.0_react@18.2.0
      reconnecting-eventsource: 1.6.2
    transitivePeerDependencies:
      - '@codemirror/language'
      - '@types/node'
      - '@types/react'
      - graphql-ws
      - react-is
    dev: false

  /@graphiql/react/0.15.0_4hkbjrep5ureiqkcwz4kv7433y:
    resolution: {integrity: sha512-kJqkdf6d4Cck05Wt5yCDZXWfs7HZgcpuoWq/v8nOa698qVaNMM3qdG4CpRsZEexku0DSSJzWWuanxd5x+sRcFg==}
    peerDependencies:
      graphql: ^15.5.0 || ^16.0.0
      react: ^16.8.0 || ^17.0.0 || ^18.0.0
      react-dom: ^16.8.0 || ^17.0.0 || ^18.0.0
    dependencies:
      '@graphiql/toolkit': 0.8.0_graphql@16.6.0
      '@reach/combobox': 0.17.0_biqbaboplfbrettd7655fr4n2y
      '@reach/dialog': 0.17.0_zula6vjvt3wdocc4mwcxqa6nzi
      '@reach/listbox': 0.17.0_biqbaboplfbrettd7655fr4n2y
      '@reach/menu-button': 0.17.0_biqbaboplfbrettd7655fr4n2y
      '@reach/tooltip': 0.17.0_biqbaboplfbrettd7655fr4n2y
      '@reach/visually-hidden': 0.17.0_biqbaboplfbrettd7655fr4n2y
      codemirror: 5.65.11
      codemirror-graphql: 2.0.3_jgf3zxlto355dl4ecdxtsqb5ja
      copy-to-clipboard: 3.3.3
      graphql: 16.6.0
      graphql-language-service: 5.1.1_graphql@16.6.0
      markdown-it: 12.3.2
      react: 18.2.0
      react-dom: 18.2.0_react@18.2.0
      set-value: 4.1.0
    transitivePeerDependencies:
      - '@codemirror/language'
      - '@types/node'
      - '@types/react'
      - graphql-ws
      - react-is

  /@graphiql/react/0.15.0_pztcinfh5im4g3egdevrip4cgy:
    resolution: {integrity: sha512-kJqkdf6d4Cck05Wt5yCDZXWfs7HZgcpuoWq/v8nOa698qVaNMM3qdG4CpRsZEexku0DSSJzWWuanxd5x+sRcFg==}
    peerDependencies:
      graphql: ^15.5.0 || ^16.0.0
      react: ^16.8.0 || ^17.0.0 || ^18.0.0
      react-dom: ^16.8.0 || ^17.0.0 || ^18.0.0
    dependencies:
      '@graphiql/toolkit': 0.8.0_ncq6ysnrm2depoms6sshaymepy
      '@reach/combobox': 0.17.0_biqbaboplfbrettd7655fr4n2y
      '@reach/dialog': 0.17.0_ib3m5ricvtkl2cll7qpr2f6lvq
      '@reach/listbox': 0.17.0_biqbaboplfbrettd7655fr4n2y
      '@reach/menu-button': 0.17.0_biqbaboplfbrettd7655fr4n2y
      '@reach/tooltip': 0.17.0_biqbaboplfbrettd7655fr4n2y
      '@reach/visually-hidden': 0.17.0_biqbaboplfbrettd7655fr4n2y
      codemirror: 5.65.11
      codemirror-graphql: 2.0.3_jgf3zxlto355dl4ecdxtsqb5ja
      copy-to-clipboard: 3.3.3
      graphql: 16.6.0
      graphql-language-service: 5.1.1_graphql@16.6.0
      markdown-it: 12.3.2
      react: 18.2.0
      react-dom: 18.2.0_react@18.2.0
      set-value: 4.1.0
    transitivePeerDependencies:
      - '@codemirror/language'
      - '@types/node'
      - '@types/react'
      - graphql-ws
      - react-is
    dev: false

  /@graphiql/toolkit/0.8.0_graphql@16.6.0:
    resolution: {integrity: sha512-DbMFhEKejpPzB6k8W3Mj+Rl8geXiw49USDF9Wdi06EEk1XLVh1iebDqveYY+4lViITsV4+BeGikxlqi8umfP4g==}
    peerDependencies:
      graphql: ^15.5.0 || ^16.0.0
      graphql-ws: '>= 4.5.0'
    peerDependenciesMeta:
      graphql-ws:
        optional: true
    dependencies:
      '@n1ru4l/push-pull-async-iterable-iterator': 3.2.0
      graphql: 16.6.0
      meros: 1.2.1
    transitivePeerDependencies:
      - '@types/node'

  /@graphiql/toolkit/0.8.0_ncq6ysnrm2depoms6sshaymepy:
    resolution: {integrity: sha512-DbMFhEKejpPzB6k8W3Mj+Rl8geXiw49USDF9Wdi06EEk1XLVh1iebDqveYY+4lViITsV4+BeGikxlqi8umfP4g==}
    peerDependencies:
      graphql: ^15.5.0 || ^16.0.0
      graphql-ws: '>= 4.5.0'
    peerDependenciesMeta:
      graphql-ws:
        optional: true
    dependencies:
      '@n1ru4l/push-pull-async-iterable-iterator': 3.2.0
      graphql: 16.6.0
      graphql-ws: 5.11.2_graphql@16.6.0
      meros: 1.2.1_@types+node@18.11.18
    transitivePeerDependencies:
      - '@types/node'
    dev: false

  /@graphql-tools/merge/8.3.18_graphql@15.8.0:
    resolution: {integrity: sha512-R8nBglvRWPAyLpZL/f3lxsY7wjnAeE0l056zHhcO/CgpvK76KYUt9oEkR05i8Hmt8DLRycBN0FiotJ0yDQWTVA==}
    peerDependencies:
      graphql: ^14.0.0 || ^15.0.0 || ^16.0.0 || ^17.0.0
    dependencies:
      '@graphql-tools/utils': 9.2.1_graphql@15.8.0
      graphql: 15.8.0
      tslib: 2.4.1
    dev: false

  /@graphql-tools/schema/9.0.16_graphql@15.8.0:
    resolution: {integrity: sha512-kF+tbYPPf/6K2aHG3e1SWIbapDLQaqnIHVRG6ow3onkFoowwtKszvUyOASL6Krcv2x9bIMvd1UkvRf9OaoROQQ==}
    peerDependencies:
      graphql: ^14.0.0 || ^15.0.0 || ^16.0.0 || ^17.0.0
    dependencies:
      '@graphql-tools/merge': 8.3.18_graphql@15.8.0
      '@graphql-tools/utils': 9.2.1_graphql@15.8.0
      graphql: 15.8.0
      tslib: 2.4.1
      value-or-promise: 1.0.12
    dev: false

  /@graphql-tools/utils/9.2.1_graphql@15.8.0:
    resolution: {integrity: sha512-WUw506Ql6xzmOORlriNrD6Ugx+HjVgYxt9KCXD9mHAak+eaXSwuGGPyE60hy9xaDEoXKBsG7SkG69ybitaVl6A==}
    peerDependencies:
      graphql: ^14.0.0 || ^15.0.0 || ^16.0.0 || ^17.0.0
    dependencies:
      '@graphql-typed-document-node/core': 3.1.1_graphql@15.8.0
      graphql: 15.8.0
      tslib: 2.4.1
    dev: false

  /@graphql-typed-document-node/core/3.1.1_graphql@15.8.0:
    resolution: {integrity: sha512-NQ17ii0rK1b34VZonlmT2QMJFI70m0TRwbknO/ihlbatXyaktDhN/98vBiUU6kNBPljqGqyIrl2T4nY2RpFANg==}
    peerDependencies:
      graphql: ^0.8.0 || ^0.9.0 || ^0.10.0 || ^0.11.0 || ^0.12.0 || ^0.13.0 || ^14.0.0 || ^15.0.0 || ^16.0.0
    dependencies:
      graphql: 15.8.0
    dev: false

  /@graphql-typed-document-node/core/3.1.1_graphql@16.6.0:
    resolution: {integrity: sha512-NQ17ii0rK1b34VZonlmT2QMJFI70m0TRwbknO/ihlbatXyaktDhN/98vBiUU6kNBPljqGqyIrl2T4nY2RpFANg==}
    peerDependencies:
      graphql: ^0.8.0 || ^0.9.0 || ^0.10.0 || ^0.11.0 || ^0.12.0 || ^0.13.0 || ^14.0.0 || ^15.0.0 || ^16.0.0
    dependencies:
      graphql: 16.6.0
    dev: false

  /@humanwhocodes/config-array/0.11.8:
    resolution: {integrity: sha512-UybHIJzJnR5Qc/MsD9Kr+RpO2h+/P1GhOwdiLPXK5TWk5sgTdu88bTD9UP+CKbPPh5Rni1u0GjAdYQLemG8g+g==}
    engines: {node: '>=10.10.0'}
    dependencies:
      '@humanwhocodes/object-schema': 1.2.1
      debug: 4.3.4
      minimatch: 3.1.2
    transitivePeerDependencies:
      - supports-color

  /@humanwhocodes/config-array/0.5.0:
    resolution: {integrity: sha512-FagtKFz74XrTl7y6HCzQpwDfXP0yhxe9lHLD1UZxjvZIcbyRz8zTFF/yYNfSfzU414eDwZ1SrO0Qvtyf+wFMQg==}
    engines: {node: '>=10.10.0'}
    dependencies:
      '@humanwhocodes/object-schema': 1.2.1
      debug: 4.3.4
      minimatch: 3.1.2
    transitivePeerDependencies:
      - supports-color

  /@humanwhocodes/module-importer/1.0.1:
    resolution: {integrity: sha512-bxveV4V8v5Yb4ncFTT3rPSgZBOpCkjfK0y4oVVVJwIuDVBRMDXrPyXRL988i5ap9m9bnyEEjWfm5WkBmtffLfA==}
    engines: {node: '>=12.22'}

  /@humanwhocodes/object-schema/1.2.1:
    resolution: {integrity: sha512-ZnQMnLV4e7hDlUvw8H+U8ASL02SS2Gn6+9Ac3wGGLIe7+je2AeAOxPY+izIPJDfFDb7eDjev0Us8MO1iFRN8hA==}

  /@istanbuljs/load-nyc-config/1.1.0:
    resolution: {integrity: sha512-VjeHSlIzpv/NyD3N0YuHfXOPDIixcA1q2ZV98wsMqcYlPmv2n3Yb2lYP9XMElnaFVXg5A7YLTeLu6V84uQDjmQ==}
    engines: {node: '>=8'}
    dependencies:
      camelcase: 5.3.1
      find-up: 4.1.0
      get-package-type: 0.1.0
      js-yaml: 3.14.1
      resolve-from: 5.0.0
    dev: true

  /@istanbuljs/schema/0.1.3:
    resolution: {integrity: sha512-ZXRY4jNvVgSVQ8DL3LTcakaAtXwTVUxE81hslsyD2AtoXW/wVob10HkOJ1X/pAlcI7D+2YoZKg5do8G/w6RYgA==}
    engines: {node: '>=8'}
    dev: true

  /@jest/console/27.5.1:
    resolution: {integrity: sha512-kZ/tNpS3NXn0mlXXXPNuDZnb4c0oZ20r4K5eemM2k30ZC3G0T02nXUvyhf5YdbXWHPEJLc9qGLxEZ216MdL+Zg==}
    engines: {node: ^10.13.0 || ^12.13.0 || ^14.15.0 || >=15.0.0}
    dependencies:
      '@jest/types': 27.5.1
      '@types/node': 18.11.18
      chalk: 4.1.2
      jest-message-util: 27.5.1
      jest-util: 27.5.1
      slash: 3.0.0
    dev: true

  /@jest/console/28.1.3:
    resolution: {integrity: sha512-QPAkP5EwKdK/bxIr6C1I4Vs0rm2nHiANzj/Z5X2JQkrZo6IqvC4ldZ9K95tF0HdidhA8Bo6egxSzUFPYKcEXLw==}
    engines: {node: ^12.13.0 || ^14.15.0 || ^16.10.0 || >=17.0.0}
    dependencies:
      '@jest/types': 28.1.3
      '@types/node': 18.11.18
      chalk: 4.1.2
      jest-message-util: 28.1.3
      jest-util: 28.1.3
      slash: 3.0.0
    dev: true

  /@jest/core/27.5.1:
    resolution: {integrity: sha512-AK6/UTrvQD0Cd24NSqmIA6rKsu0tKIxfiCducZvqxYdmMisOYAsdItspT+fQDQYARPf8XgjAFZi0ogW2agH5nQ==}
    engines: {node: ^10.13.0 || ^12.13.0 || ^14.15.0 || >=15.0.0}
    peerDependencies:
      node-notifier: ^8.0.1 || ^9.0.0 || ^10.0.0
    peerDependenciesMeta:
      node-notifier:
        optional: true
    dependencies:
      '@jest/console': 27.5.1
      '@jest/reporters': 27.5.1
      '@jest/test-result': 27.5.1
      '@jest/transform': 27.5.1
      '@jest/types': 27.5.1
      '@types/node': 18.11.18
      ansi-escapes: 4.3.2
      chalk: 4.1.2
      emittery: 0.8.1
      exit: 0.1.2
      graceful-fs: 4.2.10
      jest-changed-files: 27.5.1
      jest-config: 27.5.1
      jest-haste-map: 27.5.1
      jest-message-util: 27.5.1
      jest-regex-util: 27.5.1
      jest-resolve: 27.5.1
      jest-resolve-dependencies: 27.5.1
      jest-runner: 27.5.1
      jest-runtime: 27.5.1
      jest-snapshot: 27.5.1
      jest-util: 27.5.1
      jest-validate: 27.5.1
      jest-watcher: 27.5.1
      micromatch: 4.0.5
      rimraf: 3.0.2
      slash: 3.0.0
      strip-ansi: 6.0.1
    transitivePeerDependencies:
      - bufferutil
      - canvas
      - supports-color
      - ts-node
      - utf-8-validate
    dev: true

  /@jest/environment/27.5.1:
    resolution: {integrity: sha512-/WQjhPJe3/ghaol/4Bq480JKXV/Rfw8nQdN7f41fM8VDHLcxKXou6QyXAh3EFr9/bVG3x74z1NWDkP87EiY8gA==}
    engines: {node: ^10.13.0 || ^12.13.0 || ^14.15.0 || >=15.0.0}
    dependencies:
      '@jest/fake-timers': 27.5.1
      '@jest/types': 27.5.1
      '@types/node': 18.11.18
      jest-mock: 27.5.1
    dev: true

  /@jest/fake-timers/27.5.1:
    resolution: {integrity: sha512-/aPowoolwa07k7/oM3aASneNeBGCmGQsc3ugN4u6s4C/+s5M64MFo/+djTdiwcbQlRfFElGuDXWzaWj6QgKObQ==}
    engines: {node: ^10.13.0 || ^12.13.0 || ^14.15.0 || >=15.0.0}
    dependencies:
      '@jest/types': 27.5.1
      '@sinonjs/fake-timers': 8.1.0
      '@types/node': 18.11.18
      jest-message-util: 27.5.1
      jest-mock: 27.5.1
      jest-util: 27.5.1
    dev: true

  /@jest/globals/27.5.1:
    resolution: {integrity: sha512-ZEJNB41OBQQgGzgyInAv0UUfDDj3upmHydjieSxFvTRuZElrx7tXg/uVQ5hYVEwiXs3+aMsAeEc9X7xiSKCm4Q==}
    engines: {node: ^10.13.0 || ^12.13.0 || ^14.15.0 || >=15.0.0}
    dependencies:
      '@jest/environment': 27.5.1
      '@jest/types': 27.5.1
      expect: 27.5.1
    dev: true

  /@jest/reporters/27.5.1:
    resolution: {integrity: sha512-cPXh9hWIlVJMQkVk84aIvXuBB4uQQmFqZiacloFuGiP3ah1sbCxCosidXFDfqG8+6fO1oR2dTJTlsOy4VFmUfw==}
    engines: {node: ^10.13.0 || ^12.13.0 || ^14.15.0 || >=15.0.0}
    peerDependencies:
      node-notifier: ^8.0.1 || ^9.0.0 || ^10.0.0
    peerDependenciesMeta:
      node-notifier:
        optional: true
    dependencies:
      '@bcoe/v8-coverage': 0.2.3
      '@jest/console': 27.5.1
      '@jest/test-result': 27.5.1
      '@jest/transform': 27.5.1
      '@jest/types': 27.5.1
      '@types/node': 18.11.18
      chalk: 4.1.2
      collect-v8-coverage: 1.0.1
      exit: 0.1.2
      glob: 7.2.3
      graceful-fs: 4.2.10
      istanbul-lib-coverage: 3.2.0
      istanbul-lib-instrument: 5.2.1
      istanbul-lib-report: 3.0.0
      istanbul-lib-source-maps: 4.0.1
      istanbul-reports: 3.1.5
      jest-haste-map: 27.5.1
      jest-resolve: 27.5.1
      jest-util: 27.5.1
      jest-worker: 27.5.1
      slash: 3.0.0
      source-map: 0.6.1
      string-length: 4.0.2
      terminal-link: 2.1.1
      v8-to-istanbul: 8.1.1
    transitivePeerDependencies:
      - supports-color
    dev: true

  /@jest/schemas/28.1.3:
    resolution: {integrity: sha512-/l/VWsdt/aBXgjshLWOFyFt3IVdYypu5y2Wn2rOO1un6nkqIn8SLXzgIMYXFyYsRWDyF5EthmKJMIdJvk08grg==}
    engines: {node: ^12.13.0 || ^14.15.0 || ^16.10.0 || >=17.0.0}
    dependencies:
      '@sinclair/typebox': 0.24.51
    dev: true

  /@jest/schemas/29.4.3:
    resolution: {integrity: sha512-VLYKXQmtmuEz6IxJsrZwzG9NvtkQsWNnWMsKxqWNu3+CnfzJQhp0WDDKWLVV9hLKr0l3SLLFRqcYHjhtyuDVxg==}
    engines: {node: ^14.15.0 || ^16.10.0 || >=18.0.0}
    dependencies:
      '@sinclair/typebox': 0.25.24
    dev: true

  /@jest/source-map/27.5.1:
    resolution: {integrity: sha512-y9NIHUYF3PJRlHk98NdC/N1gl88BL08aQQgu4k4ZopQkCw9t9cV8mtl3TV8b/YCB8XaVTFrmUTAJvjsntDireg==}
    engines: {node: ^10.13.0 || ^12.13.0 || ^14.15.0 || >=15.0.0}
    dependencies:
      callsites: 3.1.0
      graceful-fs: 4.2.10
      source-map: 0.6.1
    dev: true

  /@jest/test-result/27.5.1:
    resolution: {integrity: sha512-EW35l2RYFUcUQxFJz5Cv5MTOxlJIQs4I7gxzi2zVU7PJhOwfYq1MdC5nhSmYjX1gmMmLPvB3sIaC+BkcHRBfag==}
    engines: {node: ^10.13.0 || ^12.13.0 || ^14.15.0 || >=15.0.0}
    dependencies:
      '@jest/console': 27.5.1
      '@jest/types': 27.5.1
      '@types/istanbul-lib-coverage': 2.0.4
      collect-v8-coverage: 1.0.1
    dev: true

  /@jest/test-result/28.1.3:
    resolution: {integrity: sha512-kZAkxnSE+FqE8YjW8gNuoVkkC9I7S1qmenl8sGcDOLropASP+BkcGKwhXoyqQuGOGeYY0y/ixjrd/iERpEXHNg==}
    engines: {node: ^12.13.0 || ^14.15.0 || ^16.10.0 || >=17.0.0}
    dependencies:
      '@jest/console': 28.1.3
      '@jest/types': 28.1.3
      '@types/istanbul-lib-coverage': 2.0.4
      collect-v8-coverage: 1.0.1
    dev: true

  /@jest/test-sequencer/27.5.1:
    resolution: {integrity: sha512-LCheJF7WB2+9JuCS7VB/EmGIdQuhtqjRNI9A43idHv3E4KltCTsPsLxvdaubFHSYwY/fNjMWjl6vNRhDiN7vpQ==}
    engines: {node: ^10.13.0 || ^12.13.0 || ^14.15.0 || >=15.0.0}
    dependencies:
      '@jest/test-result': 27.5.1
      graceful-fs: 4.2.10
      jest-haste-map: 27.5.1
      jest-runtime: 27.5.1
    transitivePeerDependencies:
      - supports-color
    dev: true

  /@jest/transform/27.5.1:
    resolution: {integrity: sha512-ipON6WtYgl/1329g5AIJVbUuEh0wZVbdpGwC99Jw4LwuoBNS95MVphU6zOeD9pDkon+LLbFL7lOQRapbB8SCHw==}
    engines: {node: ^10.13.0 || ^12.13.0 || ^14.15.0 || >=15.0.0}
    dependencies:
      '@babel/core': 7.20.12
      '@jest/types': 27.5.1
      babel-plugin-istanbul: 6.1.1
      chalk: 4.1.2
      convert-source-map: 1.9.0
      fast-json-stable-stringify: 2.1.0
      graceful-fs: 4.2.10
      jest-haste-map: 27.5.1
      jest-regex-util: 27.5.1
      jest-util: 27.5.1
      micromatch: 4.0.5
      pirates: 4.0.5
      slash: 3.0.0
      source-map: 0.6.1
      write-file-atomic: 3.0.3
    transitivePeerDependencies:
      - supports-color
    dev: true

  /@jest/types/27.5.1:
    resolution: {integrity: sha512-Cx46iJ9QpwQTjIdq5VJu2QTMMs3QlEjI0x1QbBP5W1+nMzyc2XmimiRR/CbX9TO0cPTeUlxWMOu8mslYsJ8DEw==}
    engines: {node: ^10.13.0 || ^12.13.0 || ^14.15.0 || >=15.0.0}
    dependencies:
      '@types/istanbul-lib-coverage': 2.0.4
      '@types/istanbul-reports': 3.0.1
      '@types/node': 18.11.18
      '@types/yargs': 16.0.5
      chalk: 4.1.2
    dev: true

  /@jest/types/28.1.3:
    resolution: {integrity: sha512-RyjiyMUZrKz/c+zlMFO1pm70DcIlST8AeWTkoUdZevew44wcNZQHsEVOiCVtgVnlFFD82FPaXycys58cf2muVQ==}
    engines: {node: ^12.13.0 || ^14.15.0 || ^16.10.0 || >=17.0.0}
    dependencies:
      '@jest/schemas': 28.1.3
      '@types/istanbul-lib-coverage': 2.0.4
      '@types/istanbul-reports': 3.0.1
      '@types/node': 18.11.18
      '@types/yargs': 17.0.20
      chalk: 4.1.2
    dev: true

  /@jest/types/29.5.0:
    resolution: {integrity: sha512-qbu7kN6czmVRc3xWFQcAN03RAUamgppVUdXrvl1Wr3jlNF93o9mJbGcDWrwGB6ht44u7efB1qCFgVQmca24Uog==}
    engines: {node: ^14.15.0 || ^16.10.0 || >=18.0.0}
    dependencies:
      '@jest/schemas': 29.4.3
      '@types/istanbul-lib-coverage': 2.0.4
      '@types/istanbul-reports': 3.0.1
      '@types/node': 18.11.18
      '@types/yargs': 17.0.20
      chalk: 4.1.2
    dev: true

  /@jridgewell/gen-mapping/0.1.1:
    resolution: {integrity: sha512-sQXCasFk+U8lWYEe66WxRDOE9PjVz4vSM51fTu3Hw+ClTpUSQb718772vH3pyS5pShp6lvQM7SxgIDXXXmOX7w==}
    engines: {node: '>=6.0.0'}
    dependencies:
      '@jridgewell/set-array': 1.1.2
      '@jridgewell/sourcemap-codec': 1.4.14
    dev: true

  /@jridgewell/gen-mapping/0.3.2:
    resolution: {integrity: sha512-mh65xKQAzI6iBcFzwv28KVWSmCkdRBWoOh+bYQGW3+6OZvbbN3TqMGo5hqYxQniRcH9F2VZIoJCm4pa3BPDK/A==}
    engines: {node: '>=6.0.0'}
    dependencies:
      '@jridgewell/set-array': 1.1.2
      '@jridgewell/sourcemap-codec': 1.4.14
      '@jridgewell/trace-mapping': 0.3.17

  /@jridgewell/resolve-uri/3.1.0:
    resolution: {integrity: sha512-F2msla3tad+Mfht5cJq7LSXcdudKTWCVYUgw6pLFOOHSTtZlj6SWNYAp+AhuqLmWdBO2X5hPrLcu8cVP8fy28w==}
    engines: {node: '>=6.0.0'}

  /@jridgewell/set-array/1.1.2:
    resolution: {integrity: sha512-xnkseuNADM0gt2bs+BvhO0p78Mk762YnZdsuzFV018NoG1Sj1SCQvpSqa7XUaTam5vAGasABV9qXASMKnFMwMw==}
    engines: {node: '>=6.0.0'}

  /@jridgewell/source-map/0.3.2:
    resolution: {integrity: sha512-m7O9o2uR8k2ObDysZYzdfhb08VuEml5oWGiosa1VdaPZ/A6QyPkAJuwN0Q1lhULOf6B7MtQmHENS743hWtCrgw==}
    dependencies:
      '@jridgewell/gen-mapping': 0.3.2
      '@jridgewell/trace-mapping': 0.3.17

  /@jridgewell/sourcemap-codec/1.4.14:
    resolution: {integrity: sha512-XPSJHWmi394fuUuzDnGz1wiKqWfo1yXecHQMRf2l6hztTO+nPru658AyDngaBe7isIxEkRsPR3FZh+s7iVa4Uw==}

  /@jridgewell/trace-mapping/0.3.17:
    resolution: {integrity: sha512-MCNzAp77qzKca9+W/+I0+sEpaUnZoeasnghNeVc41VZCEKaCH73Vq3BZZ/SzWIgrqE4H4ceI+p+b6C0mHf9T4g==}
    dependencies:
      '@jridgewell/resolve-uri': 3.1.0
      '@jridgewell/sourcemap-codec': 1.4.14

  /@kitql/helper/0.5.0:
    resolution: {integrity: sha512-qTDsv8qmbvSyZLb75hE9N4AnmZHtCi8JxgHYAj4dbgViEjs6HVYJKqHabGR7rZCAVQj7LwWu+cTfh52QhlNMcg==}
    dev: false

  /@kitql/helper/0.6.1:
    resolution: {integrity: sha512-jHl1YHItwOI8Z0h4kvx5LaJjcjY4zbmgSZVajWaGanCmbBKYphVP3UoNHDhs5944Ar7fJ/L7MNSdIINBhurIOA==}
    dependencies:
      safe-stable-stringify: 2.4.2
    dev: false

  /@leichtgewicht/ip-codec/2.0.4:
    resolution: {integrity: sha512-Hcv+nVC0kZnQ3tD9GVu5xSMR4VVYOteQIr/hwFPVEvPdlXqgGEuRjiheChHgdM+JyqdgNcmzZOX/tnl0JOiI7A==}
    dev: true

  /@n1ru4l/graphql-live-query-patch-json-patch/0.7.0_graphql@16.6.0:
    resolution: {integrity: sha512-1ZQKfucAGCmeaDcK8o7W/kw8EciU1chf+1J4TfxiR6g+GzpBWKi4QyEZAaQcNlHMwZg+pmfs3xUFNKaJt7N76Q==}
    peerDependencies:
      graphql: ^15.4.0 || ^16.0.0
    dependencies:
      '@n1ru4l/graphql-live-query-patch': 0.7.0_graphql@16.6.0
      fast-json-patch: 3.1.1
      graphql: 16.6.0
    dev: false

  /@n1ru4l/graphql-live-query-patch/0.7.0_graphql@16.6.0:
    resolution: {integrity: sha512-1q49iNxqEIbmUp+qFAEVEn4ts344Cw72g5OtAuFeTwKtJT3V91kTPGMcRk5Pxb5FPHbvn52q+PCVKOAyVrtPwQ==}
    peerDependencies:
      graphql: ^15.4.0 || ^16.0.0
    dependencies:
      '@repeaterjs/repeater': 3.0.4
      graphql: 16.6.0
    dev: false

  /@n1ru4l/graphql-live-query/0.10.0_graphql@16.6.0:
    resolution: {integrity: sha512-qZ7OHH/NB0NcG/Xa7irzgjE63UH0CkofZT0Bw4Ko6iRFagPRHBM8RgFXwTt/6JbFGIEUS4STRtaFoc/Eq/ZtzQ==}
    peerDependencies:
      graphql: ^15.4.0 || ^16.0.0
    dependencies:
      graphql: 16.6.0
    dev: false

  /@n1ru4l/json-patch-plus/0.2.0:
    resolution: {integrity: sha512-pLkJy83/rVfDTyQgDSC8GeXAHEdXNHGNJrB1b7wAyGQu0iv7tpMXntKVSqj0+XKNVQbco40SZffNfVALzIt0SQ==}
    dev: false

  /@n1ru4l/push-pull-async-iterable-iterator/3.2.0:
    resolution: {integrity: sha512-3fkKj25kEjsfObL6IlKPAlHYPq/oYwUkkQ03zsTTiDjD7vg/RxjdiLeCydqtxHZP0JgsXL3D/X5oAkMGzuUp/Q==}
    engines: {node: '>=12'}

  /@next/env/13.0.6:
    resolution: {integrity: sha512-yceT6DCHKqPRS1cAm8DHvDvK74DLIkDQdm5iV+GnIts8h0QbdHvkUIkdOvQoOODgpr6018skbmSQp12z5OWIQQ==}
    dev: true

  /@next/eslint-plugin-next/13.2.1:
    resolution: {integrity: sha512-r0i5rcO6SMAZtqiGarUVMr3k256X0R0j6pEkKg4PxqUW+hG0qgMxRVAJsuoRG5OBFkCOlSfWZJ0mP9fQdCcyNg==}
    dependencies:
      glob: 7.1.7
    dev: false

  /@next/swc-android-arm-eabi/13.0.6:
    resolution: {integrity: sha512-FGFSj3v2Bluw8fD/X+1eXIEB0PhoJE0zfutsAauRhmNpjjZshLDgoXMWm1jTRL/04K/o9gwwO2+A8+sPVCH1uw==}
    engines: {node: '>= 10'}
    cpu: [arm]
    os: [android]
    requiresBuild: true
    dev: true
    optional: true

  /@next/swc-android-arm64/13.0.6:
    resolution: {integrity: sha512-7MgbtU7kimxuovVsd7jSJWMkIHBDBUsNLmmlkrBRHTvgzx5nDBXogP0hzZm7EImdOPwVMPpUHRQMBP9mbsiJYQ==}
    engines: {node: '>= 10'}
    cpu: [arm64]
    os: [android]
    requiresBuild: true
    dev: true
    optional: true

  /@next/swc-darwin-arm64/13.0.6:
    resolution: {integrity: sha512-AUVEpVTxbP/fxdFsjVI9d5a0CFn6NVV7A/RXOb0Y+pXKIIZ1V5rFjPwpYfIfyOo2lrqgehMNQcyMRoTrhq04xg==}
    engines: {node: '>= 10'}
    cpu: [arm64]
    os: [darwin]
    requiresBuild: true
    dev: true
    optional: true

  /@next/swc-darwin-x64/13.0.6:
    resolution: {integrity: sha512-SasCDJlshglsPnbzhWaIF6VEGkQy2NECcAOxPwaPr0cwbbt4aUlZ7QmskNzgolr5eAjFS/xTr7CEeKJtZpAAtQ==}
    engines: {node: '>= 10'}
    cpu: [x64]
    os: [darwin]
    requiresBuild: true
    dev: true
    optional: true

  /@next/swc-freebsd-x64/13.0.6:
    resolution: {integrity: sha512-6Lbxd9gAdXneTkwHyYW/qtX1Tdw7ND9UbiGsGz/SP43ZInNWnW6q0au4hEVPZ9bOWWRKzcVoeTBdoMpQk9Hx9w==}
    engines: {node: '>= 10'}
    cpu: [x64]
    os: [freebsd]
    requiresBuild: true
    dev: true
    optional: true

  /@next/swc-linux-arm-gnueabihf/13.0.6:
    resolution: {integrity: sha512-wNdi5A519e1P+ozEuYOhWPzzE6m1y7mkO6NFwn6watUwO0X9nZs7fT9THmnekvmFQpaZ6U+xf2MQ9poQoCh6jQ==}
    engines: {node: '>= 10'}
    cpu: [arm]
    os: [linux]
    requiresBuild: true
    dev: true
    optional: true

  /@next/swc-linux-arm64-gnu/13.0.6:
    resolution: {integrity: sha512-e8KTRnleQY1KLk5PwGV5hrmvKksCc74QRpHl5ffWnEEAtL2FE0ave5aIkXqErsPdXkiKuA/owp3LjQrP+/AH7Q==}
    engines: {node: '>= 10'}
    cpu: [arm64]
    os: [linux]
    requiresBuild: true
    dev: true
    optional: true

  /@next/swc-linux-arm64-musl/13.0.6:
    resolution: {integrity: sha512-/7RF03C3mhjYpHN+pqOolgME3guiHU5T3TsejuyteqyEyzdEyLHod+jcYH6ft7UZ71a6TdOewvmbLOtzHW2O8A==}
    engines: {node: '>= 10'}
    cpu: [arm64]
    os: [linux]
    requiresBuild: true
    dev: true
    optional: true

  /@next/swc-linux-x64-gnu/13.0.6:
    resolution: {integrity: sha512-kxyEXnYHpOEkFnmrlwB1QlzJtjC6sAJytKcceIyFUHbCaD3W/Qb5tnclcnHKTaFccizZRePXvV25Ok/eUSpKTw==}
    engines: {node: '>= 10'}
    cpu: [x64]
    os: [linux]
    requiresBuild: true
    dev: true
    optional: true

  /@next/swc-linux-x64-musl/13.0.6:
    resolution: {integrity: sha512-N0c6gubS3WW1oYYgo02xzZnNatfVQP/CiJq2ax+DJ55ePV62IACbRCU99TZNXXg+Kos6vNW4k+/qgvkvpGDeyA==}
    engines: {node: '>= 10'}
    cpu: [x64]
    os: [linux]
    requiresBuild: true
    dev: true
    optional: true

  /@next/swc-win32-arm64-msvc/13.0.6:
    resolution: {integrity: sha512-QjeMB2EBqBFPb/ac0CYr7GytbhUkrG4EwFWbcE0vsRp4H8grt25kYpFQckL4Jak3SUrp7vKfDwZ/SwO7QdO8vw==}
    engines: {node: '>= 10'}
    cpu: [arm64]
    os: [win32]
    requiresBuild: true
    dev: true
    optional: true

  /@next/swc-win32-ia32-msvc/13.0.6:
    resolution: {integrity: sha512-EQzXtdqRTcmhT/tCq81rIwE36Y3fNHPInaCuJzM/kftdXfa0F+64y7FAoMO13npX8EG1+SamXgp/emSusKrCXg==}
    engines: {node: '>= 10'}
    cpu: [ia32]
    os: [win32]
    requiresBuild: true
    dev: true
    optional: true

  /@next/swc-win32-x64-msvc/13.0.6:
    resolution: {integrity: sha512-pSkqZ//UP/f2sS9T7IvHLfEWDPTX0vRyXJnAUNisKvO3eF3e1xdhDX7dix/X3Z3lnN4UjSwOzclAI87JFbOwmQ==}
    engines: {node: '>= 10'}
    cpu: [x64]
    os: [win32]
    requiresBuild: true
    dev: true
    optional: true

  /@nicolo-ribaudo/eslint-scope-5-internals/5.1.1-v1:
    resolution: {integrity: sha512-54/JRvkLIzzDWshCWfuhadfrfZVPiElY8Fcgmg1HroEly/EDSszzhBAsarCux+D/kOslTRquNzuyGSmUSTTHGg==}
    dependencies:
      eslint-scope: 5.1.1
    dev: true

  /@nodelib/fs.scandir/2.1.5:
    resolution: {integrity: sha512-vq24Bq3ym5HEQm2NKCr3yXDwjc7vTsEThRDnkp2DK9p1uqLR+DHurm/NOTo0KG7HYHU7eppKZj3MyqYuMBf62g==}
    engines: {node: '>= 8'}
    dependencies:
      '@nodelib/fs.stat': 2.0.5
      run-parallel: 1.2.0

  /@nodelib/fs.stat/2.0.5:
    resolution: {integrity: sha512-RkhPPp2zrqDAQA/2jNhnztcPAlv64XdhIp7a7454A5ovI7Bukxgt7MX7udwAu3zg1DcpPU0rz3VV1SeaqvY4+A==}
    engines: {node: '>= 8'}

  /@nodelib/fs.walk/1.2.8:
    resolution: {integrity: sha512-oGB+UxlgWcgQkgwo8GcEGwemoTFt3FIO9ababBmaGwXIoBKZ+GTy0pP185beGg7Llih/NSHSV2XAs1lnznocSg==}
    engines: {node: '>= 8'}
    dependencies:
      '@nodelib/fs.scandir': 2.1.5
      fastq: 1.14.0

  /@pkgr/utils/2.3.1:
    resolution: {integrity: sha512-wfzX8kc1PMyUILA+1Z/EqoE4UCXGy0iRGMhPwdfae1+f0OXlLqCk+By+aMzgJBzR9AzS4CDizioG6Ss1gvAFJw==}
    engines: {node: ^12.20.0 || ^14.18.0 || >=16.0.0}
    dependencies:
      cross-spawn: 7.0.3
      is-glob: 4.0.3
      open: 8.4.0
      picocolors: 1.0.0
      tiny-glob: 0.2.9
      tslib: 2.5.0
    dev: false

  /@pmmmwh/react-refresh-webpack-plugin/0.5.10_e764yt37rymiplqgpb7fiwcihu:
    resolution: {integrity: sha512-j0Ya0hCFZPd4x40qLzbhGsh9TMtdb+CJQiso+WxLOPNasohq9cc5SNUcwsZaRH6++Xh91Xkm/xHCkuIiIu0LUA==}
    engines: {node: '>= 10.13'}
    peerDependencies:
      '@types/webpack': 4.x || 5.x
      react-refresh: '>=0.10.0 <1.0.0'
      sockjs-client: ^1.4.0
      type-fest: '>=0.17.0 <4.0.0'
      webpack: '>=4.43.0 <6.0.0'
      webpack-dev-server: 3.x || 4.x
      webpack-hot-middleware: 2.x
      webpack-plugin-serve: 0.x || 1.x
    peerDependenciesMeta:
      '@types/webpack':
        optional: true
      sockjs-client:
        optional: true
      type-fest:
        optional: true
      webpack-dev-server:
        optional: true
      webpack-hot-middleware:
        optional: true
      webpack-plugin-serve:
        optional: true
    dependencies:
      ansi-html-community: 0.0.8
      common-path-prefix: 3.0.0
      core-js-pure: 3.26.1
      error-stack-parser: 2.1.4
      find-up: 5.0.0
      html-entities: 2.3.3
      loader-utils: 2.0.4
      react-refresh: 0.14.0
      schema-utils: 3.1.1
      source-map: 0.7.4
      webpack: 5.75.0
      webpack-dev-server: 4.11.1_webpack@5.75.0
    dev: true

  /@reach/auto-id/0.17.0_biqbaboplfbrettd7655fr4n2y:
    resolution: {integrity: sha512-ud8iPwF52RVzEmkHq1twuqGuPA+moreumUHdtgvU3sr3/15BNhwp3KyDLrKKSz0LP1r3V4pSdyF9MbYM8BoSjA==}
    peerDependencies:
      react: ^16.8.0 || 17.x
      react-dom: ^16.8.0 || 17.x
    dependencies:
      '@reach/utils': 0.17.0_biqbaboplfbrettd7655fr4n2y
      react: 18.2.0
      react-dom: 18.2.0_react@18.2.0
      tslib: 2.4.1

  /@reach/combobox/0.17.0_biqbaboplfbrettd7655fr4n2y:
    resolution: {integrity: sha512-2mYvU5agOBCQBMdlM4cri+P1BbNwp05P1OuDyc33xJSNiBG7BMy4+ZSHJ0X4fyle6rHwSgCAOCLOeWV1XUYjoQ==}
    peerDependencies:
      react: ^16.8.0 || 17.x
      react-dom: ^16.8.0 || 17.x
    dependencies:
      '@reach/auto-id': 0.17.0_biqbaboplfbrettd7655fr4n2y
      '@reach/descendants': 0.17.0_biqbaboplfbrettd7655fr4n2y
      '@reach/popover': 0.17.0_biqbaboplfbrettd7655fr4n2y
      '@reach/portal': 0.17.0_biqbaboplfbrettd7655fr4n2y
      '@reach/utils': 0.17.0_biqbaboplfbrettd7655fr4n2y
      prop-types: 15.8.1
      react: 18.2.0
      react-dom: 18.2.0_react@18.2.0
      tiny-warning: 1.0.3
      tslib: 2.4.1

  /@reach/descendants/0.17.0_biqbaboplfbrettd7655fr4n2y:
    resolution: {integrity: sha512-c7lUaBfjgcmKFZiAWqhG+VnXDMEhPkI4kAav/82XKZD6NVvFjsQOTH+v3tUkskrAPV44Yuch0mFW/u5Ntifr7Q==}
    peerDependencies:
      react: ^16.8.0 || 17.x
      react-dom: ^16.8.0 || 17.x
    dependencies:
      '@reach/utils': 0.17.0_biqbaboplfbrettd7655fr4n2y
      react: 18.2.0
      react-dom: 18.2.0_react@18.2.0
      tslib: 2.4.1

  /@reach/dialog/0.17.0_ib3m5ricvtkl2cll7qpr2f6lvq:
    resolution: {integrity: sha512-AnfKXugqDTGbeG3c8xDcrQDE4h9b/vnc27Sa118oQSquz52fneUeX9MeFb5ZEiBJK8T5NJpv7QUTBIKnFCAH5A==}
    peerDependencies:
      react: ^16.8.0 || 17.x
      react-dom: ^16.8.0 || 17.x
    dependencies:
      '@reach/portal': 0.17.0_biqbaboplfbrettd7655fr4n2y
      '@reach/utils': 0.17.0_biqbaboplfbrettd7655fr4n2y
      prop-types: 15.8.1
      react: 18.2.0
      react-dom: 18.2.0_react@18.2.0
      react-focus-lock: 2.9.2_kzbn2opkn2327fwg5yzwzya5o4
      react-remove-scroll: 2.5.5_kzbn2opkn2327fwg5yzwzya5o4
      tslib: 2.4.1
    transitivePeerDependencies:
      - '@types/react'
    dev: false

  /@reach/dialog/0.17.0_zula6vjvt3wdocc4mwcxqa6nzi:
    resolution: {integrity: sha512-AnfKXugqDTGbeG3c8xDcrQDE4h9b/vnc27Sa118oQSquz52fneUeX9MeFb5ZEiBJK8T5NJpv7QUTBIKnFCAH5A==}
    peerDependencies:
      react: ^16.8.0 || 17.x
      react-dom: ^16.8.0 || 17.x
    dependencies:
      '@reach/portal': 0.17.0_biqbaboplfbrettd7655fr4n2y
      '@reach/utils': 0.17.0_biqbaboplfbrettd7655fr4n2y
      prop-types: 15.8.1
      react: 18.2.0
      react-dom: 18.2.0_react@18.2.0
      react-focus-lock: 2.9.2_pmekkgnqduwlme35zpnqhenc34
      react-remove-scroll: 2.5.5_pmekkgnqduwlme35zpnqhenc34
      tslib: 2.4.1
    transitivePeerDependencies:
      - '@types/react'

  /@reach/dropdown/0.17.0_biqbaboplfbrettd7655fr4n2y:
    resolution: {integrity: sha512-qBTIGInhxtPHtdj4Pl2XZgZMz3e37liydh0xR3qc48syu7g71sL4nqyKjOzThykyfhA3Pb3/wFgsFJKGTSdaig==}
    peerDependencies:
      react: ^16.8.0 || 17.x
      react-dom: ^16.8.0 || 17.x
    dependencies:
      '@reach/auto-id': 0.17.0_biqbaboplfbrettd7655fr4n2y
      '@reach/descendants': 0.17.0_biqbaboplfbrettd7655fr4n2y
      '@reach/popover': 0.17.0_biqbaboplfbrettd7655fr4n2y
      '@reach/utils': 0.17.0_biqbaboplfbrettd7655fr4n2y
      react: 18.2.0
      react-dom: 18.2.0_react@18.2.0
      tslib: 2.4.1

  /@reach/listbox/0.17.0_biqbaboplfbrettd7655fr4n2y:
    resolution: {integrity: sha512-AMnH1P6/3VKy2V/nPb4Es441arYR+t4YRdh9jdcFVrCOD6y7CQrlmxsYjeg9Ocdz08XpdoEBHM3PKLJqNAUr7A==}
    peerDependencies:
      react: ^16.8.0 || 17.x
      react-dom: ^16.8.0 || 17.x
    dependencies:
      '@reach/auto-id': 0.17.0_biqbaboplfbrettd7655fr4n2y
      '@reach/descendants': 0.17.0_biqbaboplfbrettd7655fr4n2y
      '@reach/machine': 0.17.0_biqbaboplfbrettd7655fr4n2y
      '@reach/popover': 0.17.0_biqbaboplfbrettd7655fr4n2y
      '@reach/utils': 0.17.0_biqbaboplfbrettd7655fr4n2y
      prop-types: 15.8.1
      react: 18.2.0
      react-dom: 18.2.0_react@18.2.0

  /@reach/machine/0.17.0_biqbaboplfbrettd7655fr4n2y:
    resolution: {integrity: sha512-9EHnuPgXzkbRENvRUzJvVvYt+C2jp7PGN0xon7ffmKoK8rTO6eA/bb7P0xgloyDDQtu88TBUXKzW0uASqhTXGA==}
    peerDependencies:
      react: ^16.8.0 || 17.x
      react-dom: ^16.8.0 || 17.x
    dependencies:
      '@reach/utils': 0.17.0_biqbaboplfbrettd7655fr4n2y
      '@xstate/fsm': 1.4.0
      react: 18.2.0
      react-dom: 18.2.0_react@18.2.0
      tslib: 2.4.1

  /@reach/menu-button/0.17.0_biqbaboplfbrettd7655fr4n2y:
    resolution: {integrity: sha512-YyuYVyMZKamPtivoEI6D0UEILYH3qZtg4kJzEAuzPmoR/aHN66NZO75Fx0gtjG1S6fZfbiARaCOZJC0VEiDOtQ==}
    peerDependencies:
      react: ^16.8.0 || 17.x
      react-dom: ^16.8.0 || 17.x
      react-is: ^16.8.0 || 17.x
    dependencies:
      '@reach/dropdown': 0.17.0_biqbaboplfbrettd7655fr4n2y
      '@reach/popover': 0.17.0_biqbaboplfbrettd7655fr4n2y
      '@reach/utils': 0.17.0_biqbaboplfbrettd7655fr4n2y
      prop-types: 15.8.1
      react: 18.2.0
      react-dom: 18.2.0_react@18.2.0
      tiny-warning: 1.0.3
      tslib: 2.4.1

  /@reach/observe-rect/1.2.0:
    resolution: {integrity: sha512-Ba7HmkFgfQxZqqaeIWWkNK0rEhpxVQHIoVyW1YDSkGsGIXzcaW4deC8B0pZrNSSyLTdIk7y+5olKt5+g0GmFIQ==}

  /@reach/popover/0.17.0_biqbaboplfbrettd7655fr4n2y:
    resolution: {integrity: sha512-yYbBF4fMz4Ml4LB3agobZjcZ/oPtPsNv70ZAd7lEC2h7cvhF453pA+zOBGYTPGupKaeBvgAnrMjj7RnxDU5hoQ==}
    peerDependencies:
      react: ^16.8.0 || 17.x
      react-dom: ^16.8.0 || 17.x
    dependencies:
      '@reach/portal': 0.17.0_biqbaboplfbrettd7655fr4n2y
      '@reach/rect': 0.17.0_biqbaboplfbrettd7655fr4n2y
      '@reach/utils': 0.17.0_biqbaboplfbrettd7655fr4n2y
      react: 18.2.0
      react-dom: 18.2.0_react@18.2.0
      tabbable: 4.0.0
      tslib: 2.4.1

  /@reach/portal/0.17.0_biqbaboplfbrettd7655fr4n2y:
    resolution: {integrity: sha512-+IxsgVycOj+WOeNPL2NdgooUdHPSY285wCtj/iWID6akyr4FgGUK7sMhRM9aGFyrGpx2vzr+eggbUmAVZwOz+A==}
    peerDependencies:
      react: ^16.8.0 || 17.x
      react-dom: ^16.8.0 || 17.x
    dependencies:
      '@reach/utils': 0.17.0_biqbaboplfbrettd7655fr4n2y
      react: 18.2.0
      react-dom: 18.2.0_react@18.2.0
      tiny-warning: 1.0.3
      tslib: 2.4.1

  /@reach/rect/0.17.0_biqbaboplfbrettd7655fr4n2y:
    resolution: {integrity: sha512-3YB7KA5cLjbLc20bmPkJ06DIfXSK06Cb5BbD2dHgKXjUkT9WjZaLYIbYCO8dVjwcyO3GCNfOmPxy62VsPmZwYA==}
    peerDependencies:
      react: ^16.8.0 || 17.x
      react-dom: ^16.8.0 || 17.x
    dependencies:
      '@reach/observe-rect': 1.2.0
      '@reach/utils': 0.17.0_biqbaboplfbrettd7655fr4n2y
      prop-types: 15.8.1
      react: 18.2.0
      react-dom: 18.2.0_react@18.2.0
      tiny-warning: 1.0.3
      tslib: 2.4.1

  /@reach/tooltip/0.17.0_biqbaboplfbrettd7655fr4n2y:
    resolution: {integrity: sha512-HP8Blordzqb/Cxg+jnhGmWQfKgypamcYLBPlcx6jconyV5iLJ5m93qipr1giK7MqKT2wlsKWy44ZcOrJ+Wrf8w==}
    peerDependencies:
      react: ^16.8.0 || 17.x
      react-dom: ^16.8.0 || 17.x
    dependencies:
      '@reach/auto-id': 0.17.0_biqbaboplfbrettd7655fr4n2y
      '@reach/portal': 0.17.0_biqbaboplfbrettd7655fr4n2y
      '@reach/rect': 0.17.0_biqbaboplfbrettd7655fr4n2y
      '@reach/utils': 0.17.0_biqbaboplfbrettd7655fr4n2y
      '@reach/visually-hidden': 0.17.0_biqbaboplfbrettd7655fr4n2y
      prop-types: 15.8.1
      react: 18.2.0
      react-dom: 18.2.0_react@18.2.0
      tiny-warning: 1.0.3
      tslib: 2.4.1

  /@reach/utils/0.17.0_biqbaboplfbrettd7655fr4n2y:
    resolution: {integrity: sha512-M5y8fCBbrWeIsxedgcSw6oDlAMQDkl5uv3VnMVJ7guwpf4E48Xlh1v66z/1BgN/WYe2y8mB/ilFD2nysEfdGeA==}
    peerDependencies:
      react: ^16.8.0 || 17.x
      react-dom: ^16.8.0 || 17.x
    dependencies:
      react: 18.2.0
      react-dom: 18.2.0_react@18.2.0
      tiny-warning: 1.0.3
      tslib: 2.4.1

  /@reach/visually-hidden/0.17.0_biqbaboplfbrettd7655fr4n2y:
    resolution: {integrity: sha512-T6xF3Nv8vVnjVkGU6cm0+kWtvliLqPAo8PcZ+WxkKacZsaHTjaZb4v1PaCcyQHmuTNT/vtTVNOJLG0SjQOIb7g==}
    peerDependencies:
      react: ^16.8.0 || 17.x
      react-dom: ^16.8.0 || 17.x
    dependencies:
      prop-types: 15.8.1
      react: 18.2.0
      react-dom: 18.2.0_react@18.2.0
      tslib: 2.4.1

  /@repeaterjs/repeater/3.0.4:
    resolution: {integrity: sha512-AW8PKd6iX3vAZ0vA43nOUOnbq/X5ihgU+mSXXqunMkeQADGiqw/PY0JNeYtD5sr0PAy51YPgAPbDoeapv9r8WA==}
    dev: false

  /@rollup/plugin-babel/5.3.1_3dsfpkpoyvuuxyfgdbpn4j4uzm:
    resolution: {integrity: sha512-WFfdLWU/xVWKeRQnKmIAQULUI7Il0gZnBIH/ZFO069wYIfPu+8zrfp/KMW0atmELoRDq8FbiP3VCss9MhCut7Q==}
    engines: {node: '>= 10.0.0'}
    peerDependencies:
      '@babel/core': ^7.0.0
      '@types/babel__core': ^7.1.9
      rollup: ^1.20.0||^2.0.0
    peerDependenciesMeta:
      '@types/babel__core':
        optional: true
    dependencies:
      '@babel/core': 7.20.12
      '@babel/helper-module-imports': 7.18.6
      '@rollup/pluginutils': 3.1.0_rollup@2.79.1
      rollup: 2.79.1
    dev: true

  /@rollup/plugin-node-resolve/11.2.1_rollup@2.79.1:
    resolution: {integrity: sha512-yc2n43jcqVyGE2sqV5/YCmocy9ArjVAP/BeXyTtADTBBX6V0e5UMqwO8CdQ0kzjb6zu5P1qMzsScCMRvE9OlVg==}
    engines: {node: '>= 10.0.0'}
    peerDependencies:
      rollup: ^1.20.0||^2.0.0
    dependencies:
      '@rollup/pluginutils': 3.1.0_rollup@2.79.1
      '@types/resolve': 1.17.1
      builtin-modules: 3.3.0
      deepmerge: 4.2.2
      is-module: 1.0.0
      resolve: 1.22.1
      rollup: 2.79.1
    dev: true

  /@rollup/plugin-replace/2.4.2_rollup@2.79.1:
    resolution: {integrity: sha512-IGcu+cydlUMZ5En85jxHH4qj2hta/11BHq95iHEyb2sbgiN0eCdzvUcHw5gt9pBL5lTi4JDYJ1acCoMGpTvEZg==}
    peerDependencies:
      rollup: ^1.20.0 || ^2.0.0
    dependencies:
      '@rollup/pluginutils': 3.1.0_rollup@2.79.1
      magic-string: 0.25.9
      rollup: 2.79.1
    dev: true

  /@rollup/pluginutils/3.1.0_rollup@2.79.1:
    resolution: {integrity: sha512-GksZ6pr6TpIjHm8h9lSQ8pi8BE9VeubNT0OMJ3B5uZJ8pz73NPiqOtCog/x2/QzM1ENChPKxMDhiQuRHsqc+lg==}
    engines: {node: '>= 8.0.0'}
    peerDependencies:
      rollup: ^1.20.0||^2.0.0
    dependencies:
      '@types/estree': 0.0.39
      estree-walker: 1.0.1
      picomatch: 2.3.1
      rollup: 2.79.1
    dev: true

  /@rushstack/eslint-patch/1.2.0:
    resolution: {integrity: sha512-sXo/qW2/pAcmT43VoRKOJbDOfV3cYpq3szSVfIThQXNt+E4DfKj361vaAt3c88U5tPUxzEswam7GW48PJqtKAg==}

  /@sinclair/typebox/0.24.51:
    resolution: {integrity: sha512-1P1OROm/rdubP5aFDSZQILU0vrLCJ4fvHt6EoqHEM+2D/G5MK3bIaymUKLit8Js9gbns5UyJnkP/TZROLw4tUA==}
    dev: true

  /@sinclair/typebox/0.25.24:
    resolution: {integrity: sha512-XJfwUVUKDHF5ugKwIcxEgc9k8b7HbznCp6eUfWgu710hMPNIO4aw4/zB5RogDQz8nd6gyCDpU9O/m6qYEWY6yQ==}
    dev: true

  /@sinonjs/commons/1.8.6:
    resolution: {integrity: sha512-Ky+XkAkqPZSm3NLBeUng77EBQl3cmeJhITaGHdYH8kjVB+aun3S4XBRti2zt17mtt0mIUDiNxYeoJm6drVvBJQ==}
    dependencies:
      type-detect: 4.0.8
    dev: true

  /@sinonjs/fake-timers/8.1.0:
    resolution: {integrity: sha512-OAPJUAtgeINhh/TAlUID4QTs53Njm7xzddaVlEs/SXwgtiD1tW22zAB/W1wdqfrpmikgaWQ9Fw6Ws+hsiRm5Vg==}
    dependencies:
      '@sinonjs/commons': 1.8.6
    dev: true

  /@surma/rollup-plugin-off-main-thread/2.2.3:
    resolution: {integrity: sha512-lR8q/9W7hZpMWweNiAKU7NQerBnzQQLvi8qnTDU/fxItPhtZVMbPV3lbCwjhIlNBe9Bbr5V+KHshvWmVSG9cxQ==}
    dependencies:
      ejs: 3.1.8
      json5: 2.2.3
      magic-string: 0.25.9
      string.prototype.matchall: 4.0.8
    dev: true

  /@svgr/babel-plugin-add-jsx-attribute/6.5.1_@babel+core@7.20.12:
    resolution: {integrity: sha512-9PYGcXrAxitycIjRmZB+Q0JaN07GZIWaTBIGQzfaZv+qr1n8X1XUEJ5rZ/vx6OVD9RRYlrNnXWExQXcmZeD/BQ==}
    engines: {node: '>=10'}
    peerDependencies:
      '@babel/core': ^7.0.0-0
    dependencies:
      '@babel/core': 7.20.12
    dev: true

  /@svgr/babel-plugin-remove-jsx-attribute/5.4.0:
    resolution: {integrity: sha512-yaS4o2PgUtwLFGTKbsiAy6D0o3ugcUhWK0Z45umJ66EPWunAz9fuFw2gJuje6wqQvQWOTJvIahUwndOXb7QCPg==}
    engines: {node: '>=10'}
    dev: true

  /@svgr/babel-plugin-remove-jsx-empty-expression/5.0.1:
    resolution: {integrity: sha512-LA72+88A11ND/yFIMzyuLRSMJ+tRKeYKeQ+mR3DcAZ5I4h5CPWN9AHyUzJbWSYp/u2u0xhmgOe0+E41+GjEueA==}
    engines: {node: '>=10'}
    dev: true

  /@svgr/babel-plugin-replace-jsx-attribute-value/6.5.1_@babel+core@7.20.12:
    resolution: {integrity: sha512-8DPaVVE3fd5JKuIC29dqyMB54sA6mfgki2H2+swh+zNJoynC8pMPzOkidqHOSc6Wj032fhl8Z0TVn1GiPpAiJg==}
    engines: {node: '>=10'}
    peerDependencies:
      '@babel/core': ^7.0.0-0
    dependencies:
      '@babel/core': 7.20.12
    dev: true

  /@svgr/babel-plugin-svg-dynamic-title/6.5.1_@babel+core@7.20.12:
    resolution: {integrity: sha512-FwOEi0Il72iAzlkaHrlemVurgSQRDFbk0OC8dSvD5fSBPHltNh7JtLsxmZUhjYBZo2PpcU/RJvvi6Q0l7O7ogw==}
    engines: {node: '>=10'}
    peerDependencies:
      '@babel/core': ^7.0.0-0
    dependencies:
      '@babel/core': 7.20.12
    dev: true

  /@svgr/babel-plugin-svg-em-dimensions/6.5.1_@babel+core@7.20.12:
    resolution: {integrity: sha512-gWGsiwjb4tw+ITOJ86ndY/DZZ6cuXMNE/SjcDRg+HLuCmwpcjOktwRF9WgAiycTqJD/QXqL2f8IzE2Rzh7aVXA==}
    engines: {node: '>=10'}
    peerDependencies:
      '@babel/core': ^7.0.0-0
    dependencies:
      '@babel/core': 7.20.12
    dev: true

  /@svgr/babel-plugin-transform-react-native-svg/6.5.1_@babel+core@7.20.12:
    resolution: {integrity: sha512-2jT3nTayyYP7kI6aGutkyfJ7UMGtuguD72OjeGLwVNyfPRBD8zQthlvL+fAbAKk5n9ZNcvFkp/b1lZ7VsYqVJg==}
    engines: {node: '>=10'}
    peerDependencies:
      '@babel/core': ^7.0.0-0
    dependencies:
      '@babel/core': 7.20.12
    dev: true

  /@svgr/babel-plugin-transform-svg-component/6.5.1_@babel+core@7.20.12:
    resolution: {integrity: sha512-a1p6LF5Jt33O3rZoVRBqdxL350oge54iZWHNI6LJB5tQ7EelvD/Mb1mfBiZNAan0dt4i3VArkFRjA4iObuNykQ==}
    engines: {node: '>=12'}
    peerDependencies:
      '@babel/core': ^7.0.0-0
    dependencies:
      '@babel/core': 7.20.12
    dev: true

  /@svgr/babel-preset/6.5.1_@babel+core@7.20.12:
    resolution: {integrity: sha512-6127fvO/FF2oi5EzSQOAjo1LE3OtNVh11R+/8FXa+mHx1ptAaS4cknIjnUA7e6j6fwGGJ17NzaTJFUwOV2zwCw==}
    engines: {node: '>=10'}
    peerDependencies:
      '@babel/core': ^7.0.0-0
    dependencies:
      '@babel/core': 7.20.12
      '@svgr/babel-plugin-add-jsx-attribute': 6.5.1_@babel+core@7.20.12
      '@svgr/babel-plugin-remove-jsx-attribute': 5.4.0
      '@svgr/babel-plugin-remove-jsx-empty-expression': 5.0.1
      '@svgr/babel-plugin-replace-jsx-attribute-value': 6.5.1_@babel+core@7.20.12
      '@svgr/babel-plugin-svg-dynamic-title': 6.5.1_@babel+core@7.20.12
      '@svgr/babel-plugin-svg-em-dimensions': 6.5.1_@babel+core@7.20.12
      '@svgr/babel-plugin-transform-react-native-svg': 6.5.1_@babel+core@7.20.12
      '@svgr/babel-plugin-transform-svg-component': 6.5.1_@babel+core@7.20.12
    dev: true

  /@svgr/core/6.5.1:
    resolution: {integrity: sha512-/xdLSWxK5QkqG524ONSjvg3V/FkNyCv538OIBdQqPNaAta3AsXj/Bd2FbvR87yMbXO2hFSWiAe/Q6IkVPDw+mw==}
    engines: {node: '>=10'}
    dependencies:
      '@babel/core': 7.20.12
      '@svgr/babel-preset': 6.5.1_@babel+core@7.20.12
      '@svgr/plugin-jsx': 6.5.1_@svgr+core@6.5.1
      camelcase: 6.3.0
      cosmiconfig: 7.1.0
    transitivePeerDependencies:
      - supports-color
    dev: true

  /@svgr/hast-util-to-babel-ast/6.5.1:
    resolution: {integrity: sha512-1hnUxxjd83EAxbL4a0JDJoD3Dao3hmjvyvyEV8PzWmLK3B9m9NPlW7GKjFyoWE8nM7HnXzPcmmSyOW8yOddSXw==}
    engines: {node: '>=10'}
    dependencies:
      '@babel/types': 7.20.7
      entities: 4.4.0
    dev: true

  /@svgr/plugin-jsx/6.5.1_@svgr+core@6.5.1:
    resolution: {integrity: sha512-+UdQxI3jgtSjCykNSlEMuy1jSRQlGC7pqBCPvkG/2dATdWo082zHTTK3uhnAju2/6XpE6B5mZ3z4Z8Ns01S8Gw==}
    engines: {node: '>=10'}
    peerDependencies:
      '@svgr/core': ^6.0.0
    dependencies:
      '@babel/core': 7.20.12
      '@svgr/babel-preset': 6.5.1_@babel+core@7.20.12
      '@svgr/core': 6.5.1
      '@svgr/hast-util-to-babel-ast': 6.5.1
      svg-parser: 2.0.4
    transitivePeerDependencies:
      - supports-color
    dev: true

  /@svgr/plugin-svgo/6.5.1_@svgr+core@6.5.1:
    resolution: {integrity: sha512-omvZKf8ixP9z6GWgwbtmP9qQMPX4ODXi+wzbVZgomNFsUIlHA1sf4fThdwTWSsZGgvGAG6yE+b/F5gWUkcZ/iQ==}
    engines: {node: '>=10'}
    peerDependencies:
      '@svgr/core': '*'
    dependencies:
      '@svgr/core': 6.5.1
      cosmiconfig: 7.1.0
      deepmerge: 4.2.2
      svgo: 2.8.0
    dev: true

  /@svgr/webpack/6.5.1:
    resolution: {integrity: sha512-cQ/AsnBkXPkEK8cLbv4Dm7JGXq2XrumKnL1dRpJD9rIO2fTIlJI9a1uCciYG1F2aUsox/hJQyNGbt3soDxSRkA==}
    engines: {node: '>=10'}
    dependencies:
      '@babel/core': 7.20.12
      '@babel/plugin-transform-react-constant-elements': 7.20.2_@babel+core@7.20.12
      '@babel/preset-env': 7.20.2_@babel+core@7.20.12
      '@babel/preset-react': 7.18.6_@babel+core@7.20.12
      '@babel/preset-typescript': 7.18.6_@babel+core@7.20.12
      '@svgr/core': 6.5.1
      '@svgr/plugin-jsx': 6.5.1_@svgr+core@6.5.1
      '@svgr/plugin-svgo': 6.5.1_@svgr+core@6.5.1
    transitivePeerDependencies:
      - supports-color
    dev: true

  /@swc/helpers/0.4.14:
    resolution: {integrity: sha512-4C7nX/dvpzB7za4Ql9K81xK3HPxCpHMgwTZVyf+9JQ6VUbn9jjZVN7/Nkdz/Ugzs2CSjqnL/UPXroiVBVHUWUw==}
    dependencies:
      tslib: 2.4.1
    dev: true

  /@testing-library/dom/9.0.0:
    resolution: {integrity: sha512-+/TLgKNFsYUshOY/zXsQOk+PlFQK+eyJ9T13IDVNJEi+M+Un7xlJK+FZKkbGSnf0+7E1G6PlDhkSYQ/GFiruBQ==}
    engines: {node: '>=14'}
    dependencies:
      '@babel/code-frame': 7.18.6
      '@babel/runtime': 7.20.6
      '@types/aria-query': 5.0.1
      aria-query: 5.1.3
      chalk: 4.1.2
      dom-accessibility-api: 0.5.16
      lz-string: 1.4.4
      pretty-format: 27.5.1
    dev: true

  /@testing-library/jest-dom/5.16.5:
    resolution: {integrity: sha512-N5ixQ2qKpi5OLYfwQmUb/5mSV9LneAcaUfp32pn4yCnpb8r/Yz0pXFPck21dIicKmi+ta5WRAknkZCfA8refMA==}
    engines: {node: '>=8', npm: '>=6', yarn: '>=1'}
    dependencies:
      '@adobe/css-tools': 4.1.0
      '@babel/runtime': 7.20.6
      '@types/testing-library__jest-dom': 5.14.5
      aria-query: 5.1.3
      chalk: 3.0.0
      css.escape: 1.5.1
      dom-accessibility-api: 0.5.16
      lodash: 4.17.21
      redent: 3.0.0
    dev: true

  /@testing-library/react/14.0.0_biqbaboplfbrettd7655fr4n2y:
    resolution: {integrity: sha512-S04gSNJbYE30TlIMLTzv6QCTzt9AqIF5y6s6SzVFILNcNvbV/jU96GeiTPillGQo+Ny64M/5PV7klNYYgv5Dfg==}
    engines: {node: '>=14'}
    peerDependencies:
      react: ^18.0.0
      react-dom: ^18.0.0
    dependencies:
      '@babel/runtime': 7.20.6
      '@testing-library/dom': 9.0.0
      '@types/react-dom': 18.0.11
      react: 18.2.0
      react-dom: 18.2.0_react@18.2.0
    dev: true

  /@testing-library/user-event/14.4.3:
    resolution: {integrity: sha512-kCUc5MEwaEMakkO5x7aoD+DLi02ehmEM2QCGWvNqAS1dV/fAvORWEjnjsEIvml59M7Y5kCkWN6fCCyPOe8OL6Q==}
    engines: {node: '>=12', npm: '>=6'}
    peerDependencies:
      '@testing-library/dom': '>=7.21.4'
    dev: true

  /@tootallnate/once/1.1.2:
    resolution: {integrity: sha512-RbzJvlNzmRq5c3O09UipeuXno4tA1FE6ikOjxZK0tuxVv3412l64l5t1W5pj4+rJq9vpkm/kwiR07aZXnsKPxw==}
    engines: {node: '>= 6'}
    dev: true

  /@trysound/sax/0.2.0:
    resolution: {integrity: sha512-L7z9BgrNEcYyUYtF+HaEfiS5ebkh9jXqbszz7pC0hRBPaatV0XjSD3+eHrpqFemQfgwiFF0QPIarnIihIDn7OA==}
    engines: {node: '>=10.13.0'}
    dev: true

  /@types/aria-query/5.0.1:
    resolution: {integrity: sha512-XTIieEY+gvJ39ChLcB4If5zHtPxt3Syj5rgZR+e1ctpmK8NjPf0zFqsz4JpLJT0xla9GFDKjy8Cpu331nrmE1Q==}
    dev: true

  /@types/babel__core/7.20.0:
    resolution: {integrity: sha512-+n8dL/9GWblDO0iU6eZAwEIJVr5DWigtle+Q6HLOrh/pdbXOhOtqzq8VPPE2zvNJzSKY4vH/z3iT3tn0A3ypiQ==}
    dependencies:
      '@babel/parser': 7.20.13
      '@babel/types': 7.20.7
      '@types/babel__generator': 7.6.4
      '@types/babel__template': 7.4.1
      '@types/babel__traverse': 7.18.3
    dev: true

  /@types/babel__generator/7.6.4:
    resolution: {integrity: sha512-tFkciB9j2K755yrTALxD44McOrk+gfpIpvC3sxHjRawj6PfnQxrse4Clq5y/Rq+G3mrBurMax/lG8Qn2t9mSsg==}
    dependencies:
      '@babel/types': 7.20.7
    dev: true

  /@types/babel__template/7.4.1:
    resolution: {integrity: sha512-azBFKemX6kMg5Io+/rdGT0dkGreboUVR0Cdm3fz9QJWpaQGJRQXl7C+6hOTCZcMll7KFyEQpgbYI2lHdsS4U7g==}
    dependencies:
      '@babel/parser': 7.20.13
      '@babel/types': 7.20.7
    dev: true

  /@types/babel__traverse/7.18.3:
    resolution: {integrity: sha512-1kbcJ40lLB7MHsj39U4Sh1uTd2E7rLEa79kmDpI6cy+XiXsteB3POdQomoq4FxszMrO3ZYchkhYJw7A2862b3w==}
    dependencies:
      '@babel/types': 7.20.7
    dev: true

  /@types/body-parser/1.19.2:
    resolution: {integrity: sha512-ALYone6pm6QmwZoAgeyNksccT9Q4AWZQ6PvfwR37GT6r6FWUPguq6sUmNGSMV2Wr761oQoBxwGGa6DR5o1DC9g==}
    dependencies:
      '@types/connect': 3.4.35
      '@types/node': 18.11.18
    dev: true

  /@types/bonjour/3.5.10:
    resolution: {integrity: sha512-p7ienRMiS41Nu2/igbJxxLDWrSZ0WxM8UQgCeO9KhoVF7cOVFkrKsiDr1EsJIla8vV3oEEjGcz11jc5yimhzZw==}
    dependencies:
      '@types/node': 18.11.18
    dev: true

  /@types/braces/3.0.1:
    resolution: {integrity: sha512-+euflG6ygo4bn0JHtn4pYqcXwRtLvElQ7/nnjDu7iYG56H0+OhCd7d6Ug0IE3WcFpZozBKW2+80FUbv5QGk5AQ==}
    dev: false

  /@types/connect-history-api-fallback/1.3.5:
    resolution: {integrity: sha512-h8QJa8xSb1WD4fpKBDcATDNGXghFj6/3GRWG6dhmRcu0RX1Ubasur2Uvx5aeEwlf0MwblEC2bMzzMQntxnw/Cw==}
    dependencies:
      '@types/express-serve-static-core': 4.17.33
      '@types/node': 18.11.18
    dev: true

  /@types/connect/3.4.35:
    resolution: {integrity: sha512-cdeYyv4KWoEgpBISTxWvqYsVy444DOqehiF3fM3ne10AmJ62RSyNkUnxMJXHQWRQQX2eR94m5y1IZyDwBjV9FQ==}
    dependencies:
      '@types/node': 18.11.18
    dev: true

  /@types/eslint-scope/3.7.4:
    resolution: {integrity: sha512-9K4zoImiZc3HlIp6AVUDE4CWYx22a+lhSZMYNpbjW04+YF0KWj4pJXnEMjdnFTiQibFFmElcsasJXDbdI/EPhA==}
    dependencies:
      '@types/eslint': 8.4.10
      '@types/estree': 1.0.0

  /@types/eslint/8.4.10:
    resolution: {integrity: sha512-Sl/HOqN8NKPmhWo2VBEPm0nvHnu2LL3v9vKo8MEq0EtbJ4eVzGPl41VNPvn5E1i5poMk4/XD8UriLHpJvEP/Nw==}
    dependencies:
      '@types/estree': 1.0.0
      '@types/json-schema': 7.0.11

  /@types/estree/0.0.39:
    resolution: {integrity: sha512-EYNwp3bU+98cpU4lAWYYL7Zz+2gryWH1qbdDTidVd6hkiR6weksdbMadyXKXNPEkQFhXM+hVO9ZygomHXp+AIw==}
    dev: true

  /@types/estree/0.0.51:
    resolution: {integrity: sha512-CuPgU6f3eT/XgKKPqKd/gLZV1Xmvf1a2R5POBOGQa6uv82xpls89HU5zKeVoyR8XzHd1RGNOlQlvUe3CFkjWNQ==}

  /@types/estree/1.0.0:
    resolution: {integrity: sha512-WulqXMDUTYAXCjZnk6JtIHPigp55cVtDgDrO2gHRwhyJto21+1zbVCtOYB2L1F9w4qCQ0rOGWBnBe0FNTiEJIQ==}

  /@types/express-serve-static-core/4.17.33:
    resolution: {integrity: sha512-TPBqmR/HRYI3eC2E5hmiivIzv+bidAfXofM+sbonAGvyDhySGw9/PQZFt2BLOrjUUR++4eJVpx6KnLQK1Fk9tA==}
    dependencies:
      '@types/node': 18.11.18
      '@types/qs': 6.9.7
      '@types/range-parser': 1.2.4
    dev: true

  /@types/express/4.17.16:
    resolution: {integrity: sha512-LkKpqRZ7zqXJuvoELakaFYuETHjZkSol8EV6cNnyishutDBCCdv6+dsKPbKkCcIk57qRphOLY5sEgClw1bO3gA==}
    dependencies:
      '@types/body-parser': 1.19.2
      '@types/express-serve-static-core': 4.17.33
      '@types/qs': 6.9.7
      '@types/serve-static': 1.15.0
    dev: true

  /@types/fs-extra/9.0.13:
    resolution: {integrity: sha512-nEnwB++1u5lVDM2UI4c1+5R+FYaKfaAzS4OococimjVm3nQw3TuzH5UNsocrcTBbhnerblyHj4A49qXbIiZdpA==}
    dependencies:
      '@types/node': 18.11.18
    dev: false

  /@types/graceful-fs/4.1.6:
    resolution: {integrity: sha512-Sig0SNORX9fdW+bQuTEovKj3uHcUL6LQKbCrrqb1X7J6/ReAbhCXRAhc+SMejhLELFj2QcyuxmUooZ4bt5ReSw==}
    dependencies:
      '@types/node': 18.11.18
    dev: true

  /@types/html-minifier-terser/6.1.0:
    resolution: {integrity: sha512-oh/6byDPnL1zeNXFrDXFLyZjkr1MsBG667IM792caf1L2UPOOMf65NFzjUH/ltyfwjAGfs1rsX1eftK0jC/KIg==}
    dev: true

  /@types/http-proxy/1.17.9:
    resolution: {integrity: sha512-QsbSjA/fSk7xB+UXlCT3wHBy5ai9wOcNDWwZAtud+jXhwOM3l+EYZh8Lng4+/6n8uar0J7xILzqftJdJ/Wdfkw==}
    dependencies:
      '@types/node': 18.11.18
    dev: true

  /@types/istanbul-lib-coverage/2.0.4:
    resolution: {integrity: sha512-z/QT1XN4K4KYuslS23k62yDIDLwLFkzxOuMplDtObz0+y7VqJCaO2o+SPwHCvLFZh7xazvvoor2tA/hPz9ee7g==}
    dev: true

  /@types/istanbul-lib-report/3.0.0:
    resolution: {integrity: sha512-plGgXAPfVKFoYfa9NpYDAkseG+g6Jr294RqeqcqDixSbU34MZVJRi/P+7Y8GDpzkEwLaGZZOpKIEmeVZNtKsrg==}
    dependencies:
      '@types/istanbul-lib-coverage': 2.0.4
    dev: true

  /@types/istanbul-reports/3.0.1:
    resolution: {integrity: sha512-c3mAZEuK0lvBp8tmuL74XRKn1+y2dcwOUpH7x4WrF6gk1GIgiluDRgMYQtw2OFcBvAJWlt6ASU3tSqxp0Uu0Aw==}
    dependencies:
      '@types/istanbul-lib-report': 3.0.0
    dev: true

  /@types/jest/27.5.2:
    resolution: {integrity: sha512-mpT8LJJ4CMeeahobofYWIjFo0xonRS/HfxnVEPMPFSQdGUt1uHCnoPT7Zhb+sjDU2wz0oKV0OLUR0WzrHNgfeA==}
    dependencies:
      jest-matcher-utils: 27.5.1
      pretty-format: 27.5.1
    dev: true

  /@types/json-schema/7.0.11:
    resolution: {integrity: sha512-wOuvG1SN4Us4rez+tylwwwCV1psiNVOkJeM3AUWUNWg/jDQY2+HE/444y5gc+jBmRqASOm2Oeh5c1axHobwRKQ==}

  /@types/json5/0.0.29:
    resolution: {integrity: sha512-dRLjCWHYg4oaA77cxO64oO+7JwCwnIzkZPdrrC71jQmQtlhM556pwKo5bUzqvZndkVbeFLIIi+9TC40JNF5hNQ==}

  /@types/micromatch/4.0.2:
    resolution: {integrity: sha512-oqXqVb0ci19GtH0vOA/U2TmHTcRY9kuZl4mqUxe0QmJAlIW13kzhuK5pi1i9+ngav8FjpSb9FVS/GE00GLX1VA==}
    dependencies:
      '@types/braces': 3.0.1
    dev: false

  /@types/mime/3.0.1:
    resolution: {integrity: sha512-Y4XFY5VJAuw0FgAqPNd6NNoV44jbq9Bz2L7Rh/J6jLTiHBSBJa9fxqQIvkIld4GsoDOcCbvzOUAbLPsSKKg+uA==}
    dev: true

  /@types/node/18.11.18:
    resolution: {integrity: sha512-DHQpWGjyQKSHj3ebjFI/wRKcqQcdR+MoFBygntYOZytCqNfkd2ZC4ARDJ2DQqhjH5p85Nnd3jhUJIXrszFX/JA==}

  /@types/parse-json/4.0.0:
    resolution: {integrity: sha512-//oorEZjL6sbPcKUaCdIGlIUeH26mgzimjBB77G6XRgnDl/L5wOnpyBGRe/Mmf5CVW3PwEBE1NjiMZ/ssFh4wA==}

  /@types/prettier/2.7.2:
    resolution: {integrity: sha512-KufADq8uQqo1pYKVIYzfKbJfBAc0sOeXqGbFaSpv8MRmC/zXgowNZmFcbngndGk922QDmOASEXUZCaY48gs4cg==}
    dev: true

  /@types/prompts/2.4.2:
    resolution: {integrity: sha512-TwNx7qsjvRIUv/BCx583tqF5IINEVjCNqg9ofKHRlSoUHE62WBHrem4B1HGXcIrG511v29d1kJ9a/t2Esz7MIg==}
    dependencies:
      '@types/node': 18.11.18
      kleur: 3.0.3
    dev: false

  /@types/prop-types/15.7.5:
    resolution: {integrity: sha512-JCB8C6SnDoQf0cNycqd/35A7MjcnK+ZTqE7judS6o7utxUCg6imJg3QK2qzHKszlTjcj2cn+NwMB2i96ubpj7w==}

  /@types/qs/6.9.7:
    resolution: {integrity: sha512-FGa1F62FT09qcrueBA6qYTrJPVDzah9a+493+o2PCXsesWHIn27G98TsSMs3WPNbZIEj4+VJf6saSFpvD+3Zsw==}
    dev: true

  /@types/range-parser/1.2.4:
    resolution: {integrity: sha512-EEhsLsD6UsDM1yFhAvy0Cjr6VwmpMWqFBCb9w07wVugF7w9nfajxLuVmngTIpgS6svCnm6Vaw+MZhoDCKnOfsw==}
    dev: true

  /@types/react-dom/18.0.10:
    resolution: {integrity: sha512-E42GW/JA4Qv15wQdqJq8DL4JhNpB3prJgjgapN3qJT9K2zO5IIAQh4VXvCEDupoqAwnz0cY4RlXeC/ajX5SFHg==}
    dependencies:
      '@types/react': 18.0.28
    dev: true

  /@types/react-dom/18.0.11:
    resolution: {integrity: sha512-O38bPbI2CWtgw/OoQoY+BRelw7uysmXbWvw3nLWO21H1HSh+GOlqPuXshJfjmpNlKiiSDG9cc1JZAaMmVdcTlw==}
    dependencies:
      '@types/react': 18.0.28
    dev: true

  /@types/react-dom/18.0.9:
    resolution: {integrity: sha512-qnVvHxASt/H7i+XG1U1xMiY5t+IHcPGUK7TDMDzom08xa7e86eCeKOiLZezwCKVxJn6NEiiy2ekgX8aQssjIKg==}
    dependencies:
      '@types/react': 18.0.28
    dev: true

  /@types/react/18.0.26:
    resolution: {integrity: sha512-hCR3PJQsAIXyxhTNSiDFY//LhnMZWpNNr5etoCqx/iUfGc5gXWtQR2Phl908jVR6uPXacojQWTg4qRpkxTuGug==}
    dependencies:
      '@types/prop-types': 15.7.5
      '@types/scheduler': 0.16.2
      csstype: 3.1.1

  /@types/react/18.0.28:
    resolution: {integrity: sha512-RD0ivG1kEztNBdoAK7lekI9M+azSnitIn85h4iOiaLjaTrMjzslhaqCGaI4IyCJ1RljWiLCEu4jyrLLgqxBTew==}
    dependencies:
      '@types/prop-types': 15.7.5
      '@types/scheduler': 0.16.2
      csstype: 3.1.1

  /@types/resolve/1.17.1:
    resolution: {integrity: sha512-yy7HuzQhj0dhGpD8RLXSZWEkLsV9ibvxvi6EiJ3bkqLAO1RGo0WbkWQiwpRlSFymTJRz0d3k5LM3kkx8ArDbLw==}
    dependencies:
      '@types/node': 18.11.18
    dev: true

  /@types/retry/0.12.0:
    resolution: {integrity: sha512-wWKOClTTiizcZhXnPY4wikVAwmdYHp8q6DmC+EJUzAMsycb7HB32Kh9RN4+0gExjmPmZSAQjgURXIGATPegAvA==}
    dev: true

  /@types/scheduler/0.16.2:
    resolution: {integrity: sha512-hppQEBDmlwhFAXKJX2KnWLYu5yMfi91yazPb2l+lbJiwW+wdo1gNeRA+3RgNSO39WYX2euey41KEwnqesU2Jew==}

  /@types/semver/7.3.13:
    resolution: {integrity: sha512-21cFJr9z3g5dW8B0CVI9g2O9beqaThGQ6ZFBqHfwhzLDKUxaqTIy3vnfah/UPkfOiF2pLq+tGz+W8RyCskuslw==}
    dev: true

  /@types/serve-index/1.9.1:
    resolution: {integrity: sha512-d/Hs3nWDxNL2xAczmOVZNj92YZCS6RGxfBPjKzuu/XirCgXdpKEb88dYNbrYGint6IVWLNP+yonwVAuRC0T2Dg==}
    dependencies:
      '@types/express': 4.17.16
    dev: true

  /@types/serve-static/1.15.0:
    resolution: {integrity: sha512-z5xyF6uh8CbjAu9760KDKsH2FcDxZ2tFCsA4HIMWE6IkiYMXfVoa+4f9KX+FN0ZLsaMw1WNG2ETLA6N+/YA+cg==}
    dependencies:
      '@types/mime': 3.0.1
      '@types/node': 18.11.18
    dev: true

  /@types/sockjs/0.3.33:
    resolution: {integrity: sha512-f0KEEe05NvUnat+boPTZ0dgaLZ4SfSouXUgv5noUiefG2ajgKjmETo9ZJyuqsl7dfl2aHlLJUiki6B4ZYldiiw==}
    dependencies:
      '@types/node': 18.11.18
    dev: true

  /@types/stack-utils/2.0.1:
    resolution: {integrity: sha512-Hl219/BT5fLAaz6NDkSuhzasy49dwQS/DSdu4MdggFB8zcXv7vflBI3xp7FEmkmdDkBUI2bPUNeMttp2knYdxw==}
    dev: true

  /@types/testing-library__jest-dom/5.14.5:
    resolution: {integrity: sha512-SBwbxYoyPIvxHbeHxTZX2Pe/74F/tX2/D3mMvzabdeJ25bBojfW0TyB8BHrbq/9zaaKICJZjLP+8r6AeZMFCuQ==}
    dependencies:
      '@types/jest': 27.5.2
    dev: true

  /@types/trusted-types/2.0.2:
    resolution: {integrity: sha512-F5DIZ36YVLE+PN+Zwws4kJogq47hNgX3Nx6WyDJ3kcplxyke3XIzB8uK5n/Lpm1HBsbGzd6nmGehL8cPekP+Tg==}
    dev: true

  /@types/ws/8.5.4:
    resolution: {integrity: sha512-zdQDHKUgcX/zBc4GrwsE/7dVdAD8JR4EuiAXiiUhhfyIJXXb2+PrGshFyeXWQPMmmZ2XxgaqclgpIC7eTXc1mg==}
    dependencies:
      '@types/node': 18.11.18
    dev: true

  /@types/yargs-parser/21.0.0:
    resolution: {integrity: sha512-iO9ZQHkZxHn4mSakYV0vFHAVDyEOIJQrV2uZ06HxEPcx+mt8swXoZHIbaaJ2crJYFfErySgktuTZ3BeLz+XmFA==}
    dev: true

  /@types/yargs/16.0.5:
    resolution: {integrity: sha512-AxO/ADJOBFJScHbWhq2xAhlWP24rY4aCEG/NFaMvbT3X2MgRsLjhjQwsn0Zi5zn0LG9jUhCCZMeX9Dkuw6k+vQ==}
    dependencies:
      '@types/yargs-parser': 21.0.0
    dev: true

  /@types/yargs/17.0.20:
    resolution: {integrity: sha512-eknWrTHofQuPk2iuqDm1waA7V6xPlbgBoaaXEgYkClhLOnB0TtbW+srJaOToAgawPxPlHQzwypFA2bhZaUGP5A==}
    dependencies:
      '@types/yargs-parser': 21.0.0
    dev: true

  /@typescript-eslint/eslint-plugin/5.49.0_imrg37k3svwu377c6q7gkarwmi:
    resolution: {integrity: sha512-IhxabIpcf++TBaBa1h7jtOWyon80SXPRLDq0dVz5SLFC/eW6tofkw/O7Ar3lkx5z5U6wzbKDrl2larprp5kk5Q==}
    engines: {node: ^12.22.0 || ^14.17.0 || >=16.0.0}
    peerDependencies:
      '@typescript-eslint/parser': ^5.0.0
      eslint: ^6.0.0 || ^7.0.0 || ^8.0.0
      typescript: '*'
    peerDependenciesMeta:
      typescript:
        optional: true
    dependencies:
      '@typescript-eslint/parser': 5.46.1_ha6vam6werchizxrnqvarmz2zu
      '@typescript-eslint/scope-manager': 5.49.0
      '@typescript-eslint/type-utils': 5.49.0_ha6vam6werchizxrnqvarmz2zu
      '@typescript-eslint/utils': 5.49.0_ha6vam6werchizxrnqvarmz2zu
      debug: 4.3.4
      eslint: 8.29.0
      ignore: 5.2.1
      natural-compare-lite: 1.4.0
      regexpp: 3.2.0
      semver: 7.3.8
      tsutils: 3.21.0_typescript@4.9.4
      typescript: 4.9.4
    transitivePeerDependencies:
      - supports-color
    dev: true

  /@typescript-eslint/experimental-utils/5.49.0_ha6vam6werchizxrnqvarmz2zu:
    resolution: {integrity: sha512-veLpCJLYn44Fru7mSvi2doxQMzMCOFSDYdMUQhAzaH1vFYq2RVNpecZ8d18Wh6UMv07yahXkiv/aShWE48iE9Q==}
    engines: {node: ^12.22.0 || ^14.17.0 || >=16.0.0}
    peerDependencies:
      eslint: ^6.0.0 || ^7.0.0 || ^8.0.0
    dependencies:
      '@typescript-eslint/utils': 5.49.0_ha6vam6werchizxrnqvarmz2zu
      eslint: 8.29.0
    transitivePeerDependencies:
      - supports-color
      - typescript
    dev: true

  /@typescript-eslint/parser/5.46.1_ha6vam6werchizxrnqvarmz2zu:
    resolution: {integrity: sha512-RelQ5cGypPh4ySAtfIMBzBGyrNerQcmfA1oJvPj5f+H4jI59rl9xxpn4bonC0tQvUKOEN7eGBFWxFLK3Xepneg==}
    engines: {node: ^12.22.0 || ^14.17.0 || >=16.0.0}
    peerDependencies:
      eslint: ^6.0.0 || ^7.0.0 || ^8.0.0
      typescript: '*'
    peerDependenciesMeta:
      typescript:
        optional: true
    dependencies:
      '@typescript-eslint/scope-manager': 5.46.1
      '@typescript-eslint/types': 5.46.1
      '@typescript-eslint/typescript-estree': 5.46.1_typescript@4.9.4
      debug: 4.3.4
      eslint: 8.29.0
      typescript: 4.9.4
    transitivePeerDependencies:
      - supports-color
    dev: true

  /@typescript-eslint/parser/5.46.1_yfqovispp7u7jaktymfaqwl2py:
    resolution: {integrity: sha512-RelQ5cGypPh4ySAtfIMBzBGyrNerQcmfA1oJvPj5f+H4jI59rl9xxpn4bonC0tQvUKOEN7eGBFWxFLK3Xepneg==}
    engines: {node: ^12.22.0 || ^14.17.0 || >=16.0.0}
    peerDependencies:
      eslint: ^6.0.0 || ^7.0.0 || ^8.0.0
      typescript: '*'
    peerDependenciesMeta:
      typescript:
        optional: true
    dependencies:
      '@typescript-eslint/scope-manager': 5.46.1
      '@typescript-eslint/types': 5.46.1
      '@typescript-eslint/typescript-estree': 5.46.1_typescript@4.9.4
      debug: 4.3.4
      eslint: 7.32.0
      typescript: 4.9.4
    transitivePeerDependencies:
      - supports-color
    dev: false

  /@typescript-eslint/scope-manager/5.46.1:
    resolution: {integrity: sha512-iOChVivo4jpwUdrJZyXSMrEIM/PvsbbDOX1y3UCKjSgWn+W89skxWaYXACQfxmIGhPVpRWK/VWPYc+bad6smIA==}
    engines: {node: ^12.22.0 || ^14.17.0 || >=16.0.0}
    dependencies:
      '@typescript-eslint/types': 5.46.1
      '@typescript-eslint/visitor-keys': 5.46.1

  /@typescript-eslint/scope-manager/5.49.0:
    resolution: {integrity: sha512-clpROBOiMIzpbWNxCe1xDK14uPZh35u4QaZO1GddilEzoCLAEz4szb51rBpdgurs5k2YzPtJeTEN3qVbG+LRUQ==}
    engines: {node: ^12.22.0 || ^14.17.0 || >=16.0.0}
    dependencies:
      '@typescript-eslint/types': 5.49.0
      '@typescript-eslint/visitor-keys': 5.49.0
    dev: true

  /@typescript-eslint/type-utils/5.49.0_ha6vam6werchizxrnqvarmz2zu:
    resolution: {integrity: sha512-eUgLTYq0tR0FGU5g1YHm4rt5H/+V2IPVkP0cBmbhRyEmyGe4XvJ2YJ6sYTmONfjmdMqyMLad7SB8GvblbeESZA==}
    engines: {node: ^12.22.0 || ^14.17.0 || >=16.0.0}
    peerDependencies:
      eslint: '*'
      typescript: '*'
    peerDependenciesMeta:
      typescript:
        optional: true
    dependencies:
      '@typescript-eslint/typescript-estree': 5.49.0_typescript@4.9.4
      '@typescript-eslint/utils': 5.49.0_ha6vam6werchizxrnqvarmz2zu
      debug: 4.3.4
      eslint: 8.29.0
      tsutils: 3.21.0_typescript@4.9.4
      typescript: 4.9.4
    transitivePeerDependencies:
      - supports-color
    dev: true

  /@typescript-eslint/types/5.46.1:
    resolution: {integrity: sha512-Z5pvlCaZgU+93ryiYUwGwLl9AQVB/PQ1TsJ9NZ/gHzZjN7g9IAn6RSDkpCV8hqTwAiaj6fmCcKSQeBPlIpW28w==}
    engines: {node: ^12.22.0 || ^14.17.0 || >=16.0.0}

  /@typescript-eslint/types/5.49.0:
    resolution: {integrity: sha512-7If46kusG+sSnEpu0yOz2xFv5nRz158nzEXnJFCGVEHWnuzolXKwrH5Bsf9zsNlOQkyZuk0BZKKoJQI+1JPBBg==}
    engines: {node: ^12.22.0 || ^14.17.0 || >=16.0.0}
    dev: true

  /@typescript-eslint/typescript-estree/5.46.1_typescript@4.9.4:
    resolution: {integrity: sha512-j9W4t67QiNp90kh5Nbr1w92wzt+toiIsaVPnEblB2Ih2U9fqBTyqV9T3pYWZBRt6QoMh/zVWP59EpuCjc4VRBg==}
    engines: {node: ^12.22.0 || ^14.17.0 || >=16.0.0}
    peerDependencies:
      typescript: '*'
    peerDependenciesMeta:
      typescript:
        optional: true
    dependencies:
      '@typescript-eslint/types': 5.46.1
      '@typescript-eslint/visitor-keys': 5.46.1
      debug: 4.3.4
      globby: 11.1.0
      is-glob: 4.0.3
      semver: 7.3.8
      tsutils: 3.21.0_typescript@4.9.4
      typescript: 4.9.4
    transitivePeerDependencies:
      - supports-color

  /@typescript-eslint/typescript-estree/5.49.0_typescript@4.9.4:
    resolution: {integrity: sha512-PBdx+V7deZT/3GjNYPVQv1Nc0U46dAHbIuOG8AZ3on3vuEKiPDwFE/lG1snN2eUB9IhF7EyF7K1hmTcLztNIsA==}
    engines: {node: ^12.22.0 || ^14.17.0 || >=16.0.0}
    peerDependencies:
      typescript: '*'
    peerDependenciesMeta:
      typescript:
        optional: true
    dependencies:
      '@typescript-eslint/types': 5.49.0
      '@typescript-eslint/visitor-keys': 5.49.0
      debug: 4.3.4
      globby: 11.1.0
      is-glob: 4.0.3
      semver: 7.3.8
      tsutils: 3.21.0_typescript@4.9.4
      typescript: 4.9.4
    transitivePeerDependencies:
      - supports-color
    dev: true

  /@typescript-eslint/utils/5.49.0_ha6vam6werchizxrnqvarmz2zu:
    resolution: {integrity: sha512-cPJue/4Si25FViIb74sHCLtM4nTSBXtLx1d3/QT6mirQ/c65bV8arBEebBJJizfq8W2YyMoPI/WWPFWitmNqnQ==}
    engines: {node: ^12.22.0 || ^14.17.0 || >=16.0.0}
    peerDependencies:
      eslint: ^6.0.0 || ^7.0.0 || ^8.0.0
    dependencies:
      '@types/json-schema': 7.0.11
      '@types/semver': 7.3.13
      '@typescript-eslint/scope-manager': 5.49.0
      '@typescript-eslint/types': 5.49.0
      '@typescript-eslint/typescript-estree': 5.49.0_typescript@4.9.4
      eslint: 8.29.0
      eslint-scope: 5.1.1
      eslint-utils: 3.0.0_eslint@8.29.0
      semver: 7.3.8
    transitivePeerDependencies:
      - supports-color
      - typescript
    dev: true

  /@typescript-eslint/visitor-keys/5.46.1:
    resolution: {integrity: sha512-jczZ9noovXwy59KjRTk1OftT78pwygdcmCuBf8yMoWt/8O8l+6x2LSEze0E4TeepXK4MezW3zGSyoDRZK7Y9cg==}
    engines: {node: ^12.22.0 || ^14.17.0 || >=16.0.0}
    dependencies:
      '@typescript-eslint/types': 5.46.1
      eslint-visitor-keys: 3.3.0

  /@typescript-eslint/visitor-keys/5.49.0:
    resolution: {integrity: sha512-v9jBMjpNWyn8B6k/Mjt6VbUS4J1GvUlR4x3Y+ibnP1z7y7V4n0WRz+50DY6+Myj0UaXVSuUlHohO+eZ8IJEnkg==}
    engines: {node: ^12.22.0 || ^14.17.0 || >=16.0.0}
    dependencies:
      '@typescript-eslint/types': 5.49.0
      eslint-visitor-keys: 3.3.0
    dev: true

  /@urql/core/3.1.1_graphql@16.6.0:
    resolution: {integrity: sha512-Mnxtq4I4QeFJsgs7Iytw+HyhiGxISR6qtyk66c9tipozLZ6QVxrCiUPF2HY4BxNIabaxcp+rivadvm8NAnXj4Q==}
    peerDependencies:
      graphql: ^0.11.0 || ^0.12.0 || ^0.13.0 || ^14.0.0 || ^15.0.0 || ^16.0.0
    dependencies:
      graphql: 16.6.0
      wonka: 6.2.3
    dev: false

  /@webassemblyjs/ast/1.11.1:
    resolution: {integrity: sha512-ukBh14qFLjxTQNTXocdyksN5QdM28S1CxHt2rdskFyL+xFV7VremuBLVbmCePj+URalXBENx/9Lm7lnhihtCSw==}
    dependencies:
      '@webassemblyjs/helper-numbers': 1.11.1
      '@webassemblyjs/helper-wasm-bytecode': 1.11.1

  /@webassemblyjs/floating-point-hex-parser/1.11.1:
    resolution: {integrity: sha512-iGRfyc5Bq+NnNuX8b5hwBrRjzf0ocrJPI6GWFodBFzmFnyvrQ83SHKhmilCU/8Jv67i4GJZBMhEzltxzcNagtQ==}

  /@webassemblyjs/helper-api-error/1.11.1:
    resolution: {integrity: sha512-RlhS8CBCXfRUR/cwo2ho9bkheSXG0+NwooXcc3PAILALf2QLdFyj7KGsKRbVc95hZnhnERon4kW/D3SZpp6Tcg==}

  /@webassemblyjs/helper-buffer/1.11.1:
    resolution: {integrity: sha512-gwikF65aDNeeXa8JxXa2BAk+REjSyhrNC9ZwdT0f8jc4dQQeDQ7G4m0f2QCLPJiMTTO6wfDmRmj/pW0PsUvIcA==}

  /@webassemblyjs/helper-numbers/1.11.1:
    resolution: {integrity: sha512-vDkbxiB8zfnPdNK9Rajcey5C0w+QJugEglN0of+kmO8l7lDb77AnlKYQF7aarZuCrv+l0UvqL+68gSDr3k9LPQ==}
    dependencies:
      '@webassemblyjs/floating-point-hex-parser': 1.11.1
      '@webassemblyjs/helper-api-error': 1.11.1
      '@xtuc/long': 4.2.2

  /@webassemblyjs/helper-wasm-bytecode/1.11.1:
    resolution: {integrity: sha512-PvpoOGiJwXeTrSf/qfudJhwlvDQxFgelbMqtq52WWiXC6Xgg1IREdngmPN3bs4RoO83PnL/nFrxucXj1+BX62Q==}

  /@webassemblyjs/helper-wasm-section/1.11.1:
    resolution: {integrity: sha512-10P9No29rYX1j7F3EVPX3JvGPQPae+AomuSTPiF9eBQeChHI6iqjMIwR9JmOJXwpnn/oVGDk7I5IlskuMwU/pg==}
    dependencies:
      '@webassemblyjs/ast': 1.11.1
      '@webassemblyjs/helper-buffer': 1.11.1
      '@webassemblyjs/helper-wasm-bytecode': 1.11.1
      '@webassemblyjs/wasm-gen': 1.11.1

  /@webassemblyjs/ieee754/1.11.1:
    resolution: {integrity: sha512-hJ87QIPtAMKbFq6CGTkZYJivEwZDbQUgYd3qKSadTNOhVY7p+gfP6Sr0lLRVTaG1JjFj+r3YchoqRYxNH3M0GQ==}
    dependencies:
      '@xtuc/ieee754': 1.2.0

  /@webassemblyjs/leb128/1.11.1:
    resolution: {integrity: sha512-BJ2P0hNZ0u+Th1YZXJpzW6miwqQUGcIHT1G/sf72gLVD9DZ5AdYTqPNbHZh6K1M5VmKvFXwGSWZADz+qBWxeRw==}
    dependencies:
      '@xtuc/long': 4.2.2

  /@webassemblyjs/utf8/1.11.1:
    resolution: {integrity: sha512-9kqcxAEdMhiwQkHpkNiorZzqpGrodQQ2IGrHHxCy+Ozng0ofyMA0lTqiLkVs1uzTRejX+/O0EOT7KxqVPuXosQ==}

  /@webassemblyjs/wasm-edit/1.11.1:
    resolution: {integrity: sha512-g+RsupUC1aTHfR8CDgnsVRVZFJqdkFHpsHMfJuWQzWU3tvnLC07UqHICfP+4XyL2tnr1amvl1Sdp06TnYCmVkA==}
    dependencies:
      '@webassemblyjs/ast': 1.11.1
      '@webassemblyjs/helper-buffer': 1.11.1
      '@webassemblyjs/helper-wasm-bytecode': 1.11.1
      '@webassemblyjs/helper-wasm-section': 1.11.1
      '@webassemblyjs/wasm-gen': 1.11.1
      '@webassemblyjs/wasm-opt': 1.11.1
      '@webassemblyjs/wasm-parser': 1.11.1
      '@webassemblyjs/wast-printer': 1.11.1

  /@webassemblyjs/wasm-gen/1.11.1:
    resolution: {integrity: sha512-F7QqKXwwNlMmsulj6+O7r4mmtAlCWfO/0HdgOxSklZfQcDu0TpLiD1mRt/zF25Bk59FIjEuGAIyn5ei4yMfLhA==}
    dependencies:
      '@webassemblyjs/ast': 1.11.1
      '@webassemblyjs/helper-wasm-bytecode': 1.11.1
      '@webassemblyjs/ieee754': 1.11.1
      '@webassemblyjs/leb128': 1.11.1
      '@webassemblyjs/utf8': 1.11.1

  /@webassemblyjs/wasm-opt/1.11.1:
    resolution: {integrity: sha512-VqnkNqnZlU5EB64pp1l7hdm3hmQw7Vgqa0KF/KCNO9sIpI6Fk6brDEiX+iCOYrvMuBWDws0NkTOxYEb85XQHHw==}
    dependencies:
      '@webassemblyjs/ast': 1.11.1
      '@webassemblyjs/helper-buffer': 1.11.1
      '@webassemblyjs/wasm-gen': 1.11.1
      '@webassemblyjs/wasm-parser': 1.11.1

  /@webassemblyjs/wasm-parser/1.11.1:
    resolution: {integrity: sha512-rrBujw+dJu32gYB7/Lup6UhdkPx9S9SnobZzRVL7VcBH9Bt9bCBLEuX/YXOOtBsOZ4NQrRykKhffRWHvigQvOA==}
    dependencies:
      '@webassemblyjs/ast': 1.11.1
      '@webassemblyjs/helper-api-error': 1.11.1
      '@webassemblyjs/helper-wasm-bytecode': 1.11.1
      '@webassemblyjs/ieee754': 1.11.1
      '@webassemblyjs/leb128': 1.11.1
      '@webassemblyjs/utf8': 1.11.1

  /@webassemblyjs/wast-printer/1.11.1:
    resolution: {integrity: sha512-IQboUWM4eKzWW+N/jij2sRatKMh99QEelo3Eb2q0qXkvPRISAj8Qxtmw5itwqK+TTkBuUIE45AxYPToqPtL5gg==}
    dependencies:
      '@webassemblyjs/ast': 1.11.1
      '@xtuc/long': 4.2.2

  /@wry/context/0.7.0:
    resolution: {integrity: sha512-LcDAiYWRtwAoSOArfk7cuYvFXytxfVrdX7yxoUmK7pPITLk5jYh2F8knCwS7LjgYL8u1eidPlKKV6Ikqq0ODqQ==}
    engines: {node: '>=8'}
    dependencies:
      tslib: 2.4.1
    dev: false

  /@wry/equality/0.5.3:
    resolution: {integrity: sha512-avR+UXdSrsF2v8vIqIgmeTY0UR91UT+IyablCyKe/uk22uOJ8fusKZnH9JH9e1/EtLeNJBtagNmL3eJdnOV53g==}
    engines: {node: '>=8'}
    dependencies:
      tslib: 2.4.1
    dev: false

  /@wry/trie/0.3.2:
    resolution: {integrity: sha512-yRTyhWSls2OY/pYLfwff867r8ekooZ4UI+/gxot5Wj8EFwSf2rG+n+Mo/6LoLQm1TKA4GRj2+LCpbfS937dClQ==}
    engines: {node: '>=8'}
    dependencies:
      tslib: 2.4.1
    dev: false

  /@xstate/fsm/1.4.0:
    resolution: {integrity: sha512-uTHDeu2xI5E1IFwf37JFQM31RrH7mY7877RqPBS4ZqSNUwoLDuct8AhBWaXGnVizBAYyimVwgCyGa9z/NiRhXA==}

  /@xtuc/ieee754/1.2.0:
    resolution: {integrity: sha512-DX8nKgqcGwsc0eJSqYt5lwP4DH5FlHnmuWWBRy7X0NcaGR0ZtuyeESgMwTYVEtxmsNGY+qit4QYT/MIYTOTPeA==}

  /@xtuc/long/4.2.2:
    resolution: {integrity: sha512-NuHqBY1PB/D8xU6s/thBgOAiAP7HOYDQ32+BFZILJ8ivkUkAHQnWfn6WhL79Owj1qmUnoN/YPhktdIoucipkAQ==}

  /abab/2.0.6:
    resolution: {integrity: sha512-j2afSsaIENvHZN2B8GOpF566vZ5WVk5opAiMTvWgaQT8DkbOqsTfvNAvHoRGU2zzP8cPoqys+xHTRDWW8L+/BA==}
    dev: true

  /accepts/1.3.8:
    resolution: {integrity: sha512-PYAthTa2m2VKxuvSD3DPC/Gy+U+sOA1LAuT8mkmRuvw+NACSaeXEQ+NHcVF7rONl6qcaxV3Uuemwawk+7+SJLw==}
    engines: {node: '>= 0.6'}
    dependencies:
      mime-types: 2.1.35
      negotiator: 0.6.3
    dev: true

  /acorn-globals/6.0.0:
    resolution: {integrity: sha512-ZQl7LOWaF5ePqqcX4hLuv/bLXYQNfNWw2c0/yX/TsPRKamzHcTGQnlCjHT3TsmkOUVEPS3crCxiPfdzE/Trlhg==}
    dependencies:
      acorn: 7.4.1
      acorn-walk: 7.2.0
    dev: true

  /acorn-import-assertions/1.8.0_acorn@8.8.2:
    resolution: {integrity: sha512-m7VZ3jwz4eK6A4Vtt8Ew1/mNbP24u0FhdyfA7fSvnJR6LMdfOYnmuIrrJAgrYfYJ10F/otaHTtrtrtmHdMNzEw==}
    peerDependencies:
      acorn: ^8
    dependencies:
      acorn: 8.8.2

  /acorn-jsx/5.3.2_acorn@7.4.1:
    resolution: {integrity: sha512-rq9s+JNhf0IChjtDXxllJ7g41oZk5SlXtp0LHwyA5cejwn7vKmKp4pPri6YEePv2PU65sAsegbXtIinmDFDXgQ==}
    peerDependencies:
      acorn: ^6.0.0 || ^7.0.0 || ^8.0.0
    dependencies:
      acorn: 7.4.1

  /acorn-jsx/5.3.2_acorn@8.8.2:
    resolution: {integrity: sha512-rq9s+JNhf0IChjtDXxllJ7g41oZk5SlXtp0LHwyA5cejwn7vKmKp4pPri6YEePv2PU65sAsegbXtIinmDFDXgQ==}
    peerDependencies:
      acorn: ^6.0.0 || ^7.0.0 || ^8.0.0
    dependencies:
      acorn: 8.8.2

  /acorn-node/1.8.2:
    resolution: {integrity: sha512-8mt+fslDufLYntIoPAaIMUe/lrbrehIiwmR3t2k9LljIzoigEPF27eLk2hy8zSGzmR/ogr7zbRKINMo1u0yh5A==}
    dependencies:
      acorn: 7.4.1
      acorn-walk: 7.2.0
      xtend: 4.0.2
    dev: true

  /acorn-walk/7.2.0:
    resolution: {integrity: sha512-OPdCF6GsMIP+Az+aWfAAOEt2/+iVDKE7oy6lJ098aoe59oAmK76qV6Gw60SbZ8jHuG2wH058GF4pLFbYamYrVA==}
    engines: {node: '>=0.4.0'}
    dev: true

  /acorn/7.4.1:
    resolution: {integrity: sha512-nQyp0o1/mNdbTO1PO6kHkwSrmgZ0MT/jCCpNiwbUjGoRN4dlBhqJtoQuCnEOKzgTVwg0ZWiCoQy6SxMebQVh8A==}
    engines: {node: '>=0.4.0'}
    hasBin: true

  /acorn/8.8.2:
    resolution: {integrity: sha512-xjIYgE8HBrkpd/sJqOGNspf8uHG+NOHGOw6a/Urj8taM2EXfdNAH2oFcPeIFfsv3+kz/mJrS5VuMqbNLjCa2vw==}
    engines: {node: '>=0.4.0'}
    hasBin: true

  /address/1.2.2:
    resolution: {integrity: sha512-4B/qKCfeE/ODUaAUpSwfzazo5x29WD4r3vXiWsB7I2mSDAihwEqKO+g8GELZUQSSAo5e1XTYh3ZVfLyxBc12nA==}
    engines: {node: '>= 10.0.0'}
    dev: false

  /adjust-sourcemap-loader/4.0.0:
    resolution: {integrity: sha512-OXwN5b9pCUXNQHJpwwD2qP40byEmSgzj8B4ydSN0uMNYWiFmJ6x6KwUllMmfk8Rwu/HJDFR7U8ubsWBoN0Xp0A==}
    engines: {node: '>=8.9'}
    dependencies:
      loader-utils: 2.0.4
      regex-parser: 2.2.11
    dev: true

  /agent-base/6.0.2:
    resolution: {integrity: sha512-RZNwNclF7+MS/8bDg70amg32dyeZGZxiDuQmZxKLAlQjr3jGyLx+4Kkk58UO7D2QdgFIQCovuSuZESne6RG6XQ==}
    engines: {node: '>= 6.0.0'}
    dependencies:
      debug: 4.3.4
    transitivePeerDependencies:
      - supports-color
    dev: true

  /ajv-formats/2.1.1:
    resolution: {integrity: sha512-Wx0Kx52hxE7C18hkMEggYlEifqWZtYaRgouJor+WMdPnQyEK13vgEWyVNup7SoeeoLMsr4kf5h6dOW11I15MUA==}
    peerDependenciesMeta:
      ajv:
        optional: true
    dependencies:
      ajv: 8.11.2
    dev: true

  /ajv-keywords/3.5.2_ajv@6.12.6:
    resolution: {integrity: sha512-5p6WTN0DdTGVQk6VjcEju19IgaHudalcfabD7yhDGeA6bcQnmL+CpveLJq/3hvfwd1aof6L386Ougkx6RfyMIQ==}
    peerDependencies:
      ajv: ^6.9.1
    dependencies:
      ajv: 6.12.6

  /ajv-keywords/5.1.0_ajv@8.11.2:
    resolution: {integrity: sha512-YCS/JNFAUyr5vAuhk1DWm1CBxRHW9LbJ2ozWeemrIqpbsqKjHVxYPyi5GC0rjZIT5JxJ3virVTS8wk4i/Z+krw==}
    peerDependencies:
      ajv: ^8.8.2
    dependencies:
      ajv: 8.11.2
      fast-deep-equal: 3.1.3
    dev: true

  /ajv/6.12.6:
    resolution: {integrity: sha512-j3fVLgvTo527anyYyJOGTYJbG+vnnQYvE0m5mmkc1TK+nxAppkCLMIL0aZ4dblVCNoGShhm+kzE4ZUykBoMg4g==}
    dependencies:
      fast-deep-equal: 3.1.3
      fast-json-stable-stringify: 2.1.0
      json-schema-traverse: 0.4.1
      uri-js: 4.4.1

  /ajv/8.11.2:
    resolution: {integrity: sha512-E4bfmKAhGiSTvMfL1Myyycaub+cUEU2/IvpylXkUu7CHBkBj1f/ikdzbD7YQ6FKUbixDxeYvB/xY4fvyroDlQg==}
    dependencies:
      fast-deep-equal: 3.1.3
      json-schema-traverse: 1.0.0
      require-from-string: 2.0.2
      uri-js: 4.4.1

  /ansi-colors/4.1.3:
    resolution: {integrity: sha512-/6w/C21Pm1A7aZitlI5Ni/2J6FFQN8i1Cvz3kHABAAbw93v/NlvKdVOqz7CCWz/3iv/JplRSEEZ83XION15ovw==}
    engines: {node: '>=6'}

  /ansi-escapes/4.3.2:
    resolution: {integrity: sha512-gKXj5ALrKWQLsYG9jlTRmR/xKluxHV+Z9QEwNIgCfM1/uwPMCuzVVnh5mwTd+OuBZcwSIMbqssNWRm1lE51QaQ==}
    engines: {node: '>=8'}
    dependencies:
      type-fest: 0.21.3
    dev: true

  /ansi-html-community/0.0.8:
    resolution: {integrity: sha512-1APHAyr3+PCamwNw3bXCPp4HFLONZt/yIH0sZp0/469KWNTEy+qN5jQ3GVX6DMZ1UXAi34yVwtTeaG/HpBuuzw==}
    engines: {'0': node >= 0.8.0}
    hasBin: true
    dev: true

  /ansi-regex/5.0.1:
    resolution: {integrity: sha512-quJQXlTSUGL2LH9SUXo8VwsY4soanhgo6LNSm84E1LBcE8s3O0wpdiRzyR9z/ZZJMlMWv37qOOb9pdJlMUEKFQ==}
    engines: {node: '>=8'}

  /ansi-regex/6.0.1:
    resolution: {integrity: sha512-n5M855fKb2SsfMIiFFoVrABHJC8QtHwVx+mHWP3QcEqBHYienj5dHSgjbxtC0WEZXYt4wcD6zrQElDPhFuZgfA==}
    engines: {node: '>=12'}
    dev: true

  /ansi-styles/3.2.1:
    resolution: {integrity: sha512-VT0ZI6kZRdTh8YyJw3SMbYm/u+NqfsAxEpWO0Pf9sq8/e94WxxOpPKx9FR1FlyCtOVDNOQ+8ntlqFxiRc+r5qA==}
    engines: {node: '>=4'}
    dependencies:
      color-convert: 1.9.3

  /ansi-styles/4.3.0:
    resolution: {integrity: sha512-zbB9rCJAT1rbjiVDb2hqKFHNYLxgtk8NURxZ3IZwD3F6NtxbXZQCnnSi1Lkx+IDohdPlFp222wVALIheZJQSEg==}
    engines: {node: '>=8'}
    dependencies:
      color-convert: 2.0.1

  /ansi-styles/5.2.0:
    resolution: {integrity: sha512-Cxwpt2SfTzTtXcfOlzGEee8O+c+MmUgGrNiBcXnuWxuFJHe6a5Hz7qwhwe5OgaSYI0IJvkLqWX1ASG+cJOkEiA==}
    engines: {node: '>=10'}
    dev: true

  /any-promise/1.3.0:
    resolution: {integrity: sha512-7UvmKalWRt1wgjL1RrGxoSJW/0QZFIegpeGvZG9kjp8vrRu55XTHbwnqq2GpXm9uLbcuhxm3IqX9OB4MZR1b2A==}
    dev: true

  /anymatch/3.1.3:
    resolution: {integrity: sha512-KMReFUr0B4t+D+OBkjR3KYqvocp2XaSzO55UcB6mgQMd3KbcE+mWTyvVV7D/zsdEbNnV6acZUutkiHQXvTr1Rw==}
    engines: {node: '>= 8'}
    dependencies:
      normalize-path: 3.0.0
      picomatch: 2.3.1

  /arg/5.0.2:
    resolution: {integrity: sha512-PYjyFOLKQ9y57JvQ6QLo8dAgNqswh8M1RMJYdQduT6xbWSgK36P/Z/v+p888pM69jMMfS8Xd8F6I1kQ/I9HUGg==}
    dev: true

  /argparse/1.0.10:
    resolution: {integrity: sha512-o5Roy6tNG4SL/FOkCAN6RzjiakZS25RLYFrcMttJqbdd8BWrnA+fGz57iN5Pb06pvBGvl5gQ0B48dJlslXvoTg==}
    dependencies:
      sprintf-js: 1.0.3

  /argparse/2.0.1:
    resolution: {integrity: sha512-8+9WqebbFzpX9OR+Wa6O29asIogeRMzcGtAINdpMHHyAg10f05aSFVBbcEqGf/PXw1EjAZ+q2/bEBg3DvurK3Q==}

  /aria-query/4.2.2:
    resolution: {integrity: sha512-o/HelwhuKpTj/frsOsbNLNgnNGVIFsVP/SW2BSF14gVl7kAfMOJ6/8wUAUvG1R1NHKrfG+2sHZTu0yauT1qBrA==}
    engines: {node: '>=6.0'}
    dependencies:
      '@babel/runtime': 7.20.6
      '@babel/runtime-corejs3': 7.20.6

  /aria-query/5.1.3:
    resolution: {integrity: sha512-R5iJ5lkuHybztUfuOAznmboyjWq8O6sqNqtK7CLOqdydi54VNbORp49mb14KbWgG1QD3JFO9hJdZ+y4KutfdOQ==}
    dependencies:
      deep-equal: 2.2.0
    dev: true

  /array-flatten/1.1.1:
    resolution: {integrity: sha512-PCVAQswWemu6UdxsDFFX/+gVeYqKAod3D3UVm91jHwynguOwAvYPhx8nNlM++NqRcK6CxxpUafjmhIdKiHibqg==}
    dev: true

  /array-flatten/2.1.2:
    resolution: {integrity: sha512-hNfzcOV8W4NdualtqBFPyVO+54DSJuZGY9qT4pRroB6S9e3iiido2ISIC5h9R2sPJ8H3FHCIiEnsv1lPXO3KtQ==}
    dev: true

  /array-includes/3.1.6:
    resolution: {integrity: sha512-sgTbLvL6cNnw24FnbaDyjmvddQ2ML8arZsgaJhoABMoplz/4QRhtrYS+alr1BUM1Bwp6dhx8vVCBSLG+StwOFw==}
    engines: {node: '>= 0.4'}
    dependencies:
      call-bind: 1.0.2
      define-properties: 1.1.4
      es-abstract: 1.20.5
      get-intrinsic: 1.1.3
      is-string: 1.0.7

  /array-union/2.1.0:
    resolution: {integrity: sha512-HGyxoOTYUyCM6stUe6EJgnd4EoewAI7zMdfqO+kGjnlZmBDz/cR5pf8r/cR4Wq60sL/p0IkcjUEEPwS3GFrIyw==}
    engines: {node: '>=8'}

  /array.prototype.flat/1.3.1:
    resolution: {integrity: sha512-roTU0KWIOmJ4DRLmwKd19Otg0/mT3qPNt0Qb3GWW8iObuZXxrjB/pzn0R3hqpRSWg4HCwqx+0vwOnWnvlOyeIA==}
    engines: {node: '>= 0.4'}
    dependencies:
      call-bind: 1.0.2
      define-properties: 1.1.4
      es-abstract: 1.20.5
      es-shim-unscopables: 1.0.0

  /array.prototype.flatmap/1.3.1:
    resolution: {integrity: sha512-8UGn9O1FDVvMNB0UlLv4voxRMze7+FpHyF5mSMRjWHUMlpoDViniy05870VlxhfgTnLbpuwTzvD76MTtWxB/mQ==}
    engines: {node: '>= 0.4'}
    dependencies:
      call-bind: 1.0.2
      define-properties: 1.1.4
      es-abstract: 1.20.5
      es-shim-unscopables: 1.0.0

  /array.prototype.tosorted/1.1.1:
    resolution: {integrity: sha512-pZYPXPRl2PqWcsUs6LOMn+1f1532nEoPTYowBtqLwAW+W8vSVhkIGnmOX1t/UQjD6YGI0vcD2B1U7ZFGQH9jnQ==}
    dependencies:
      call-bind: 1.0.2
      define-properties: 1.1.4
      es-abstract: 1.20.5
      es-shim-unscopables: 1.0.0
      get-intrinsic: 1.1.3

  /asap/2.0.6:
    resolution: {integrity: sha512-BSHWgDSAiKs50o2Re8ppvp3seVHXSRM44cdSsT9FfNEUUZLOGWVCsiWaRPWM1Znn+mqZ1OfVZ3z3DWEzSp7hRA==}
    dev: false

  /assert/2.0.0:
    resolution: {integrity: sha512-se5Cd+js9dXJnu6Ag2JFc00t+HmHOen+8Q+L7O9zI0PqQXr20uk2J0XQqMxZEeo5U50o8Nvmmx7dZrl+Ufr35A==}
    dependencies:
      es6-object-assign: 1.1.0
      is-nan: 1.3.2
      object-is: 1.1.5
      util: 0.12.5
    dev: false

  /ast-types-flow/0.0.7:
    resolution: {integrity: sha512-eBvWn1lvIApYMhzQMsu9ciLfkBY499mFZlNqG+/9WR7PVlroQw0vG30cOQQbaKz3sCEc44TAOu2ykzqXSNnwag==}

  /ast-types/0.16.1:
    resolution: {integrity: sha512-6t10qk83GOG8p0vKmaCr8eiilZwO171AvbROMtvvNiwrTly62t+7XkA8RdIIVbpMhCASAsxgAzdRSwh6nw/5Dg==}
    engines: {node: '>=4'}
    dependencies:
      tslib: 2.4.1
    dev: false

  /astral-regex/2.0.0:
    resolution: {integrity: sha512-Z7tMw1ytTXt5jqMcOP+OQteU1VuNK9Y02uuJtKQ1Sv69jXQKKg5cibLwGJow8yzZP+eAc18EmLGPal0bp36rvQ==}
    engines: {node: '>=8'}

  /async/3.2.4:
    resolution: {integrity: sha512-iAB+JbDEGXhyIUavoDl9WP/Jj106Kz9DEn1DPgYw5ruDn0e3Wgi3sKFm55sASdGBNOQB8F59d9qQ7deqrHA8wQ==}
    dev: true

  /asynckit/0.4.0:
    resolution: {integrity: sha512-Oei9OH4tRh0YqU3GxhX79dM/mwVgvbZJaSNaRk+bshkj0S5cfHcgYakreBjrHwatXKbz+IoIdYLxrKim2MjW0Q==}
    dev: true

  /at-least-node/1.0.0:
    resolution: {integrity: sha512-+q/t7Ekv1EDY2l6Gda6LLiX14rU9TV20Wa3ofeQmwPFZbOMo9DXrLbOjFaaclkXKWidIaopwAObQDqwWtGUjqg==}
    engines: {node: '>= 4.0.0'}

  /autoprefixer/10.4.13_postcss@8.4.21:
    resolution: {integrity: sha512-49vKpMqcZYsJjwotvt4+h/BCjJVnhGwcLpDt5xkcaOG3eLrG/HUYLagrihYsQ+qrIBgIzX1Rw7a6L8I/ZA1Atg==}
    engines: {node: ^10 || ^12 || >=14}
    hasBin: true
    peerDependencies:
      postcss: ^8.1.0
    dependencies:
      browserslist: 4.21.4
      caniuse-lite: 1.0.30001439
      fraction.js: 4.2.0
      normalize-range: 0.1.2
      picocolors: 1.0.0
      postcss: 8.4.21
      postcss-value-parser: 4.2.0
    dev: true

  /available-typed-arrays/1.0.5:
    resolution: {integrity: sha512-DMD0KiN46eipeziST1LPP/STfDU0sufISXmjSgvVsoU2tqxctQeASejWcfNtxYKqETM1UxQ8sp2OrSBWpHY6sw==}
    engines: {node: '>= 0.4'}

  /axe-core/4.6.0:
    resolution: {integrity: sha512-L3ZNbXPTxMrl0+qTXAzn9FBRvk5XdO56K8CvcCKtlxv44Aw2w2NCclGuvCWxHPw1Riiq3ncP/sxFYj2nUqdoTw==}
    engines: {node: '>=4'}

  /axobject-query/2.2.0:
    resolution: {integrity: sha512-Td525n+iPOOyUQIeBfcASuG6uJsDOITl7Mds5gFyerkWiX7qhUTdYUBlSgNMyVqtSJqwpt1kXGLdUt6SykLMRA==}

  /babel-jest/27.5.1_@babel+core@7.20.12:
    resolution: {integrity: sha512-cdQ5dXjGRd0IBRATiQ4mZGlGlRE8kJpjPOixdNRdT+m3UcNqmYWN6rK6nvtXYfY3D76cb8s/O1Ss8ea24PIwcg==}
    engines: {node: ^10.13.0 || ^12.13.0 || ^14.15.0 || >=15.0.0}
    peerDependencies:
      '@babel/core': ^7.8.0
    dependencies:
      '@babel/core': 7.20.12
      '@jest/transform': 27.5.1
      '@jest/types': 27.5.1
      '@types/babel__core': 7.20.0
      babel-plugin-istanbul: 6.1.1
      babel-preset-jest: 27.5.1_@babel+core@7.20.12
      chalk: 4.1.2
      graceful-fs: 4.2.10
      slash: 3.0.0
    transitivePeerDependencies:
      - supports-color
    dev: true

  /babel-loader/9.1.2_la66t7xldg4uecmyawueag5wkm:
    resolution: {integrity: sha512-mN14niXW43tddohGl8HPu5yfQq70iUThvFL/4QzESA7GcZoC0eVOhvWdQ8+3UlSjaDE9MVtsW9mxDY07W7VpVA==}
    engines: {node: '>= 14.15.0'}
    peerDependencies:
      '@babel/core': ^7.12.0
      webpack: '>=5'
    dependencies:
      '@babel/core': 7.20.12
      find-cache-dir: 3.3.2
      schema-utils: 4.0.0
      webpack: 5.75.0
    dev: true

  /babel-plugin-istanbul/6.1.1:
    resolution: {integrity: sha512-Y1IQok9821cC9onCx5otgFfRm7Lm+I+wwxOx738M/WLPZ9Q42m4IG5W0FNX8WLL2gYMZo3JkuXIH2DOpWM+qwA==}
    engines: {node: '>=8'}
    dependencies:
      '@babel/helper-plugin-utils': 7.20.2
      '@istanbuljs/load-nyc-config': 1.1.0
      '@istanbuljs/schema': 0.1.3
      istanbul-lib-instrument: 5.2.1
      test-exclude: 6.0.0
    transitivePeerDependencies:
      - supports-color
    dev: true

  /babel-plugin-jest-hoist/27.5.1:
    resolution: {integrity: sha512-50wCwD5EMNW4aRpOwtqzyZHIewTYNxLA4nhB+09d8BIssfNfzBRhkBIHiaPv1Si226TQSvp8gxAJm2iY2qs2hQ==}
    engines: {node: ^10.13.0 || ^12.13.0 || ^14.15.0 || >=15.0.0}
    dependencies:
      '@babel/template': 7.20.7
      '@babel/types': 7.20.7
      '@types/babel__core': 7.20.0
      '@types/babel__traverse': 7.18.3
    dev: true

  /babel-plugin-macros/3.1.0:
    resolution: {integrity: sha512-Cg7TFGpIr01vOQNODXOOaGz2NpCU5gl8x1qJFbb6hbZxR7XrcE2vtbAsTAbJ7/xwJtUuJEw8K8Zr/AE0LHlesg==}
    engines: {node: '>=10', npm: '>=6'}
    dependencies:
      '@babel/runtime': 7.20.6
      cosmiconfig: 7.1.0
      resolve: 1.22.1
    dev: true

  /babel-plugin-named-asset-import/0.3.8_@babel+core@7.20.12:
    resolution: {integrity: sha512-WXiAc++qo7XcJ1ZnTYGtLxmBCVbddAml3CEXgWaBzNzLNoxtQ8AiGEFDMOhot9XjTCQbvP5E77Fj9Gk924f00Q==}
    peerDependencies:
      '@babel/core': ^7.1.0
    dependencies:
      '@babel/core': 7.20.12
    dev: true

  /babel-plugin-polyfill-corejs2/0.3.3_@babel+core@7.20.12:
    resolution: {integrity: sha512-8hOdmFYFSZhqg2C/JgLUQ+t52o5nirNwaWM2B9LWteozwIvM14VSwdsCAUET10qT+kmySAlseadmfeeSWFCy+Q==}
    peerDependencies:
      '@babel/core': ^7.0.0-0
    dependencies:
      '@babel/compat-data': 7.20.10
      '@babel/core': 7.20.12
      '@babel/helper-define-polyfill-provider': 0.3.3_@babel+core@7.20.12
      semver: 6.3.0
    transitivePeerDependencies:
      - supports-color
    dev: true

  /babel-plugin-polyfill-corejs3/0.6.0_@babel+core@7.20.12:
    resolution: {integrity: sha512-+eHqR6OPcBhJOGgsIar7xoAB1GcSwVUA3XjAd7HJNzOXT4wv6/H7KIdA/Nc60cvUlDbKApmqNvD1B1bzOt4nyA==}
    peerDependencies:
      '@babel/core': ^7.0.0-0
    dependencies:
      '@babel/core': 7.20.12
      '@babel/helper-define-polyfill-provider': 0.3.3_@babel+core@7.20.12
      core-js-compat: 3.27.2
    transitivePeerDependencies:
      - supports-color
    dev: true

  /babel-plugin-polyfill-regenerator/0.4.1_@babel+core@7.20.12:
    resolution: {integrity: sha512-NtQGmyQDXjQqQ+IzRkBVwEOz9lQ4zxAQZgoAYEtU9dJjnl1Oc98qnN7jcp+bE7O7aYzVpavXE3/VKXNzUbh7aw==}
    peerDependencies:
      '@babel/core': ^7.0.0-0
    dependencies:
      '@babel/core': 7.20.12
      '@babel/helper-define-polyfill-provider': 0.3.3_@babel+core@7.20.12
    transitivePeerDependencies:
      - supports-color
    dev: true

  /babel-plugin-transform-react-remove-prop-types/0.4.24:
    resolution: {integrity: sha512-eqj0hVcJUR57/Ug2zE1Yswsw4LhuqqHhD+8v120T1cl3kjg76QwtyBrdIk4WVwK+lAhBJVYCd/v+4nc4y+8JsA==}
    dev: true

  /babel-preset-current-node-syntax/1.0.1_@babel+core@7.20.12:
    resolution: {integrity: sha512-M7LQ0bxarkxQoN+vz5aJPsLBn77n8QgTFmo8WK0/44auK2xlCXrYcUxHFxgU7qW5Yzw/CjmLRK2uJzaCd7LvqQ==}
    peerDependencies:
      '@babel/core': ^7.0.0
    dependencies:
      '@babel/core': 7.20.12
      '@babel/plugin-syntax-async-generators': 7.8.4_@babel+core@7.20.12
      '@babel/plugin-syntax-bigint': 7.8.3_@babel+core@7.20.12
      '@babel/plugin-syntax-class-properties': 7.12.13_@babel+core@7.20.12
      '@babel/plugin-syntax-import-meta': 7.10.4_@babel+core@7.20.12
      '@babel/plugin-syntax-json-strings': 7.8.3_@babel+core@7.20.12
      '@babel/plugin-syntax-logical-assignment-operators': 7.10.4_@babel+core@7.20.12
      '@babel/plugin-syntax-nullish-coalescing-operator': 7.8.3_@babel+core@7.20.12
      '@babel/plugin-syntax-numeric-separator': 7.10.4_@babel+core@7.20.12
      '@babel/plugin-syntax-object-rest-spread': 7.8.3_@babel+core@7.20.12
      '@babel/plugin-syntax-optional-catch-binding': 7.8.3_@babel+core@7.20.12
      '@babel/plugin-syntax-optional-chaining': 7.8.3_@babel+core@7.20.12
      '@babel/plugin-syntax-top-level-await': 7.14.5_@babel+core@7.20.12
    dev: true

  /babel-preset-jest/27.5.1_@babel+core@7.20.12:
    resolution: {integrity: sha512-Nptf2FzlPCWYuJg41HBqXVT8ym6bXOevuCTbhxlUpjwtysGaIWFvDEjp4y+G7fl13FgOdjs7P/DmErqH7da0Ag==}
    engines: {node: ^10.13.0 || ^12.13.0 || ^14.15.0 || >=15.0.0}
    peerDependencies:
      '@babel/core': ^7.0.0
    dependencies:
      '@babel/core': 7.20.12
      babel-plugin-jest-hoist: 27.5.1
      babel-preset-current-node-syntax: 1.0.1_@babel+core@7.20.12
    dev: true

  /babel-preset-react-app/10.0.1:
    resolution: {integrity: sha512-b0D9IZ1WhhCWkrTXyFuIIgqGzSkRIH5D5AmB0bXbzYAB1OBAwHcUeyWW2LorutLWF5btNo/N7r/cIdmvvKJlYg==}
    dependencies:
      '@babel/core': 7.20.12
      '@babel/plugin-proposal-class-properties': 7.18.6_@babel+core@7.20.12
      '@babel/plugin-proposal-decorators': 7.20.13_@babel+core@7.20.12
      '@babel/plugin-proposal-nullish-coalescing-operator': 7.18.6_@babel+core@7.20.12
      '@babel/plugin-proposal-numeric-separator': 7.18.6_@babel+core@7.20.12
      '@babel/plugin-proposal-optional-chaining': 7.20.7_@babel+core@7.20.12
      '@babel/plugin-proposal-private-methods': 7.18.6_@babel+core@7.20.12
      '@babel/plugin-proposal-private-property-in-object': 7.20.5_@babel+core@7.20.12
      '@babel/plugin-transform-flow-strip-types': 7.19.0_@babel+core@7.20.12
      '@babel/plugin-transform-react-display-name': 7.18.6_@babel+core@7.20.12
      '@babel/plugin-transform-runtime': 7.19.6_@babel+core@7.20.12
      '@babel/preset-env': 7.20.2_@babel+core@7.20.12
      '@babel/preset-react': 7.18.6_@babel+core@7.20.12
      '@babel/preset-typescript': 7.18.6_@babel+core@7.20.12
      '@babel/runtime': 7.20.6
      babel-plugin-macros: 3.1.0
      babel-plugin-transform-react-remove-prop-types: 0.4.24
    transitivePeerDependencies:
      - supports-color
    dev: true

  /balanced-match/1.0.2:
    resolution: {integrity: sha512-3oSeUO0TMV67hN1AmbXsK4yaqU7tjiHlbxRDZOpH0KW9+CeX4bRAaX0Anxt0tx2MrpRpWwQaPwIlISEJhYU5Pw==}

  /batch/0.6.1:
    resolution: {integrity: sha512-x+VAiMRL6UPkx+kudNvxTl6hB2XNNCG2r+7wixVfIYwu/2HKRXimwQyaumLjMveWvT2Hkd/cAJw+QBMfJ/EKVw==}
    dev: true

  /bfj/7.0.2:
    resolution: {integrity: sha512-+e/UqUzwmzJamNF50tBV6tZPTORow7gQ96iFow+8b562OdMpEK0BcJEq2OSPEDmAbSMBQ7PKZ87ubFkgxpYWgw==}
    engines: {node: '>= 8.0.0'}
    dependencies:
      bluebird: 3.7.2
      check-types: 11.2.2
      hoopy: 0.1.4
      tryer: 1.0.1
    dev: false

  /big.js/5.2.2:
    resolution: {integrity: sha512-vyL2OymJxmarO8gxMr0mhChsO9QGwhynfuu4+MHTAW6czfq9humCB7rKpUjDd9YUiDPU4mzpyupFSvOClAwbmQ==}
    dev: true

  /binary-extensions/2.2.0:
    resolution: {integrity: sha512-jDctJ/IVQbZoJykoeHbhXpOlNBqGNcwXJKJog42E5HDPUwQTSdjCHdihjj0DlnheQ7blbT6dHOafNAiS8ooQKA==}
    engines: {node: '>=8'}

  /bluebird/3.7.2:
    resolution: {integrity: sha512-XpNj6GDQzdfW+r2Wnn7xiSAd7TM3jzkxGXBGTtWKuSXv1xUV+azxAm8jdWZN06QTQk+2N2XB9jRDkvbmQmcRtg==}
    dev: false

  /body-parser/1.20.1:
    resolution: {integrity: sha512-jWi7abTbYwajOytWCQc37VulmWiRae5RyTpaCyDcS5/lMdtwSz5lOpDE67srw/HYe35f1z3fDQw+3txg7gNtWw==}
    engines: {node: '>= 0.8', npm: 1.2.8000 || >= 1.4.16}
    dependencies:
      bytes: 3.1.2
      content-type: 1.0.4
      debug: 2.6.9
      depd: 2.0.0
      destroy: 1.2.0
      http-errors: 2.0.0
      iconv-lite: 0.4.24
      on-finished: 2.4.1
      qs: 6.11.0
      raw-body: 2.5.1
      type-is: 1.6.18
      unpipe: 1.0.0
    transitivePeerDependencies:
      - supports-color
    dev: true

  /bonjour-service/1.1.0:
    resolution: {integrity: sha512-LVRinRB3k1/K0XzZ2p58COnWvkQknIY6sf0zF2rpErvcJXpMBttEPQSxK+HEXSS9VmpZlDoDnQWv8ftJT20B0Q==}
    dependencies:
      array-flatten: 2.1.2
      dns-equal: 1.0.0
      fast-deep-equal: 3.1.3
      multicast-dns: 7.2.5
    dev: true

  /boolbase/1.0.0:
    resolution: {integrity: sha512-JZOSA7Mo9sNGB8+UjSgzdLtokWAky1zbztM3WRLCbZ70/3cTANmQmOdR7y2g+J0e2WXywy1yS468tY+IruqEww==}
    dev: true

  /brace-expansion/1.1.11:
    resolution: {integrity: sha512-iCuPHDFgrHX7H2vEI/5xpz07zSHB00TpugqhmYtVmMO6518mCuRMoOYFldEBl0g187ufozdaHgWKcYFb61qGiA==}
    dependencies:
      balanced-match: 1.0.2
      concat-map: 0.0.1

  /brace-expansion/2.0.1:
    resolution: {integrity: sha512-XnAIvQ8eM+kC6aULx6wuQiwVsnzsi9d3WxzV3FpWTGA19F621kwdbsAcFKXgKUHZWsy+mY6iL1sHTxWEFCytDA==}
    dependencies:
      balanced-match: 1.0.2

  /braces/3.0.2:
    resolution: {integrity: sha512-b8um+L1RzM3WDSzvhm6gIz1yfTbBt6YTlcEKAvsmqCZZFw46z626lVj9j1yEPW33H5H+lBQpZMP1k8l+78Ha0A==}
    engines: {node: '>=8'}
    dependencies:
      fill-range: 7.0.1

  /browser-process-hrtime/1.0.0:
    resolution: {integrity: sha512-9o5UecI3GhkpM6DrXr69PblIuWxPKk9Y0jHBRhdocZ2y7YECBFCsHm79Pr3OyR2AvjhDkabFJaDJMYRazHgsow==}
    dev: true

  /browserslist/4.21.4:
    resolution: {integrity: sha512-CBHJJdDmgjl3daYjN5Cp5kbTf1mUhZoS+beLklHIvkOWscs83YAhLlF3Wsh/lciQYAcbBJgTOD44VtG31ZM4Hw==}
    engines: {node: ^6 || ^7 || ^8 || ^9 || ^10 || ^11 || ^12 || >=13.7}
    hasBin: true
    dependencies:
      caniuse-lite: 1.0.30001439
      electron-to-chromium: 1.4.284
      node-releases: 2.0.8
      update-browserslist-db: 1.0.10_browserslist@4.21.4

  /bser/2.1.1:
    resolution: {integrity: sha512-gQxTNE/GAfIIrmHLUE3oJyp5FO6HRBfhjnw4/wMmA63ZGDJnWBmgY/lyQBpnDUkGmAhbSe39tx2d/iTOAfglwQ==}
    dependencies:
      node-int64: 0.4.0
    dev: true

  /buffer-from/1.1.2:
    resolution: {integrity: sha512-E+XQCRwSbaaiChtv6k6Dwgc+bx+Bs6vuKJHHl5kox/BaKbhiXzqQOwK4cO22yElGp2OCmjwVhT3HmxgyPGnJfQ==}

  /builtin-modules/3.3.0:
    resolution: {integrity: sha512-zhaCDicdLuWN5UbN5IMnFqNMhNfo919sH85y2/ea+5Yg9TsTkeZxpL+JLbp6cgYFS4sRLp3YV4S6yDuqVWHYOw==}
    engines: {node: '>=6'}
    dev: true

  /builtins/5.0.1:
    resolution: {integrity: sha512-qwVpFEHNfhYJIzNRBvd2C1kyo6jz3ZSMPyyuR47OPdiKWlbYnZNyDWuyR175qDnAJLiCo5fBBqPb3RiXgWlkOQ==}
    dependencies:
      semver: 7.3.8
    dev: false

  /bundle-require/3.1.2_esbuild@0.15.18:
    resolution: {integrity: sha512-Of6l6JBAxiyQ5axFxUM6dYeP/W7X2Sozeo/4EYB9sJhL+dqL7TKjg+shwxp6jlu/6ZSERfsYtIpSJ1/x3XkAEA==}
    engines: {node: ^12.20.0 || ^14.13.1 || >=16.0.0}
    peerDependencies:
      esbuild: '>=0.13'
    dependencies:
      esbuild: 0.15.18
      load-tsconfig: 0.2.3
    dev: true

  /bundle-require/4.0.1_esbuild@0.17.10:
    resolution: {integrity: sha512-9NQkRHlNdNpDBGmLpngF3EFDcwodhMUuLz9PaWYciVcQF9SE4LFjM2DB/xV1Li5JiuDMv7ZUWuC3rGbqR0MAXQ==}
    engines: {node: ^12.20.0 || ^14.13.1 || >=16.0.0}
    peerDependencies:
      esbuild: '>=0.17'
    dependencies:
      esbuild: 0.17.10
      load-tsconfig: 0.2.3
    dev: true

  /bytes/3.0.0:
    resolution: {integrity: sha512-pMhOfFDPiv9t5jjIXkHosWmkSyQbvsgEVNkz0ERHbuLh2T/7j4Mqqpz523Fe8MVY89KC6Sh/QfS2sM+SjgFDcw==}
    engines: {node: '>= 0.8'}
    dev: true

  /bytes/3.1.2:
    resolution: {integrity: sha512-/Nf7TyzTx6S3yRJObOAV7956r8cr2+Oj8AC5dt8wSP3BQAoeX58NoHyCU8P8zGkNXStjTSi6fzO6F0pBdcYbEg==}
    engines: {node: '>= 0.8'}
    dev: true

  /cac/6.7.14:
    resolution: {integrity: sha512-b6Ilus+c3RrdDk+JhLKUAQfzzgLEPy6wcXqS7f/xe1EETvsDP6GORG7SFuOs6cID5YkqchW/LXZbX5bc8j7ZcQ==}
    engines: {node: '>=8'}
    dev: true

  /call-bind/1.0.2:
    resolution: {integrity: sha512-7O+FbCihrB5WGbFYesctwmTKae6rOiIzmz1icreWJ+0aA7LJfuqhEso2T9ncpcFtzMQtzXf2QGGueWJGTYsqrA==}
    dependencies:
      function-bind: 1.1.1
      get-intrinsic: 1.1.3

  /callsites/3.1.0:
    resolution: {integrity: sha512-P8BjAsXvZS+VIDUI11hHCQEv74YT67YUi5JJFNWIqL235sBmjX4+qx9Muvls5ivyNENctx46xQLQ3aTuE7ssaQ==}
    engines: {node: '>=6'}

  /camel-case/4.1.2:
    resolution: {integrity: sha512-gxGWBrTT1JuMx6R+o5PTXMmUnhnVzLQ9SNutD4YqKtI6ap897t3tKECYla6gCWEkplXnlNybEkZg9GEGxKFCgw==}
    dependencies:
      pascal-case: 3.1.2
      tslib: 2.4.1
    dev: true

  /camelcase-css/2.0.1:
    resolution: {integrity: sha512-QOSvevhslijgYwRx6Rv7zKdMF8lbRmx+uQGx2+vDc+KI/eBnsy9kit5aj23AgGu3pa4t9AgwbnXWqS+iOY+2aA==}
    engines: {node: '>= 6'}
    dev: true

  /camelcase/5.3.1:
    resolution: {integrity: sha512-L28STB170nwWS63UjtlEOE3dldQApaJXZkOI1uMFfzf3rRuPegHaHesyee+YxQ+W6SvRDQV6UrdOdRiR153wJg==}
    engines: {node: '>=6'}
    dev: true

  /camelcase/6.3.0:
    resolution: {integrity: sha512-Gmy6FhYlCY7uOElZUSbxo2UCDH8owEk996gkbrpsgGtrJLM3J7jGxl9Ic7Qwwj4ivOE5AWZWRMecDdF7hqGjFA==}
    engines: {node: '>=10'}
    dev: true

  /camelcase/7.0.1:
    resolution: {integrity: sha512-xlx1yCK2Oc1APsPXDL2LdlNP6+uu8OCDdhOBSVT279M/S+y75O30C2VuD8T2ogdePBBl7PfPF4504tnLgX3zfw==}
    engines: {node: '>=14.16'}
    dev: true

  /caniuse-api/3.0.0:
    resolution: {integrity: sha512-bsTwuIg/BZZK/vreVTYYbSWoe2F+71P7K5QGEX+pT250DZbfU1MQ5prOKpPR+LL6uWKK3KMwMCAS74QB3Um1uw==}
    dependencies:
      browserslist: 4.21.4
      caniuse-lite: 1.0.30001439
      lodash.memoize: 4.1.2
      lodash.uniq: 4.5.0
    dev: true

  /caniuse-lite/1.0.30001439:
    resolution: {integrity: sha512-1MgUzEkoMO6gKfXflStpYgZDlFM7M/ck/bgfVCACO5vnAf0fXoNVHdWtqGU+MYca+4bL9Z5bpOVmR33cWW9G2A==}

  /case-sensitive-paths-webpack-plugin/2.4.0:
    resolution: {integrity: sha512-roIFONhcxog0JSSWbvVAh3OocukmSgpqOH6YpMkCvav/ySIV3JKg4Dc8vYtQjYi/UxpNE36r/9v+VqTQqgkYmw==}
    engines: {node: '>=4'}
    dev: true

  /chalk/2.4.2:
    resolution: {integrity: sha512-Mti+f9lpJNcwF4tWV8/OrTTtF1gZi+f8FqlyAdouralcFWFQWF2+NgCHShjkCb+IFBLq9buZwE1xckQU4peSuQ==}
    engines: {node: '>=4'}
    dependencies:
      ansi-styles: 3.2.1
      escape-string-regexp: 1.0.5
      supports-color: 5.5.0

  /chalk/3.0.0:
    resolution: {integrity: sha512-4D3B6Wf41KOYRFdszmDqMCGq5VV/uMAB273JILmO+3jAlh8X4qDtdtgCR3fxtbLEMzSx22QdhnDcJvu2u1fVwg==}
    engines: {node: '>=8'}
    dependencies:
      ansi-styles: 4.3.0
      supports-color: 7.2.0
    dev: true

  /chalk/4.1.2:
    resolution: {integrity: sha512-oKnbhFyRIXpUuez8iBMmyEa4nbj4IOQyuhc/wy9kY7/WVPcwIO9VA668Pu8RkO7+0G76SLROeyw9CpQ061i4mA==}
    engines: {node: '>=10'}
    dependencies:
      ansi-styles: 4.3.0
      supports-color: 7.2.0

  /char-regex/1.0.2:
    resolution: {integrity: sha512-kWWXztvZ5SBQV+eRgKFeh8q5sLuZY2+8WUIzlxWVTg+oGwY14qylx1KbKzHd8P6ZYkAg0xyIDU9JMHhyJMZ1jw==}
    engines: {node: '>=10'}
    dev: true

  /char-regex/2.0.1:
    resolution: {integrity: sha512-oSvEeo6ZUD7NepqAat3RqoucZ5SeqLJgOvVIwkafu6IP3V0pO38s/ypdVUmDDK6qIIHNlYHJAKX9E7R7HoKElw==}
    engines: {node: '>=12.20'}
    dev: true

  /check-types/11.2.2:
    resolution: {integrity: sha512-HBiYvXvn9Z70Z88XKjz3AEKd4HJhBXsa3j7xFnITAzoS8+q6eIGi8qDB8FKPBAjtuxjI/zFpwuiCb8oDtKOYrA==}
    dev: false

  /chokidar/3.5.3:
    resolution: {integrity: sha512-Dr3sfKRP6oTcjf2JmUmFJfeVMvXBdegxB0iVQ5eb2V10uFJUCAS8OByZdVAyVb8xXNz3GjjTgj9kLWsZTqE6kw==}
    engines: {node: '>= 8.10.0'}
    dependencies:
      anymatch: 3.1.3
      braces: 3.0.2
      glob-parent: 5.1.2
      is-binary-path: 2.1.0
      is-glob: 4.0.3
      normalize-path: 3.0.0
      readdirp: 3.6.0
    optionalDependencies:
      fsevents: 2.3.2

  /chrome-trace-event/1.0.3:
    resolution: {integrity: sha512-p3KULyQg4S7NIHixdwbGX+nFHkoBiA4YQmyWtjb8XngSKV124nJmRysgAeujbUVb15vh+RvFUfCPqU7rXk+hZg==}
    engines: {node: '>=6.0'}

  /ci-info/3.7.1:
    resolution: {integrity: sha512-4jYS4MOAaCIStSRwiuxc4B8MYhIe676yO1sYGzARnjXkWpmzZMMYxY6zu8WYWDhSuth5zhrQ1rhNSibyyvv4/w==}
    engines: {node: '>=8'}
    dev: true

  /cjs-module-lexer/1.2.2:
    resolution: {integrity: sha512-cOU9usZw8/dXIXKtwa8pM0OTJQuJkxMN6w30csNRUerHfeQ5R6U3kkU/FtJeIf3M202OHfY2U8ccInBG7/xogA==}
    dev: true

  /clean-css/5.3.2:
    resolution: {integrity: sha512-JVJbM+f3d3Q704rF4bqQ5UUyTtuJ0JRKNbTKVEeujCCBoMdkEi+V+e8oktO9qGQNSvHrFTM6JZRXrUvGR1czww==}
    engines: {node: '>= 10.0'}
    dependencies:
      source-map: 0.6.1
    dev: true

  /client-only/0.0.1:
    resolution: {integrity: sha512-IV3Ou0jSMzZrd3pZ48nLkT9DA7Ag1pnPzaiQhpW7c3RbcqqzvzzVu+L8gfqMp/8IM2MQtSiqaCxrrcfu8I8rMA==}
    dev: true

  /cliui/7.0.4:
    resolution: {integrity: sha512-OcRE68cOsVMXp1Yvonl/fzkQOyjLSu/8bhPDfQt0e0/Eb283TKP20Fs2MqoPsr9SwA595rRCA+QMzYc9nBP+JQ==}
    dependencies:
      string-width: 4.2.3
      strip-ansi: 6.0.1
      wrap-ansi: 7.0.0
    dev: true

  /co/4.6.0:
    resolution: {integrity: sha512-QVb0dM5HvG+uaxitm8wONl7jltx8dqhfU33DcqtOZcLSVIKSDDLDi7+0LbAKiyI8hD9u42m2YxXSkMGWThaecQ==}
    engines: {iojs: '>= 1.0.0', node: '>= 0.12.0'}
    dev: true

  /codemirror-graphql/2.0.3_jgf3zxlto355dl4ecdxtsqb5ja:
    resolution: {integrity: sha512-T58f+XQVKE6/6goAADJfu56wPRcdF2RUZMHITUol6h6Uo1KKUmknV4muKNFOl6GM15BjBraysF6HATp4oY6kyA==}
    peerDependencies:
      '@codemirror/language': 6.0.0
      codemirror: ^5.65.3
      graphql: ^15.5.0 || ^16.0.0
    dependencies:
      codemirror: 5.65.11
      graphql: 16.6.0
      graphql-language-service: 5.1.1_graphql@16.6.0

  /codemirror/5.65.11:
    resolution: {integrity: sha512-Gp62g2eKSCHYt10axmGhKq3WoJSvVpvhXmowNq7pZdRVowwtvBR/hi2LSP5srtctKkRT33T6/n8Kv1UGp7JW4A==}

  /collect-v8-coverage/1.0.1:
    resolution: {integrity: sha512-iBPtljfCNcTKNAto0KEtDfZ3qzjJvqE3aTGZsbhjSBlorqpXJlaWWtPO35D+ZImoC3KWejX64o+yPGxhWSTzfg==}
    dev: true

  /color-convert/1.9.3:
    resolution: {integrity: sha512-QfAUtd+vFdAtFQcC8CCyYt1fYWxSqAiK2cSD6zDB8N3cpsEBAvRxp9zOGg6G/SHHJYAT88/az/IuDGALsNVbGg==}
    dependencies:
      color-name: 1.1.3

  /color-convert/2.0.1:
    resolution: {integrity: sha512-RRECPsj7iu/xb5oKYcsFHSppFNnsj/52OVTRKb4zP5onXwVF3zVmmToNcOfGC+CRDpfK/U584fMg38ZHCaElKQ==}
    engines: {node: '>=7.0.0'}
    dependencies:
      color-name: 1.1.4

  /color-name/1.1.3:
    resolution: {integrity: sha512-72fSenhMw2HZMTVHeCA9KCmpEIbzWiQsjN+BHcBbS9vr1mtt+vJjPdksIBNUmKAW8TFUDPJK5SUU3QhE9NEXDw==}

  /color-name/1.1.4:
    resolution: {integrity: sha512-dOy+3AuW3a2wNbZHIuMZpTcgjGuLU/uBL/ubcZF9OXbDo8ff4O8yVp5Bf0efS8uEoYo5q4Fx7dY9OgQGXgAsQA==}

  /colord/2.9.3:
    resolution: {integrity: sha512-jeC1axXpnb0/2nn/Y1LPuLdgXBLH7aDcHu4KEKfqw3CUhX7ZpfBSlPKyqXE6btIgEzfWtrX3/tyBCaCvXvMkOw==}
    dev: true

  /colorette/2.0.19:
    resolution: {integrity: sha512-3tlv/dIP7FWvj3BsbHrGLJ6l/oKh1O3TcgBqMn+yyCagOxc23fyzDS6HypQbgxWbkpDnf52p1LuR4eWDQ/K9WQ==}
    dev: true

  /combined-stream/1.0.8:
    resolution: {integrity: sha512-FQN4MRfuJeHf7cBbBMJFXhKSDq+2kAArBlmRBvcvFE5BB1HZKXtSFASDhdlz9zOYwxh8lDdnvmMOe/+5cdoEdg==}
    engines: {node: '>= 0.8'}
    dependencies:
      delayed-stream: 1.0.0
    dev: true

  /commander/2.20.3:
    resolution: {integrity: sha512-GpVkmM8vF2vQUkj2LvZmD35JxeJOLCwJ9cUkugyk2nuhbv3+mJvpLYYt+0+USMxE+oj+ey/lJEnhZw75x/OMcQ==}

  /commander/4.1.1:
    resolution: {integrity: sha512-NOKm8xhkzAjzFx8B2v5OAHT+u5pRQc2UCa2Vq9jYL/31o2wi9mxBA7LIFs3sV5VSC49z6pEhfbMULvShKj26WA==}
    engines: {node: '>= 6'}
    dev: true

  /commander/7.2.0:
    resolution: {integrity: sha512-QrWXB+ZQSVPmIWIhtEO9H+gwHaMGYiF5ChvoJ+K9ZGHG/sVsa6yiesAD1GC/x46sET00Xlwo1u49RVVVzvcSkw==}
    engines: {node: '>= 10'}
    dev: true

  /commander/8.3.0:
    resolution: {integrity: sha512-OkTL9umf+He2DZkUq8f8J9of7yL6RJKI24dVITBmNfZBmri9zYZQrKkuXiKhyfPSu8tUhnVBB1iKXevvnlR4Ww==}
    engines: {node: '>= 12'}
    dev: true

  /commander/9.5.0:
    resolution: {integrity: sha512-KRs7WVDKg86PWiuAqhDrAQnTXZKraVcCc6vFdL14qrZ/DcWwuRo7VoiYXalXO7S5GKpqYiVEwCbgFDfxNHKJBQ==}
    engines: {node: ^12.20.0 || >=14}
    dev: false

  /common-path-prefix/3.0.0:
    resolution: {integrity: sha512-QE33hToZseCH3jS0qN96O/bSh3kaw/h+Tq7ngyY9eWDUnTlTNUyqfqvCXioLe5Na5jFsL78ra/wuBU4iuEgd4w==}
    dev: true

  /common-tags/1.8.2:
    resolution: {integrity: sha512-gk/Z852D2Wtb//0I+kRFNKKE9dIIVirjoqPoA1wJU+XePVXZfGeBpk45+A1rKO4Q43prqWBNY/MiIeRLbPWUaA==}
    engines: {node: '>=4.0.0'}
    dev: true

  /commondir/1.0.1:
    resolution: {integrity: sha512-W9pAhw0ja1Edb5GVdIF1mjZw/ASI0AlShXM83UUGe2DVr5TdAPEA1OA8m/g8zWp9x6On7gqufY+FatDbC3MDQg==}
    dev: true

  /compressible/2.0.18:
    resolution: {integrity: sha512-AF3r7P5dWxL8MxyITRMlORQNaOA2IkAFaTr4k7BUumjPtRpGDTZpl0Pb1XCO6JeDCBdp126Cgs9sMxqSjgYyRg==}
    engines: {node: '>= 0.6'}
    dependencies:
      mime-db: 1.52.0
    dev: true

  /compression/1.7.4:
    resolution: {integrity: sha512-jaSIDzP9pZVS4ZfQ+TzvtiWhdpFhE2RDHz8QJkpX9SIpLq88VueF5jJw6t+6CUQcAoA6t+x89MLrWAqpfDE8iQ==}
    engines: {node: '>= 0.8.0'}
    dependencies:
      accepts: 1.3.8
      bytes: 3.0.0
      compressible: 2.0.18
      debug: 2.6.9
      on-headers: 1.0.2
      safe-buffer: 5.1.2
      vary: 1.1.2
    transitivePeerDependencies:
      - supports-color
    dev: true

  /concat-map/0.0.1:
    resolution: {integrity: sha1-2Klr13/Wjfd5OnMDajug1UBdR3s=}

  /confusing-browser-globals/1.0.11:
    resolution: {integrity: sha512-JsPKdmh8ZkmnHxDk55FZ1TqVLvEQTvoByJZRN9jzI0UjxK/QgAmsphz7PGtqgPieQZ/CQcHWXCR7ATDNhGe+YA==}
    dev: true

  /connect-history-api-fallback/2.0.0:
    resolution: {integrity: sha512-U73+6lQFmfiNPrYbXqr6kZ1i1wiRqXnp2nhMsINseWXO8lDau0LGEffJ8kQi4EjLZympVgRdvqjAgiZ1tgzDDA==}
    engines: {node: '>=0.8'}
    dev: true

  /content-disposition/0.5.4:
    resolution: {integrity: sha512-FveZTNuGw04cxlAiWbzi6zTAL/lhehaWbTtgluJh4/E95DqMwTmha3KZN1aAWA8cFIhHzMZUvLevkw5Rqk+tSQ==}
    engines: {node: '>= 0.6'}
    dependencies:
      safe-buffer: 5.2.1
    dev: true

  /content-type/1.0.4:
    resolution: {integrity: sha512-hIP3EEPs8tB9AT1L+NUqtwOAps4mk2Zob89MWXMHjHWg9milF/j4osnnQLXBCBFBk/tvIG/tUc9mOUJiPBhPXA==}
    engines: {node: '>= 0.6'}
    dev: true

  /convert-source-map/1.9.0:
    resolution: {integrity: sha512-ASFBup0Mz1uyiIjANan1jzLQami9z1PoYSZCiiYW2FczPbenXc45FZdBZLzOT+r6+iciuEModtmCti+hjaAk0A==}
    dev: true

  /cookie-signature/1.0.6:
    resolution: {integrity: sha512-QADzlaHc8icV8I7vbaJXJwod9HWYp8uCqf1xa4OfNu1T7JVxQIrUgOWtHdNDtPiywmFbiS12VjotIXLrKM3orQ==}
    dev: true

  /cookie/0.5.0:
    resolution: {integrity: sha512-YZ3GUyn/o8gfKJlnlX7g7xq4gyO6OSuhGPKaaGssGB2qgDUS0gPgtTvoyZLTt9Ab6dC4hfc9dV5arkvc/OCmrw==}
    engines: {node: '>= 0.6'}
    dev: true

  /copy-to-clipboard/3.3.3:
    resolution: {integrity: sha512-2KV8NhB5JqC3ky0r9PMCAZKbUHSwtEo4CwCs0KXgruG43gX5PMqDEBbVU4OUzw2MuAWUfsuFmWvEKG5QRfSnJA==}
    dependencies:
      toggle-selection: 1.0.6

  /core-js-compat/3.27.2:
    resolution: {integrity: sha512-welaYuF7ZtbYKGrIy7y3eb40d37rG1FvzEOfe7hSLd2iD6duMDqUhRfSvCGyC46HhR6Y8JXXdZ2lnRUMkPBpvg==}
    dependencies:
      browserslist: 4.21.4
    dev: true

  /core-js-pure/3.26.1:
    resolution: {integrity: sha512-VVXcDpp/xJ21KdULRq/lXdLzQAtX7+37LzpyfFM973il0tWSsDEoyzG38G14AjTpK9VTfiNM9jnFauq/CpaWGQ==}
    requiresBuild: true

  /core-js/3.27.2:
    resolution: {integrity: sha512-9ashVQskuh5AZEZ1JdQWp1GqSoC1e1G87MzRqg2gIfVAQ7Qn9K+uFj8EcniUFA4P2NLZfV+TOlX1SzoKfo+s7w==}
    requiresBuild: true
    dev: false

  /core-util-is/1.0.3:
    resolution: {integrity: sha512-ZQBvi1DcpJ4GDqanjucZ2Hj3wEO5pZDS89BWbkcrvdxksJorwUDDZamX9ldFkp9aw2lmBDLgkObEA4DWNJ9FYQ==}
    dev: true

  /cosmiconfig/6.0.0:
    resolution: {integrity: sha512-xb3ZL6+L8b9JLLCx3ZdoZy4+2ECphCMo2PwqgP1tlfVq6M6YReyzBJtvWWtbDSpNr9hn96pkCiZqUcFEc+54Qg==}
    engines: {node: '>=8'}
    dependencies:
      '@types/parse-json': 4.0.0
      import-fresh: 3.3.0
      parse-json: 5.2.0
      path-type: 4.0.0
      yaml: 1.10.2
    dev: false

  /cosmiconfig/7.1.0:
    resolution: {integrity: sha512-AdmX6xUzdNASswsFtmwSt7Vj8po9IuqXm0UXz7QKPuEUmPB4XyjGfaAr2PSuELMwkRMVH1EpIkX5bTZGRB3eCA==}
    engines: {node: '>=10'}
    dependencies:
      '@types/parse-json': 4.0.0
      import-fresh: 3.3.0
      parse-json: 5.2.0
      path-type: 4.0.0
      yaml: 1.10.2
    dev: true

  /cross-spawn/7.0.3:
    resolution: {integrity: sha512-iRDPJKUPVEND7dHPO8rkbOnPpyDygcDFtWjpeWNCgy8WP2rXcxXL8TskReQl6OrB2G7+UJrags1q15Fudc7G6w==}
    engines: {node: '>= 8'}
    dependencies:
      path-key: 3.1.1
      shebang-command: 2.0.0
      which: 2.0.2

  /crypto-random-string/2.0.0:
    resolution: {integrity: sha512-v1plID3y9r/lPhviJ1wrXpLeyUIGAZ2SHNYTEapm7/8A9nLPoyvVp3RK/EPFqn5kEznyWgYZNsRtYYIWbuG8KA==}
    engines: {node: '>=8'}
    dev: true

  /css-blank-pseudo/3.0.3_postcss@8.4.21:
    resolution: {integrity: sha512-VS90XWtsHGqoM0t4KpH053c4ehxZ2E6HtGI7x68YFV0pTo/QmkV/YFA+NnlvK8guxZVNWGQhVNJGC39Q8XF4OQ==}
    engines: {node: ^12 || ^14 || >=16}
    hasBin: true
    peerDependencies:
      postcss: ^8.4
    dependencies:
      postcss: 8.4.21
      postcss-selector-parser: 6.0.11
    dev: true

  /css-declaration-sorter/6.3.1_postcss@8.4.21:
    resolution: {integrity: sha512-fBffmak0bPAnyqc/HO8C3n2sHrp9wcqQz6ES9koRF2/mLOVAx9zIQ3Y7R29sYCteTPqMCwns4WYQoCX91Xl3+w==}
    engines: {node: ^10 || ^12 || >=14}
    peerDependencies:
      postcss: ^8.0.9
    dependencies:
      postcss: 8.4.21
    dev: true

  /css-has-pseudo/3.0.4_postcss@8.4.21:
    resolution: {integrity: sha512-Vse0xpR1K9MNlp2j5w1pgWIJtm1a8qS0JwS9goFYcImjlHEmywP9VUF05aGBXzGpDJF86QXk4L0ypBmwPhGArw==}
    engines: {node: ^12 || ^14 || >=16}
    hasBin: true
    peerDependencies:
      postcss: ^8.4
    dependencies:
      postcss: 8.4.21
      postcss-selector-parser: 6.0.11
    dev: true

  /css-loader/6.7.3_webpack@5.75.0:
    resolution: {integrity: sha512-qhOH1KlBMnZP8FzRO6YCH9UHXQhVMcEGLyNdb7Hv2cpcmJbW0YrddO+tG1ab5nT41KpHIYGsbeHqxB9xPu1pKQ==}
    engines: {node: '>= 12.13.0'}
    peerDependencies:
      webpack: ^5.0.0
    dependencies:
      icss-utils: 5.1.0_postcss@8.4.21
      postcss: 8.4.21
      postcss-modules-extract-imports: 3.0.0_postcss@8.4.21
      postcss-modules-local-by-default: 4.0.0_postcss@8.4.21
      postcss-modules-scope: 3.0.0_postcss@8.4.21
      postcss-modules-values: 4.0.0_postcss@8.4.21
      postcss-value-parser: 4.2.0
      semver: 7.3.8
      webpack: 5.75.0
    dev: true

  /css-minimizer-webpack-plugin/4.2.2_webpack@5.75.0:
    resolution: {integrity: sha512-s3Of/4jKfw1Hj9CxEO1E5oXhQAxlayuHO2y/ML+C6I9sQ7FdzfEV6QgMLN3vI+qFsjJGIAFLKtQK7t8BOXAIyA==}
    engines: {node: '>= 14.15.0'}
    peerDependencies:
      '@parcel/css': '*'
      '@swc/css': '*'
      clean-css: '*'
      csso: '*'
      esbuild: '*'
      lightningcss: '*'
      webpack: ^5.0.0
    peerDependenciesMeta:
      '@parcel/css':
        optional: true
      '@swc/css':
        optional: true
      clean-css:
        optional: true
      csso:
        optional: true
      esbuild:
        optional: true
      lightningcss:
        optional: true
    dependencies:
      cssnano: 5.1.14_postcss@8.4.21
      jest-worker: 29.5.0
      postcss: 8.4.21
      schema-utils: 4.0.0
      serialize-javascript: 6.0.1
      source-map: 0.6.1
      webpack: 5.75.0
    dev: true

  /css-prefers-color-scheme/6.0.3_postcss@8.4.21:
    resolution: {integrity: sha512-4BqMbZksRkJQx2zAjrokiGMd07RqOa2IxIrrN10lyBe9xhn9DEvjUK79J6jkeiv9D9hQFXKb6g1jwU62jziJZA==}
    engines: {node: ^12 || ^14 || >=16}
    hasBin: true
    peerDependencies:
      postcss: ^8.4
    dependencies:
      postcss: 8.4.21
    dev: true

  /css-select/4.3.0:
    resolution: {integrity: sha512-wPpOYtnsVontu2mODhA19JrqWxNsfdatRKd64kmpRbQgh1KtItko5sTnEpPdpSaJszTOhEMlF/RPz28qj4HqhQ==}
    dependencies:
      boolbase: 1.0.0
      css-what: 6.1.0
      domhandler: 4.3.1
      domutils: 2.8.0
      nth-check: 2.1.1
    dev: true

  /css-tree/1.1.3:
    resolution: {integrity: sha512-tRpdppF7TRazZrjJ6v3stzv93qxRcSsFmW6cX0Zm2NVKpxE1WV1HblnghVv9TreireHkqI/VDEsfolRF1p6y7Q==}
    engines: {node: '>=8.0.0'}
    dependencies:
      mdn-data: 2.0.14
      source-map: 0.6.1
    dev: true

  /css-what/6.1.0:
    resolution: {integrity: sha512-HTUrgRJ7r4dsZKU6GjmpfRK1O76h97Z8MfS1G0FozR+oF2kG6Vfe8JE6zwrkbxigziPHinCJ+gCPjA9EaBDtRw==}
    engines: {node: '>= 6'}
    dev: true

  /css.escape/1.5.1:
    resolution: {integrity: sha512-YUifsXXuknHlUsmlgyY0PKzgPOr7/FjCePfHNt0jxm83wHZi44VDMQ7/fGNkjY3/jV1MC+1CmZbaHzugyeRtpg==}
    dev: true

  /cssdb/7.4.1:
    resolution: {integrity: sha512-0Q8NOMpXJ3iTDDbUv9grcmQAfdDx4qz+fN/+Md2FGbevT+6+bJNQ2LjB2YIUlLbpBTM32idU1Sb+tb/uGt6/XQ==}
    dev: true

  /cssesc/3.0.0:
    resolution: {integrity: sha512-/Tb/JcjK111nNScGob5MNtsntNM1aCNUDipB/TkwZFhyDrrE47SOx/18wF2bbjgc3ZzCSKW1T5nt5EbFoAz/Vg==}
    engines: {node: '>=4'}
    hasBin: true
    dev: true

  /cssnano-preset-default/5.2.13_postcss@8.4.21:
    resolution: {integrity: sha512-PX7sQ4Pb+UtOWuz8A1d+Rbi+WimBIxJTRyBdgGp1J75VU0r/HFQeLnMYgHiCAp6AR4rqrc7Y4R+1Rjk3KJz6DQ==}
    engines: {node: ^10 || ^12 || >=14.0}
    peerDependencies:
      postcss: ^8.2.15
    dependencies:
      css-declaration-sorter: 6.3.1_postcss@8.4.21
      cssnano-utils: 3.1.0_postcss@8.4.21
      postcss: 8.4.21
      postcss-calc: 8.2.4_postcss@8.4.21
      postcss-colormin: 5.3.0_postcss@8.4.21
      postcss-convert-values: 5.1.3_postcss@8.4.21
      postcss-discard-comments: 5.1.2_postcss@8.4.21
      postcss-discard-duplicates: 5.1.0_postcss@8.4.21
      postcss-discard-empty: 5.1.1_postcss@8.4.21
      postcss-discard-overridden: 5.1.0_postcss@8.4.21
      postcss-merge-longhand: 5.1.7_postcss@8.4.21
      postcss-merge-rules: 5.1.3_postcss@8.4.21
      postcss-minify-font-values: 5.1.0_postcss@8.4.21
      postcss-minify-gradients: 5.1.1_postcss@8.4.21
      postcss-minify-params: 5.1.4_postcss@8.4.21
      postcss-minify-selectors: 5.2.1_postcss@8.4.21
      postcss-normalize-charset: 5.1.0_postcss@8.4.21
      postcss-normalize-display-values: 5.1.0_postcss@8.4.21
      postcss-normalize-positions: 5.1.1_postcss@8.4.21
      postcss-normalize-repeat-style: 5.1.1_postcss@8.4.21
      postcss-normalize-string: 5.1.0_postcss@8.4.21
      postcss-normalize-timing-functions: 5.1.0_postcss@8.4.21
      postcss-normalize-unicode: 5.1.1_postcss@8.4.21
      postcss-normalize-url: 5.1.0_postcss@8.4.21
      postcss-normalize-whitespace: 5.1.1_postcss@8.4.21
      postcss-ordered-values: 5.1.3_postcss@8.4.21
      postcss-reduce-initial: 5.1.1_postcss@8.4.21
      postcss-reduce-transforms: 5.1.0_postcss@8.4.21
      postcss-svgo: 5.1.0_postcss@8.4.21
      postcss-unique-selectors: 5.1.1_postcss@8.4.21
    dev: true

  /cssnano-utils/3.1.0_postcss@8.4.21:
    resolution: {integrity: sha512-JQNR19/YZhz4psLX/rQ9M83e3z2Wf/HdJbryzte4a3NSuafyp9w/I4U+hx5C2S9g41qlstH7DEWnZaaj83OuEA==}
    engines: {node: ^10 || ^12 || >=14.0}
    peerDependencies:
      postcss: ^8.2.15
    dependencies:
      postcss: 8.4.21
    dev: true

  /cssnano/5.1.14_postcss@8.4.21:
    resolution: {integrity: sha512-Oou7ihiTocbKqi0J1bB+TRJIQX5RMR3JghA8hcWSw9mjBLQ5Y3RWqEDoYG3sRNlAbCIXpqMoZGbq5KDR3vdzgw==}
    engines: {node: ^10 || ^12 || >=14.0}
    peerDependencies:
      postcss: ^8.2.15
    dependencies:
      cssnano-preset-default: 5.2.13_postcss@8.4.21
      lilconfig: 2.0.6
      postcss: 8.4.21
      yaml: 1.10.2
    dev: true

  /csso/4.2.0:
    resolution: {integrity: sha512-wvlcdIbf6pwKEk7vHj8/Bkc0B4ylXZruLvOgs9doS5eOsOpuodOV2zJChSpkp+pRpYQLQMeF04nr3Z68Sta9jA==}
    engines: {node: '>=8.0.0'}
    dependencies:
      css-tree: 1.1.3
    dev: true

  /cssom/0.3.8:
    resolution: {integrity: sha512-b0tGHbfegbhPJpxpiBPU2sCkigAqtM9O121le6bbOlgyV+NyGyCmVfJ6QW9eRjz8CpNfWEOYBIMIGRYkLwsIYg==}
    dev: true

  /cssom/0.4.4:
    resolution: {integrity: sha512-p3pvU7r1MyyqbTk+WbNJIgJjG2VmTIaB10rI93LzVPrmDJKkzKYMtxxyAvQXR/NS6otuzveI7+7BBq3SjBS2mw==}
    dev: true

  /cssstyle/2.3.0:
    resolution: {integrity: sha512-AZL67abkUzIuvcHqk7c09cezpGNcxUxU4Ioi/05xHk4DQeTkWmGYftIE6ctU6AEt+Gn4n1lDStOtj7FKycP71A==}
    engines: {node: '>=8'}
    dependencies:
      cssom: 0.3.8
    dev: true

  /csstype/3.1.1:
    resolution: {integrity: sha512-DJR/VvkAvSZW9bTouZue2sSxDwdTN92uHjqeKVm+0dAqdfNykRzQ95tay8aXMBAAPpUiq4Qcug2L7neoRh2Egw==}

  /damerau-levenshtein/1.0.8:
    resolution: {integrity: sha512-sdQSFB7+llfUcQHUQO3+B8ERRj0Oa4w9POWMI/puGtuf7gFywGmkaLCElnudfTiKZV+NvHqL0ifzdrI8Ro7ESA==}

  /data-uri-to-buffer/4.0.1:
    resolution: {integrity: sha512-0R9ikRb668HB7QDxT1vkpuUBtqc53YyAwMwGeUFKRojY/NWKvdZ+9UYtRfGmhqNbRkTSVpMbmyhXipFFv2cb/A==}
    engines: {node: '>= 12'}
    dev: false

  /data-urls/2.0.0:
    resolution: {integrity: sha512-X5eWTSXO/BJmpdIKCRuKUgSCgAN0OwliVK3yPKbwIWU1Tdw5BRajxlzMidvh+gwko9AfQ9zIj52pzF91Q3YAvQ==}
    engines: {node: '>=10'}
    dependencies:
      abab: 2.0.6
      whatwg-mimetype: 2.3.0
      whatwg-url: 8.7.0
    dev: true

  /debug/2.6.9:
    resolution: {integrity: sha512-bC7ElrdJaJnPbAP+1EotYvqZsb3ecl5wi6Bfi6BJTUcNowp6cvspg0jXznRTKDjm/E7AdgFBVeAPVMNcKGsHMA==}
    peerDependencies:
      supports-color: '*'
    peerDependenciesMeta:
      supports-color:
        optional: true
    dependencies:
      ms: 2.0.0

  /debug/3.2.7:
    resolution: {integrity: sha512-CFjzYYAi4ThfiQvizrFQevTTXHtnCqWfe7x1AhgEscTz6ZbLbfoLRLPugTQyBth6f8ZERVUSyWHFD/7Wu4t1XQ==}
    peerDependencies:
      supports-color: '*'
    peerDependenciesMeta:
      supports-color:
        optional: true
    dependencies:
      ms: 2.1.3

  /debug/4.3.4:
    resolution: {integrity: sha512-PRWFHuSU3eDtQJPvnNY7Jcket1j0t5OuOsFzPPzsekD52Zl8qUfFIPEiswXqIvHWGVHOgX+7G/vCNNhehwxfkQ==}
    engines: {node: '>=6.0'}
    peerDependencies:
      supports-color: '*'
    peerDependenciesMeta:
      supports-color:
        optional: true
    dependencies:
      ms: 2.1.2

  /decimal.js/10.4.3:
    resolution: {integrity: sha512-VBBaLc1MgL5XpzgIP7ny5Z6Nx3UrRkIViUkPUdtl9aya5amy3De1gsUUSB1g3+3sExYNjCAsAznmukyxCb1GRA==}
    dev: true

  /dedent/0.7.0:
    resolution: {integrity: sha512-Q6fKUPqnAHAyhiUgFU7BUzLiv0kd8saH9al7tnu5Q/okj6dnupxyTgFIBjVzJATdfIAm9NAsvXNzjaKa+bxVyA==}
    dev: true

  /deep-equal/2.2.0:
    resolution: {integrity: sha512-RdpzE0Hv4lhowpIUKKMJfeH6C1pXdtT1/it80ubgWqwI3qpuxUBpC1S4hnHg+zjnuOoDkzUtUCEEkG+XG5l3Mw==}
    dependencies:
      call-bind: 1.0.2
      es-get-iterator: 1.1.3
      get-intrinsic: 1.1.3
      is-arguments: 1.1.1
      is-array-buffer: 3.0.1
      is-date-object: 1.0.5
      is-regex: 1.1.4
      is-shared-array-buffer: 1.0.2
      isarray: 2.0.5
      object-is: 1.1.5
      object-keys: 1.1.1
      object.assign: 4.1.4
      regexp.prototype.flags: 1.4.3
      side-channel: 1.0.4
      which-boxed-primitive: 1.0.2
      which-collection: 1.0.1
      which-typed-array: 1.1.9
    dev: true

  /deep-is/0.1.4:
    resolution: {integrity: sha512-oIPzksmTg4/MriiaYGO+okXDT7ztn/w3Eptv/+gSIdMdKsJo0u4CfYNFJPy+4SKMuCqGw2wxnA+URMg3t8a/bQ==}

  /deepmerge/4.2.2:
    resolution: {integrity: sha512-FJ3UgI4gIl+PHZm53knsuSFpE+nESMr7M4v9QcgB7S63Kj/6WqMiFQJpBBYz1Pt+66bZpP3Q7Lye0Oo9MPKEdg==}
    engines: {node: '>=0.10.0'}

  /default-gateway/6.0.3:
    resolution: {integrity: sha512-fwSOJsbbNzZ/CUFpqFBqYfYNLj1NbMPm8MMCIzHjC83iSJRBEGmDUxU+WP661BaBQImeC2yHwXtz+P/O9o+XEg==}
    engines: {node: '>= 10'}
    dependencies:
      execa: 5.1.1
    dev: true

  /define-lazy-prop/2.0.0:
    resolution: {integrity: sha512-Ds09qNh8yw3khSjiJjiUInaGX9xlqZDY7JVryGxdxV7NPeuqQfplOpQ66yJFZut3jLa5zOwkXw1g9EI2uKh4Og==}
    engines: {node: '>=8'}

  /define-properties/1.1.4:
    resolution: {integrity: sha512-uckOqKcfaVvtBdsVkdPv3XjveQJsNQqmhXgRi8uhvWWuPYZCNlzT8qAyblUgNoXdHdjMTzAqeGjAoli8f+bzPA==}
    engines: {node: '>= 0.4'}
    dependencies:
      has-property-descriptors: 1.0.0
      object-keys: 1.1.1

  /defined/1.0.1:
    resolution: {integrity: sha512-hsBd2qSVCRE+5PmNdHt1uzyrFu5d3RwmFDKzyNZMFq/EwDNJF7Ee5+D5oEKF0hU6LhtoUF1macFvOe4AskQC1Q==}
    dev: true

  /delayed-stream/1.0.0:
    resolution: {integrity: sha512-ZySD7Nf91aLB0RxL4KGrKHBXl7Eds1DAmEdcoVawXnLD7SDhpNgtuII2aAkg7a7QS41jxPSZ17p4VdGnMHk3MQ==}
    engines: {node: '>=0.4.0'}
    dev: true

  /depd/1.1.2:
    resolution: {integrity: sha512-7emPTl6Dpo6JRXOXjLRxck+FlLRX5847cLKEn00PLAgc3g2hTZZgr+e4c2v6QpSmLeFP3n5yUo7ft6avBK/5jQ==}
    engines: {node: '>= 0.6'}
    dev: true

  /depd/2.0.0:
    resolution: {integrity: sha512-g7nH6P6dyDioJogAAGprGpCtVImJhpPk/roCzdb3fIh61/s/nPsfR6onyMwkCAR/OlC3yBC0lESvUoQEAssIrw==}
    engines: {node: '>= 0.8'}
    dev: true

  /destroy/1.2.0:
    resolution: {integrity: sha512-2sJGJTaXIIaR1w4iJSNoN0hnMY7Gpc/n8D4qSCJw8QqFWXf7cuAgnEHxBpweaVcPevC2l3KpjYCx3NypQQgaJg==}
    engines: {node: '>= 0.8', npm: 1.2.8000 || >= 1.4.16}
    dev: true

  /detect-newline/3.1.0:
    resolution: {integrity: sha512-TLz+x/vEXm/Y7P7wn1EJFNLxYpUD4TgMosxY6fAVJUnJMbupHBOncxyWUG9OpTaH9EBD7uFI5LfEgmMOc54DsA==}
    engines: {node: '>=8'}
    dev: true

  /detect-node-es/1.1.0:
    resolution: {integrity: sha512-ypdmJU/TbBby2Dxibuv7ZLW3Bs1QEmM7nHjEANfohJLvE0XVujisn1qPJcZxg+qDucsr+bP6fLD1rPS3AhJ7EQ==}

  /detect-node/2.1.0:
    resolution: {integrity: sha512-T0NIuQpnTvFDATNuHN5roPwSBG83rFsuO+MXXH9/3N1eFbn4wcPjttvjMLEPWJ0RGUYgQE7cGgS3tNxbqCGM7g==}
    dev: true

  /detect-port-alt/1.1.6:
    resolution: {integrity: sha512-5tQykt+LqfJFBEYaDITx7S7cR7mJ/zQmLXZ2qt5w04ainYZw6tBf9dBunMjVeVOdYVRUzUOE4HkY5J7+uttb5Q==}
    engines: {node: '>= 4.2.1'}
    hasBin: true
    dependencies:
      address: 1.2.2
      debug: 2.6.9
    transitivePeerDependencies:
      - supports-color
    dev: false

  /detective/5.2.1:
    resolution: {integrity: sha512-v9XE1zRnz1wRtgurGu0Bs8uHKFSTdteYZNbIPFVhUZ39L/S79ppMpdmVOZAnoz1jfEFodc48n6MX483Xo3t1yw==}
    engines: {node: '>=0.8.0'}
    hasBin: true
    dependencies:
      acorn-node: 1.8.2
      defined: 1.0.1
      minimist: 1.2.7
    dev: true

  /didyoumean/1.2.2:
    resolution: {integrity: sha512-gxtyfqMg7GKyhQmb056K7M3xszy/myH8w+B4RT+QXBQsvAOdc3XymqDDPHx1BgPgsdAA5SIifona89YtRATDzw==}
    dev: true

  /diff-sequences/27.5.1:
    resolution: {integrity: sha512-k1gCAXAsNgLwEL+Y8Wvl+M6oEFj5bgazfZULpS5CneoPPXRaCCW7dm+q21Ky2VEE5X+VeRDBVg1Pcvvsr4TtNQ==}
    engines: {node: ^10.13.0 || ^12.13.0 || ^14.15.0 || >=15.0.0}
    dev: true

  /dir-glob/3.0.1:
    resolution: {integrity: sha512-WkrWp9GR4KXfKGYzOLmTuGVi1UWFfws377n9cc55/tb6DuqyF6pcQ5AbiHEshaDpY9v6oaSr2XCDidGmMwdzIA==}
    engines: {node: '>=8'}
    dependencies:
      path-type: 4.0.0

  /dlv/1.1.3:
    resolution: {integrity: sha512-+HlytyjlPKnIG8XuRG8WvmBP8xs8P71y+SKKS6ZXWoEgLuePxtDoUEiH7WkdePWrQ5JBpE6aoVqfZfJUQkjXwA==}
    dev: true

  /dns-equal/1.0.0:
    resolution: {integrity: sha512-z+paD6YUQsk+AbGCEM4PrOXSss5gd66QfcVBFTKR/HpFL9jCqikS94HYwKww6fQyO7IxrIIyUu+g0Ka9tUS2Cg==}
    dev: true

  /dns-packet/5.4.0:
    resolution: {integrity: sha512-EgqGeaBB8hLiHLZtp/IbaDQTL8pZ0+IvwzSHA6d7VyMDM+B9hgddEMa9xjK5oYnw0ci0JQ6g2XCD7/f6cafU6g==}
    engines: {node: '>=6'}
    dependencies:
      '@leichtgewicht/ip-codec': 2.0.4
    dev: true

  /doctrine/2.1.0:
    resolution: {integrity: sha512-35mSku4ZXK0vfCuHEDAwt55dg2jNajHZ1odvF+8SSr82EsZY4QmXfuWso8oEd8zRhVObSN18aM0CjSdoBX7zIw==}
    engines: {node: '>=0.10.0'}
    dependencies:
      esutils: 2.0.3

  /doctrine/3.0.0:
    resolution: {integrity: sha512-yS+Q5i3hBf7GBkd4KG8a7eBNNWNGLTaEwwYWUijIYM7zrlYDM0BFXHjjPWlWZ1Rg7UaddZeIDmi9jF3HmqiQ2w==}
    engines: {node: '>=6.0.0'}
    dependencies:
      esutils: 2.0.3

  /dom-accessibility-api/0.5.16:
    resolution: {integrity: sha512-X7BJ2yElsnOJ30pZF4uIIDfBEVgF4XEBxL9Bxhy6dnrm5hkzqmsWHGTiHqRiITNhMyFLyAiWndIJP7Z1NTteDg==}
    dev: true

  /dom-converter/0.2.0:
    resolution: {integrity: sha512-gd3ypIPfOMr9h5jIKq8E3sHOTCjeirnl0WK5ZdS1AW0Odt0b1PaWaHdJ4Qk4klv+YB9aJBS7mESXjFoDQPu6DA==}
    dependencies:
      utila: 0.4.0
    dev: true

  /dom-serializer/1.4.1:
    resolution: {integrity: sha512-VHwB3KfrcOOkelEG2ZOfxqLZdfkil8PtJi4P8N2MMXucZq2yLp75ClViUlOVwyoHEDjYU433Aq+5zWP61+RGag==}
    dependencies:
      domelementtype: 2.3.0
      domhandler: 4.3.1
      entities: 2.2.0
    dev: true

  /domelementtype/2.3.0:
    resolution: {integrity: sha512-OLETBj6w0OsagBwdXnPdN0cnMfF9opN69co+7ZrbfPGrdpPVNBUj02spi6B1N7wChLQiPn4CSH/zJvXw56gmHw==}
    dev: true

  /domexception/2.0.1:
    resolution: {integrity: sha512-yxJ2mFy/sibVQlu5qHjOkf9J3K6zgmCxgJ94u2EdvDOV09H+32LtRswEcUsmUWN72pVLOEnTSRaIVVzVQgS0dg==}
    engines: {node: '>=8'}
    dependencies:
      webidl-conversions: 5.0.0
    dev: true

  /domhandler/4.3.1:
    resolution: {integrity: sha512-GrwoxYN+uWlzO8uhUXRl0P+kHE4GtVPfYzVLcUxPL7KNdHKj66vvlhiweIHqYYXWlw+T8iLMp42Lm67ghw4WMQ==}
    engines: {node: '>= 4'}
    dependencies:
      domelementtype: 2.3.0
    dev: true

  /domutils/2.8.0:
    resolution: {integrity: sha512-w96Cjofp72M5IIhpjgobBimYEfoPjx1Vx0BSX9P30WBdZW2WIKU0T1Bd0kz2eNZ9ikjKgHbEyKx8BB6H1L3h3A==}
    dependencies:
      dom-serializer: 1.4.1
      domelementtype: 2.3.0
      domhandler: 4.3.1
    dev: true

  /dot-case/3.0.4:
    resolution: {integrity: sha512-Kv5nKlh6yRrdrGvxeJ2e5y2eRUpkUosIW4A2AS38zwSz27zu7ufDwQPi5Jhs3XAlGNetl3bmnGhQsMtkKJnj3w==}
    dependencies:
      no-case: 3.0.4
      tslib: 2.4.1
    dev: true

  /dotenv-expand/5.1.0:
    resolution: {integrity: sha512-YXQl1DSa4/PQyRfgrv6aoNjhasp/p4qs9FjJ4q4cQk+8m4r6k4ZSiEyytKG8f8W9gi8WsQtIObNmKd+tMzNTmA==}
    dev: true

  /dotenv/16.0.3:
    resolution: {integrity: sha512-7GO6HghkA5fYG9TYnNxi14/7K9f5occMlp3zXAuSxn7CKCxt9xbNWG7yF8hTCSUchlfWSe3uLmlPfigevRItzQ==}
    engines: {node: '>=12'}
    dev: true

  /duplexer/0.1.2:
    resolution: {integrity: sha512-jtD6YG370ZCIi/9GTaJKQxWTZD045+4R4hTk/x1UyoqadyJ9x9CgSi1RlVDQF8U2sxLLSnFkCaMihqljHIWgMg==}
    dev: false

  /ee-first/1.1.1:
    resolution: {integrity: sha512-WMwm9LhRUo+WUaRN+vRuETqG89IgZphVSNkdFgeb6sS/E4OrDIN7t48CAewSHXc6C8lefD8KKfr5vY61brQlow==}
    dev: true

  /ejs/3.1.8:
    resolution: {integrity: sha512-/sXZeMlhS0ArkfX2Aw780gJzXSMPnKjtspYZv+f3NiKLlubezAHDU5+9xz6gd3/NhG3txQCo6xlglmTS+oTGEQ==}
    engines: {node: '>=0.10.0'}
    hasBin: true
    dependencies:
      jake: 10.8.5
    dev: true

  /electron-to-chromium/1.4.284:
    resolution: {integrity: sha512-M8WEXFuKXMYMVr45fo8mq0wUrrJHheiKZf6BArTKk9ZBYCKJEOU5H8cdWgDT+qCVZf7Na4lVUaZsA+h6uA9+PA==}

  /emittery/0.10.2:
    resolution: {integrity: sha512-aITqOwnLanpHLNXZJENbOgjUBeHocD+xsSJmNrjovKBW5HbSpW3d1pEls7GFQPUWXiwG9+0P4GtHfEqC/4M0Iw==}
    engines: {node: '>=12'}
    dev: true

  /emittery/0.8.1:
    resolution: {integrity: sha512-uDfvUjVrfGJJhymx/kz6prltenw1u7WrCg1oa94zYY8xxVpLLUu045LAT0dhDZdXG58/EpPL/5kA180fQ/qudg==}
    engines: {node: '>=10'}
    dev: true

  /emoji-regex/8.0.0:
    resolution: {integrity: sha512-MSjYzcWNOA0ewAHpz0MxpYFvwg6yjy1NG3xteoqz644VCo/RPgnr1/GGt+ic3iJTzQ8Eu3TdM14SawnVUmGE6A==}

  /emoji-regex/9.2.2:
    resolution: {integrity: sha512-L18DaJsXSUk2+42pv8mLs5jJT2hqFkFE4j21wOmgbUqsZ2hL72NsUU785g9RXgo3s0ZNgVl42TiHp3ZtOv/Vyg==}

  /emojis-list/3.0.0:
    resolution: {integrity: sha512-/kyM18EfinwXZbno9FyUGeFh87KC8HRQBQGildHZbEuRyWFOmv1U10o9BBp8XVZDVNNuQKyIGIu5ZYAAXJ0V2Q==}
    engines: {node: '>= 4'}
    dev: true

  /encodeurl/1.0.2:
    resolution: {integrity: sha512-TPJXq8JqFaVYm2CWmPvnP2Iyo4ZSM7/QKcSmuMLDObfpH5fi7RUGmd/rTDf+rut/saiDiQEeVTNgAmJEdAOx0w==}
    engines: {node: '>= 0.8'}
    dev: true

  /enhanced-resolve/5.12.0:
    resolution: {integrity: sha512-QHTXI/sZQmko1cbDoNAa3mJ5qhWUUNAq3vR0/YiD379fWQrcfuoX1+HW2S0MTt7XmoPLapdaDKUtelUSPic7hQ==}
    engines: {node: '>=10.13.0'}
    dependencies:
      graceful-fs: 4.2.10
      tapable: 2.2.1

  /enquirer/2.3.6:
    resolution: {integrity: sha512-yjNnPr315/FjS4zIsUxYguYUPP2e1NK4d7E7ZOLiyYCcbFBiTMyID+2wvm2w6+pZ/odMA7cRkjhsPbltwBOrLg==}
    engines: {node: '>=8.6'}
    dependencies:
      ansi-colors: 4.1.3

  /entities/2.1.0:
    resolution: {integrity: sha512-hCx1oky9PFrJ611mf0ifBLBRW8lUUVRlFolb5gWRfIELabBlbp9xZvrqZLZAs+NxFnbfQoeGd8wDkygjg7U85w==}

  /entities/2.2.0:
    resolution: {integrity: sha512-p92if5Nz619I0w+akJrLZH0MX0Pb5DX39XOwQTtXSdQQOaYH03S1uIQp4mhOZtAXrxq4ViO67YTiLBo2638o9A==}
    dev: true

  /entities/4.4.0:
    resolution: {integrity: sha512-oYp7156SP8LkeGD0GF85ad1X9Ai79WtRsZ2gxJqtBuzH+98YUV6jkHEKlZkMbcrjJjIVJNIDP/3WL9wQkoPbWA==}
    engines: {node: '>=0.12'}
    dev: true

  /error-ex/1.3.2:
    resolution: {integrity: sha512-7dFHNmqeFSEt2ZBsCriorKnn3Z2pj+fd9kmI6QoWw4//DL+icEBfc0U7qJCisqrTsKTjw4fNFy2pW9OqStD84g==}
    dependencies:
      is-arrayish: 0.2.1

  /error-stack-parser/2.1.4:
    resolution: {integrity: sha512-Sk5V6wVazPhq5MhpO+AUxJn5x7XSXGl1R93Vn7i+zS15KDVxQijejNCrz8340/2bgLBjR9GtEG8ZVKONDjcqGQ==}
    dependencies:
      stackframe: 1.3.4
    dev: true

  /es-abstract/1.20.5:
    resolution: {integrity: sha512-7h8MM2EQhsCA7pU/Nv78qOXFpD8Rhqd12gYiSJVkrH9+e8VuA8JlPJK/hQjjlLv6pJvx/z1iRFKzYb0XT/RuAQ==}
    engines: {node: '>= 0.4'}
    dependencies:
      call-bind: 1.0.2
      es-to-primitive: 1.2.1
      function-bind: 1.1.1
      function.prototype.name: 1.1.5
      get-intrinsic: 1.1.3
      get-symbol-description: 1.0.0
      gopd: 1.0.1
      has: 1.0.3
      has-property-descriptors: 1.0.0
      has-symbols: 1.0.3
      internal-slot: 1.0.4
      is-callable: 1.2.7
      is-negative-zero: 2.0.2
      is-regex: 1.1.4
      is-shared-array-buffer: 1.0.2
      is-string: 1.0.7
      is-weakref: 1.0.2
      object-inspect: 1.12.2
      object-keys: 1.1.1
      object.assign: 4.1.4
      regexp.prototype.flags: 1.4.3
      safe-regex-test: 1.0.0
      string.prototype.trimend: 1.0.6
      string.prototype.trimstart: 1.0.6
      unbox-primitive: 1.0.2

  /es-get-iterator/1.1.3:
    resolution: {integrity: sha512-sPZmqHBe6JIiTfN5q2pEi//TwxmAFHwj/XEuYjTuse78i8KxaqMTTzxPoFKuzRpDpTJ+0NAbpfenkmH2rePtuw==}
    dependencies:
      call-bind: 1.0.2
      get-intrinsic: 1.1.3
      has-symbols: 1.0.3
      is-arguments: 1.1.1
      is-map: 2.0.2
      is-set: 2.0.2
      is-string: 1.0.7
      isarray: 2.0.5
      stop-iteration-iterator: 1.0.0
    dev: true

  /es-module-lexer/0.9.3:
    resolution: {integrity: sha512-1HQ2M2sPtxwnvOvT1ZClHyQDiggdNjURWpY2we6aMKCQiUVxTmVs2UYPLIrD84sS+kMdUwfBSylbJPwNnBrnHQ==}

  /es-shim-unscopables/1.0.0:
    resolution: {integrity: sha512-Jm6GPcCdC30eMLbZ2x8z2WuRwAws3zTBBKuusffYVUrNj/GVSUAZ+xKMaUpfNDR5IbyNA5LJbaecoUVbmUcB1w==}
    dependencies:
      has: 1.0.3

  /es-to-primitive/1.2.1:
    resolution: {integrity: sha512-QCOllgZJtaUo9miYBcLChTUaHNjJF3PYs1VidD7AwiEj1kYxKeQTctLAezAOH5ZKRH0g2IgPn6KwB4IT8iRpvA==}
    engines: {node: '>= 0.4'}
    dependencies:
      is-callable: 1.2.7
      is-date-object: 1.0.5
      is-symbol: 1.0.4

  /es6-object-assign/1.1.0:
    resolution: {integrity: sha512-MEl9uirslVwqQU369iHNWZXsI8yaZYGg/D65aOgZkeyFJwHYSxilf7rQzXKI7DdDuBPrBXbfk3sl9hJhmd5AUw==}
    dev: false

  /esbuild-android-64/0.15.18:
    resolution: {integrity: sha512-wnpt3OXRhcjfIDSZu9bnzT4/TNTDsOUvip0foZOUBG7QbSt//w3QV4FInVJxNhKc/ErhUxc5z4QjHtMi7/TbgA==}
    engines: {node: '>=12'}
    cpu: [x64]
    os: [android]
    requiresBuild: true
    dev: true
    optional: true

  /esbuild-android-arm64/0.15.18:
    resolution: {integrity: sha512-G4xu89B8FCzav9XU8EjsXacCKSG2FT7wW9J6hOc18soEHJdtWu03L3TQDGf0geNxfLTtxENKBzMSq9LlbjS8OQ==}
    engines: {node: '>=12'}
    cpu: [arm64]
    os: [android]
    requiresBuild: true
    dev: true
    optional: true

  /esbuild-darwin-64/0.15.18:
    resolution: {integrity: sha512-2WAvs95uPnVJPuYKP0Eqx+Dl/jaYseZEUUT1sjg97TJa4oBtbAKnPnl3b5M9l51/nbx7+QAEtuummJZW0sBEmg==}
    engines: {node: '>=12'}
    cpu: [x64]
    os: [darwin]
    requiresBuild: true
    dev: true
    optional: true

  /esbuild-darwin-arm64/0.15.18:
    resolution: {integrity: sha512-tKPSxcTJ5OmNb1btVikATJ8NftlyNlc8BVNtyT/UAr62JFOhwHlnoPrhYWz09akBLHI9nElFVfWSTSRsrZiDUA==}
    engines: {node: '>=12'}
    cpu: [arm64]
    os: [darwin]
    requiresBuild: true
    dev: true
    optional: true

  /esbuild-freebsd-64/0.15.18:
    resolution: {integrity: sha512-TT3uBUxkteAjR1QbsmvSsjpKjOX6UkCstr8nMr+q7zi3NuZ1oIpa8U41Y8I8dJH2fJgdC3Dj3CXO5biLQpfdZA==}
    engines: {node: '>=12'}
    cpu: [x64]
    os: [freebsd]
    requiresBuild: true
    dev: true
    optional: true

  /esbuild-freebsd-arm64/0.15.18:
    resolution: {integrity: sha512-R/oVr+X3Tkh+S0+tL41wRMbdWtpWB8hEAMsOXDumSSa6qJR89U0S/PpLXrGF7Wk/JykfpWNokERUpCeHDl47wA==}
    engines: {node: '>=12'}
    cpu: [arm64]
    os: [freebsd]
    requiresBuild: true
    dev: true
    optional: true

  /esbuild-linux-32/0.15.18:
    resolution: {integrity: sha512-lphF3HiCSYtaa9p1DtXndiQEeQDKPl9eN/XNoBf2amEghugNuqXNZA/ZovthNE2aa4EN43WroO0B85xVSjYkbg==}
    engines: {node: '>=12'}
    cpu: [ia32]
    os: [linux]
    requiresBuild: true
    dev: true
    optional: true

  /esbuild-linux-64/0.15.18:
    resolution: {integrity: sha512-hNSeP97IviD7oxLKFuii5sDPJ+QHeiFTFLoLm7NZQligur8poNOWGIgpQ7Qf8Balb69hptMZzyOBIPtY09GZYw==}
    engines: {node: '>=12'}
    cpu: [x64]
    os: [linux]
    requiresBuild: true
    dev: true
    optional: true

  /esbuild-linux-arm/0.15.18:
    resolution: {integrity: sha512-UH779gstRblS4aoS2qpMl3wjg7U0j+ygu3GjIeTonCcN79ZvpPee12Qun3vcdxX+37O5LFxz39XeW2I9bybMVA==}
    engines: {node: '>=12'}
    cpu: [arm]
    os: [linux]
    requiresBuild: true
    dev: true
    optional: true

  /esbuild-linux-arm64/0.15.18:
    resolution: {integrity: sha512-54qr8kg/6ilcxd+0V3h9rjT4qmjc0CccMVWrjOEM/pEcUzt8X62HfBSeZfT2ECpM7104mk4yfQXkosY8Quptug==}
    engines: {node: '>=12'}
    cpu: [arm64]
    os: [linux]
    requiresBuild: true
    dev: true
    optional: true

  /esbuild-linux-mips64le/0.15.18:
    resolution: {integrity: sha512-Mk6Ppwzzz3YbMl/ZZL2P0q1tnYqh/trYZ1VfNP47C31yT0K8t9s7Z077QrDA/guU60tGNp2GOwCQnp+DYv7bxQ==}
    engines: {node: '>=12'}
    cpu: [mips64el]
    os: [linux]
    requiresBuild: true
    dev: true
    optional: true

  /esbuild-linux-ppc64le/0.15.18:
    resolution: {integrity: sha512-b0XkN4pL9WUulPTa/VKHx2wLCgvIAbgwABGnKMY19WhKZPT+8BxhZdqz6EgkqCLld7X5qiCY2F/bfpUUlnFZ9w==}
    engines: {node: '>=12'}
    cpu: [ppc64]
    os: [linux]
    requiresBuild: true
    dev: true
    optional: true

  /esbuild-linux-riscv64/0.15.18:
    resolution: {integrity: sha512-ba2COaoF5wL6VLZWn04k+ACZjZ6NYniMSQStodFKH/Pu6RxzQqzsmjR1t9QC89VYJxBeyVPTaHuBMCejl3O/xg==}
    engines: {node: '>=12'}
    cpu: [riscv64]
    os: [linux]
    requiresBuild: true
    dev: true
    optional: true

  /esbuild-linux-s390x/0.15.18:
    resolution: {integrity: sha512-VbpGuXEl5FCs1wDVp93O8UIzl3ZrglgnSQ+Hu79g7hZu6te6/YHgVJxCM2SqfIila0J3k0csfnf8VD2W7u2kzQ==}
    engines: {node: '>=12'}
    cpu: [s390x]
    os: [linux]
    requiresBuild: true
    dev: true
    optional: true

  /esbuild-netbsd-64/0.15.18:
    resolution: {integrity: sha512-98ukeCdvdX7wr1vUYQzKo4kQ0N2p27H7I11maINv73fVEXt2kyh4K4m9f35U1K43Xc2QGXlzAw0K9yoU7JUjOg==}
    engines: {node: '>=12'}
    cpu: [x64]
    os: [netbsd]
    requiresBuild: true
    dev: true
    optional: true

  /esbuild-openbsd-64/0.15.18:
    resolution: {integrity: sha512-yK5NCcH31Uae076AyQAXeJzt/vxIo9+omZRKj1pauhk3ITuADzuOx5N2fdHrAKPxN+zH3w96uFKlY7yIn490xQ==}
    engines: {node: '>=12'}
    cpu: [x64]
    os: [openbsd]
    requiresBuild: true
    dev: true
    optional: true

  /esbuild-sunos-64/0.15.18:
    resolution: {integrity: sha512-On22LLFlBeLNj/YF3FT+cXcyKPEI263nflYlAhz5crxtp3yRG1Ugfr7ITyxmCmjm4vbN/dGrb/B7w7U8yJR9yw==}
    engines: {node: '>=12'}
    cpu: [x64]
    os: [sunos]
    requiresBuild: true
    dev: true
    optional: true

  /esbuild-windows-32/0.15.18:
    resolution: {integrity: sha512-o+eyLu2MjVny/nt+E0uPnBxYuJHBvho8vWsC2lV61A7wwTWC3jkN2w36jtA+yv1UgYkHRihPuQsL23hsCYGcOQ==}
    engines: {node: '>=12'}
    cpu: [ia32]
    os: [win32]
    requiresBuild: true
    dev: true
    optional: true

  /esbuild-windows-64/0.15.18:
    resolution: {integrity: sha512-qinug1iTTaIIrCorAUjR0fcBk24fjzEedFYhhispP8Oc7SFvs+XeW3YpAKiKp8dRpizl4YYAhxMjlftAMJiaUw==}
    engines: {node: '>=12'}
    cpu: [x64]
    os: [win32]
    requiresBuild: true
    dev: true
    optional: true

  /esbuild-windows-arm64/0.15.18:
    resolution: {integrity: sha512-q9bsYzegpZcLziq0zgUi5KqGVtfhjxGbnksaBFYmWLxeV/S1fK4OLdq2DFYnXcLMjlZw2L0jLsk1eGoB522WXQ==}
    engines: {node: '>=12'}
    cpu: [arm64]
    os: [win32]
    requiresBuild: true
    dev: true
    optional: true

  /esbuild/0.15.18:
    resolution: {integrity: sha512-x/R72SmW3sSFRm5zrrIjAhCeQSAWoni3CmHEqfQrZIQTM3lVCdehdwuIqaOtfC2slvpdlLa62GYoN8SxT23m6Q==}
    engines: {node: '>=12'}
    hasBin: true
    requiresBuild: true
    optionalDependencies:
      '@esbuild/android-arm': 0.15.18
      '@esbuild/linux-loong64': 0.15.18
      esbuild-android-64: 0.15.18
      esbuild-android-arm64: 0.15.18
      esbuild-darwin-64: 0.15.18
      esbuild-darwin-arm64: 0.15.18
      esbuild-freebsd-64: 0.15.18
      esbuild-freebsd-arm64: 0.15.18
      esbuild-linux-32: 0.15.18
      esbuild-linux-64: 0.15.18
      esbuild-linux-arm: 0.15.18
      esbuild-linux-arm64: 0.15.18
      esbuild-linux-mips64le: 0.15.18
      esbuild-linux-ppc64le: 0.15.18
      esbuild-linux-riscv64: 0.15.18
      esbuild-linux-s390x: 0.15.18
      esbuild-netbsd-64: 0.15.18
      esbuild-openbsd-64: 0.15.18
      esbuild-sunos-64: 0.15.18
      esbuild-windows-32: 0.15.18
      esbuild-windows-64: 0.15.18
      esbuild-windows-arm64: 0.15.18
    dev: true

  /esbuild/0.17.10:
    resolution: {integrity: sha512-n7V3v29IuZy5qgxx25TKJrEm0FHghAlS6QweUcyIgh/U0zYmQcvogWROitrTyZId1mHSkuhhuyEXtI9OXioq7A==}
    engines: {node: '>=12'}
    hasBin: true
    requiresBuild: true
    optionalDependencies:
      '@esbuild/android-arm': 0.17.10
      '@esbuild/android-arm64': 0.17.10
      '@esbuild/android-x64': 0.17.10
      '@esbuild/darwin-arm64': 0.17.10
      '@esbuild/darwin-x64': 0.17.10
      '@esbuild/freebsd-arm64': 0.17.10
      '@esbuild/freebsd-x64': 0.17.10
      '@esbuild/linux-arm': 0.17.10
      '@esbuild/linux-arm64': 0.17.10
      '@esbuild/linux-ia32': 0.17.10
      '@esbuild/linux-loong64': 0.17.10
      '@esbuild/linux-mips64el': 0.17.10
      '@esbuild/linux-ppc64': 0.17.10
      '@esbuild/linux-riscv64': 0.17.10
      '@esbuild/linux-s390x': 0.17.10
      '@esbuild/linux-x64': 0.17.10
      '@esbuild/netbsd-x64': 0.17.10
      '@esbuild/openbsd-x64': 0.17.10
      '@esbuild/sunos-x64': 0.17.10
      '@esbuild/win32-arm64': 0.17.10
      '@esbuild/win32-ia32': 0.17.10
      '@esbuild/win32-x64': 0.17.10
    dev: true

  /escalade/3.1.1:
    resolution: {integrity: sha512-k0er2gUkLf8O0zKJiAhmkTnJlTvINGv7ygDNPbeIsX/TJjGJZHuh9B2UxbsaEkmlEo9MfhrSzmhIlhRlI2GXnw==}
    engines: {node: '>=6'}

  /escape-html/1.0.3:
    resolution: {integrity: sha512-NiSupZ4OeuGwr68lGIeym/ksIZMJodUGOSCZ/FSnTxcrekbvqrgdUxlJOMpijaKZVjAJrWrGs/6Jy8OMuyj9ow==}
    dev: true

  /escape-string-regexp/1.0.5:
    resolution: {integrity: sha512-vbRorB5FUQWvla16U8R/qgaFIya2qGzwDrNmCZuYKrbdSUMG6I1ZCGQRefkRVhuOkIGVne7BQ35DSfo1qvJqFg==}
    engines: {node: '>=0.8.0'}

  /escape-string-regexp/2.0.0:
    resolution: {integrity: sha512-UpzcLCXolUWcNu5HtVMHYdXJjArjsF9C0aNnquZYY4uW/Vu0miy5YoWvbV345HauVvcAUnpRuhMMcqTcGOY2+w==}
    engines: {node: '>=8'}
    dev: true

  /escape-string-regexp/4.0.0:
    resolution: {integrity: sha512-TtpcNJ3XAzx3Gq8sWRzJaVajRs0uVxA2YAkdb1jm2YkPz4G6egUFAyA3n5vtEIZefPk5Wa4UXbKuS5fKkJWdgA==}
    engines: {node: '>=10'}

  /escodegen/2.0.0:
    resolution: {integrity: sha512-mmHKys/C8BFUGI+MAWNcSYoORYLMdPzjrknd2Vc+bUsjN5bXcr8EhrNB+UTqfL1y3I9c4fw2ihgtMPQLBRiQxw==}
    engines: {node: '>=6.0'}
    hasBin: true
    dependencies:
      esprima: 4.0.1
      estraverse: 5.3.0
      esutils: 2.0.3
      optionator: 0.8.3
    optionalDependencies:
      source-map: 0.6.1
    dev: true

  /eslint-config-next/13.2.1_yfqovispp7u7jaktymfaqwl2py:
    resolution: {integrity: sha512-2GAx7EjSiCzJN6H2L/v1kbYrNiwQxzkyjy6eWSjuhAKt+P6d3nVNHGy9mON8ZcYd72w/M8kyMjm4UB9cvijgrw==}
    peerDependencies:
      eslint: ^7.23.0 || ^8.0.0
      typescript: '>=3.3.1'
    peerDependenciesMeta:
      typescript:
        optional: true
    dependencies:
      '@next/eslint-plugin-next': 13.2.1
      '@rushstack/eslint-patch': 1.2.0
      '@typescript-eslint/parser': 5.46.1_yfqovispp7u7jaktymfaqwl2py
      eslint: 7.32.0
      eslint-import-resolver-node: 0.3.6
      eslint-import-resolver-typescript: 3.5.3_hpmu7kn6tcn2vnxpfzvv33bxmy
      eslint-plugin-import: 2.26.0_3dvbs4p65lezzt4576zguzrwzm
      eslint-plugin-jsx-a11y: 6.6.1_eslint@7.32.0
      eslint-plugin-react: 7.32.2_eslint@7.32.0
      eslint-plugin-react-hooks: 4.6.0_eslint@7.32.0
      typescript: 4.9.4
    transitivePeerDependencies:
      - eslint-import-resolver-webpack
      - supports-color
    dev: false

  /eslint-config-prettier/8.5.0_eslint@7.32.0:
    resolution: {integrity: sha512-obmWKLUNCnhtQRKc+tmnYuQl0pFU1ibYJQ5BGhTVB08bHe9wC8qUeG7c08dj9XX+AuPj1YSGSQIHl1pnDHZR0Q==}
    hasBin: true
    peerDependencies:
      eslint: '>=7.0.0'
    dependencies:
      eslint: 7.32.0
    dev: false

  /eslint-config-react-app/7.0.1_6vrvgujtjexwr4hf4kghkqulpi:
    resolution: {integrity: sha512-K6rNzvkIeHaTd8m/QEh1Zko0KI7BACWkkneSs6s9cKZC/J27X3eZR6Upt1jkmZ/4FK+XUOPPxMEN7+lbUXfSlA==}
    engines: {node: '>=14.0.0'}
    peerDependencies:
      eslint: ^8.0.0
      typescript: '*'
    peerDependenciesMeta:
      typescript:
        optional: true
    dependencies:
      '@babel/core': 7.20.12
      '@babel/eslint-parser': 7.19.1_4rfpywyts6ziii2ox2liqose2y
      '@rushstack/eslint-patch': 1.2.0
      '@typescript-eslint/eslint-plugin': 5.49.0_imrg37k3svwu377c6q7gkarwmi
      '@typescript-eslint/parser': 5.46.1_ha6vam6werchizxrnqvarmz2zu
      babel-preset-react-app: 10.0.1
      confusing-browser-globals: 1.0.11
      eslint: 8.29.0
      eslint-plugin-flowtype: 8.0.3_eslint@8.29.0
      eslint-plugin-import: 2.26.0_z7hwuz3w5sq2sbhy7d4iqrnsvq
      eslint-plugin-jest: 25.7.0_toist72xnjahsv2e7x43tbobp4
      eslint-plugin-jsx-a11y: 6.6.1_eslint@8.29.0
      eslint-plugin-react: 7.32.2_eslint@8.29.0
      eslint-plugin-react-hooks: 4.6.0_eslint@8.29.0
      eslint-plugin-testing-library: 5.10.0_ha6vam6werchizxrnqvarmz2zu
      typescript: 4.9.4
    transitivePeerDependencies:
      - '@babel/plugin-syntax-flow'
      - '@babel/plugin-transform-react-jsx'
      - eslint-import-resolver-typescript
      - eslint-import-resolver-webpack
      - jest
      - supports-color
    dev: true

  /eslint-config-turbo/0.0.9_eslint@7.32.0:
    resolution: {integrity: sha512-j1cTdx3tRmKo0csyfQKhpuT8dynK9oddbK5nmrShoMpXI2qMbxHLYH7MWAid4FmJN8rYympy3VKw5U63Yazycg==}
    peerDependencies:
      eslint: '>6.6.0'
    dependencies:
      eslint: 7.32.0
      eslint-plugin-turbo: 0.0.9_eslint@7.32.0
    dev: false

  /eslint-import-resolver-node/0.3.6:
    resolution: {integrity: sha512-0En0w03NRVMn9Uiyn8YRPDKvWjxCWkslUEhGNTdGx15RvPJYQ+lbOlqrlNI2vEAs4pDYK4f/HN2TbDmk5TP0iw==}
    dependencies:
      debug: 3.2.7
      resolve: 1.22.1
    transitivePeerDependencies:
      - supports-color

  /eslint-import-resolver-typescript/3.5.3_hpmu7kn6tcn2vnxpfzvv33bxmy:
    resolution: {integrity: sha512-njRcKYBc3isE42LaTcJNVANR3R99H9bAxBDMNDr2W7yq5gYPxbU3MkdhsQukxZ/Xg9C2vcyLlDsbKfRDg0QvCQ==}
    engines: {node: ^14.18.0 || >=16.0.0}
    peerDependencies:
      eslint: '*'
      eslint-plugin-import: '*'
    dependencies:
      debug: 4.3.4
      enhanced-resolve: 5.12.0
      eslint: 7.32.0
      eslint-plugin-import: 2.26.0_3dvbs4p65lezzt4576zguzrwzm
      get-tsconfig: 4.4.0
      globby: 13.1.3
      is-core-module: 2.11.0
      is-glob: 4.0.3
      synckit: 0.8.5
    transitivePeerDependencies:
      - supports-color
    dev: false

  /eslint-module-utils/2.7.4_h4dlhne3g63bjzyi45ugdl2u4u:
    resolution: {integrity: sha512-j4GT+rqzCoRKHwURX7pddtIPGySnX9Si/cgMI5ztrcqOPtk5dDEeZ34CQVPphnqkJytlc97Vuk05Um2mJ3gEQA==}
    engines: {node: '>=4'}
    peerDependencies:
      '@typescript-eslint/parser': '*'
      eslint: '*'
      eslint-import-resolver-node: '*'
      eslint-import-resolver-typescript: '*'
      eslint-import-resolver-webpack: '*'
    peerDependenciesMeta:
      '@typescript-eslint/parser':
        optional: true
      eslint:
        optional: true
      eslint-import-resolver-node:
        optional: true
      eslint-import-resolver-typescript:
        optional: true
      eslint-import-resolver-webpack:
        optional: true
    dependencies:
      '@typescript-eslint/parser': 5.46.1_ha6vam6werchizxrnqvarmz2zu
      debug: 3.2.7
      eslint: 8.29.0
      eslint-import-resolver-node: 0.3.6
    transitivePeerDependencies:
      - supports-color
    dev: true

  /eslint-module-utils/2.7.4_zbbcuywdfmwx7ocejhzk6ncdny:
    resolution: {integrity: sha512-j4GT+rqzCoRKHwURX7pddtIPGySnX9Si/cgMI5ztrcqOPtk5dDEeZ34CQVPphnqkJytlc97Vuk05Um2mJ3gEQA==}
    engines: {node: '>=4'}
    peerDependencies:
      '@typescript-eslint/parser': '*'
      eslint: '*'
      eslint-import-resolver-node: '*'
      eslint-import-resolver-typescript: '*'
      eslint-import-resolver-webpack: '*'
    peerDependenciesMeta:
      '@typescript-eslint/parser':
        optional: true
      eslint:
        optional: true
      eslint-import-resolver-node:
        optional: true
      eslint-import-resolver-typescript:
        optional: true
      eslint-import-resolver-webpack:
        optional: true
    dependencies:
      '@typescript-eslint/parser': 5.46.1_yfqovispp7u7jaktymfaqwl2py
      debug: 3.2.7
      eslint: 7.32.0
      eslint-import-resolver-node: 0.3.6
      eslint-import-resolver-typescript: 3.5.3_hpmu7kn6tcn2vnxpfzvv33bxmy
    transitivePeerDependencies:
      - supports-color
    dev: false

  /eslint-plugin-flowtype/8.0.3_eslint@8.29.0:
    resolution: {integrity: sha512-dX8l6qUL6O+fYPtpNRideCFSpmWOUVx5QcaGLVqe/vlDiBSe4vYljDWDETwnyFzpl7By/WVIu6rcrniCgH9BqQ==}
    engines: {node: '>=12.0.0'}
    peerDependencies:
      '@babel/plugin-syntax-flow': ^7.14.5
      '@babel/plugin-transform-react-jsx': ^7.14.9
      eslint: ^8.1.0
    dependencies:
      eslint: 8.29.0
      lodash: 4.17.21
      string-natural-compare: 3.0.1
    dev: true

  /eslint-plugin-import/2.26.0_3dvbs4p65lezzt4576zguzrwzm:
    resolution: {integrity: sha512-hYfi3FXaM8WPLf4S1cikh/r4IxnO6zrhZbEGz2b660EJRbuxgpDS5gkCuYgGWg2xxh2rBuIr4Pvhve/7c31koA==}
    engines: {node: '>=4'}
    peerDependencies:
      '@typescript-eslint/parser': '*'
      eslint: ^2 || ^3 || ^4 || ^5 || ^6 || ^7.2.0 || ^8
    peerDependenciesMeta:
      '@typescript-eslint/parser':
        optional: true
    dependencies:
      '@typescript-eslint/parser': 5.46.1_yfqovispp7u7jaktymfaqwl2py
      array-includes: 3.1.6
      array.prototype.flat: 1.3.1
      debug: 2.6.9
      doctrine: 2.1.0
      eslint: 7.32.0
      eslint-import-resolver-node: 0.3.6
      eslint-module-utils: 2.7.4_zbbcuywdfmwx7ocejhzk6ncdny
      has: 1.0.3
      is-core-module: 2.11.0
      is-glob: 4.0.3
      minimatch: 3.1.2
      object.values: 1.1.6
      resolve: 1.22.1
      tsconfig-paths: 3.14.1
    transitivePeerDependencies:
      - eslint-import-resolver-typescript
      - eslint-import-resolver-webpack
      - supports-color
    dev: false

  /eslint-plugin-import/2.26.0_z7hwuz3w5sq2sbhy7d4iqrnsvq:
    resolution: {integrity: sha512-hYfi3FXaM8WPLf4S1cikh/r4IxnO6zrhZbEGz2b660EJRbuxgpDS5gkCuYgGWg2xxh2rBuIr4Pvhve/7c31koA==}
    engines: {node: '>=4'}
    peerDependencies:
      '@typescript-eslint/parser': '*'
      eslint: ^2 || ^3 || ^4 || ^5 || ^6 || ^7.2.0 || ^8
    peerDependenciesMeta:
      '@typescript-eslint/parser':
        optional: true
    dependencies:
      '@typescript-eslint/parser': 5.46.1_ha6vam6werchizxrnqvarmz2zu
      array-includes: 3.1.6
      array.prototype.flat: 1.3.1
      debug: 2.6.9
      doctrine: 2.1.0
      eslint: 8.29.0
      eslint-import-resolver-node: 0.3.6
      eslint-module-utils: 2.7.4_h4dlhne3g63bjzyi45ugdl2u4u
      has: 1.0.3
      is-core-module: 2.11.0
      is-glob: 4.0.3
      minimatch: 3.1.2
      object.values: 1.1.6
      resolve: 1.22.1
      tsconfig-paths: 3.14.1
    transitivePeerDependencies:
      - eslint-import-resolver-typescript
      - eslint-import-resolver-webpack
      - supports-color
    dev: true

  /eslint-plugin-jest/25.7.0_toist72xnjahsv2e7x43tbobp4:
    resolution: {integrity: sha512-PWLUEXeeF7C9QGKqvdSbzLOiLTx+bno7/HC9eefePfEb257QFHg7ye3dh80AZVkaa/RQsBB1Q/ORQvg2X7F0NQ==}
    engines: {node: ^12.13.0 || ^14.15.0 || >=16.0.0}
    peerDependencies:
      '@typescript-eslint/eslint-plugin': ^4.0.0 || ^5.0.0
      eslint: ^6.0.0 || ^7.0.0 || ^8.0.0
      jest: '*'
    peerDependenciesMeta:
      '@typescript-eslint/eslint-plugin':
        optional: true
      jest:
        optional: true
    dependencies:
      '@typescript-eslint/eslint-plugin': 5.49.0_imrg37k3svwu377c6q7gkarwmi
      '@typescript-eslint/experimental-utils': 5.49.0_ha6vam6werchizxrnqvarmz2zu
      eslint: 8.29.0
      jest: 27.5.1
    transitivePeerDependencies:
      - supports-color
      - typescript
    dev: true

  /eslint-plugin-jsx-a11y/6.6.1_eslint@7.32.0:
    resolution: {integrity: sha512-sXgFVNHiWffBq23uiS/JaP6eVR622DqwB4yTzKvGZGcPq6/yZ3WmOZfuBks/vHWo9GaFOqC2ZK4i6+C35knx7Q==}
    engines: {node: '>=4.0'}
    peerDependencies:
      eslint: ^3 || ^4 || ^5 || ^6 || ^7 || ^8
    dependencies:
      '@babel/runtime': 7.20.6
      aria-query: 4.2.2
      array-includes: 3.1.6
      ast-types-flow: 0.0.7
      axe-core: 4.6.0
      axobject-query: 2.2.0
      damerau-levenshtein: 1.0.8
      emoji-regex: 9.2.2
      eslint: 7.32.0
      has: 1.0.3
      jsx-ast-utils: 3.3.3
      language-tags: 1.0.6
      minimatch: 3.1.2
      semver: 6.3.0
    dev: false

  /eslint-plugin-jsx-a11y/6.6.1_eslint@8.29.0:
    resolution: {integrity: sha512-sXgFVNHiWffBq23uiS/JaP6eVR622DqwB4yTzKvGZGcPq6/yZ3WmOZfuBks/vHWo9GaFOqC2ZK4i6+C35knx7Q==}
    engines: {node: '>=4.0'}
    peerDependencies:
      eslint: ^3 || ^4 || ^5 || ^6 || ^7 || ^8
    dependencies:
      '@babel/runtime': 7.20.6
      aria-query: 4.2.2
      array-includes: 3.1.6
      ast-types-flow: 0.0.7
      axe-core: 4.6.0
      axobject-query: 2.2.0
      damerau-levenshtein: 1.0.8
      emoji-regex: 9.2.2
      eslint: 8.29.0
      has: 1.0.3
      jsx-ast-utils: 3.3.3
      language-tags: 1.0.6
      minimatch: 3.1.2
      semver: 6.3.0
    dev: true

  /eslint-plugin-react-hooks/4.6.0_eslint@7.32.0:
    resolution: {integrity: sha512-oFc7Itz9Qxh2x4gNHStv3BqJq54ExXmfC+a1NjAta66IAN87Wu0R/QArgIS9qKzX3dXKPI9H5crl9QchNMY9+g==}
    engines: {node: '>=10'}
    peerDependencies:
      eslint: ^3.0.0 || ^4.0.0 || ^5.0.0 || ^6.0.0 || ^7.0.0 || ^8.0.0-0
    dependencies:
      eslint: 7.32.0
    dev: false

  /eslint-plugin-react-hooks/4.6.0_eslint@8.29.0:
    resolution: {integrity: sha512-oFc7Itz9Qxh2x4gNHStv3BqJq54ExXmfC+a1NjAta66IAN87Wu0R/QArgIS9qKzX3dXKPI9H5crl9QchNMY9+g==}
    engines: {node: '>=10'}
    peerDependencies:
      eslint: ^3.0.0 || ^4.0.0 || ^5.0.0 || ^6.0.0 || ^7.0.0 || ^8.0.0-0
    dependencies:
      eslint: 8.29.0
    dev: true

  /eslint-plugin-react/7.32.2_eslint@7.32.0:
    resolution: {integrity: sha512-t2fBMa+XzonrrNkyVirzKlvn5RXzzPwRHtMvLAtVZrt8oxgnTQaYbU6SXTOO1mwQgp1y5+toMSKInnzGr0Knqg==}
    engines: {node: '>=4'}
    peerDependencies:
      eslint: ^3 || ^4 || ^5 || ^6 || ^7 || ^8
    dependencies:
      array-includes: 3.1.6
      array.prototype.flatmap: 1.3.1
      array.prototype.tosorted: 1.1.1
      doctrine: 2.1.0
      eslint: 7.32.0
      estraverse: 5.3.0
      jsx-ast-utils: 3.3.3
      minimatch: 3.1.2
      object.entries: 1.1.6
      object.fromentries: 2.0.6
      object.hasown: 1.1.2
      object.values: 1.1.6
      prop-types: 15.8.1
      resolve: 2.0.0-next.4
      semver: 6.3.0
      string.prototype.matchall: 4.0.8
    dev: false

  /eslint-plugin-react/7.32.2_eslint@8.29.0:
    resolution: {integrity: sha512-t2fBMa+XzonrrNkyVirzKlvn5RXzzPwRHtMvLAtVZrt8oxgnTQaYbU6SXTOO1mwQgp1y5+toMSKInnzGr0Knqg==}
    engines: {node: '>=4'}
    peerDependencies:
      eslint: ^3 || ^4 || ^5 || ^6 || ^7 || ^8
    dependencies:
      array-includes: 3.1.6
      array.prototype.flatmap: 1.3.1
      array.prototype.tosorted: 1.1.1
      doctrine: 2.1.0
      eslint: 8.29.0
      estraverse: 5.3.0
      jsx-ast-utils: 3.3.3
      minimatch: 3.1.2
      object.entries: 1.1.6
      object.fromentries: 2.0.6
      object.hasown: 1.1.2
      object.values: 1.1.6
      prop-types: 15.8.1
      resolve: 2.0.0-next.4
      semver: 6.3.0
      string.prototype.matchall: 4.0.8
    dev: true

  /eslint-plugin-testing-library/5.10.0_ha6vam6werchizxrnqvarmz2zu:
    resolution: {integrity: sha512-aTOsCAEI9trrX3TLOnsskfhe57DmsjP/yMKLPqg4ftdRvfR4qut2PGWUa8TwP7whZbwMzJjh98tgAPcE8vdHow==}
    engines: {node: ^12.22.0 || ^14.17.0 || >=16.0.0, npm: '>=6'}
    peerDependencies:
      eslint: ^7.5.0 || ^8.0.0
    dependencies:
      '@typescript-eslint/utils': 5.49.0_ha6vam6werchizxrnqvarmz2zu
      eslint: 8.29.0
    transitivePeerDependencies:
      - supports-color
      - typescript
    dev: true

  /eslint-plugin-turbo/0.0.9_eslint@7.32.0:
    resolution: {integrity: sha512-fEsuSnYU3GLtT+s66mUuzDL1LaSieIx5uk3tPO0ToGv7hI2XzOfP24aPkQItTBGl7kq2JaVkRzPwcnfz8hkp0w==}
    peerDependencies:
      eslint: '>6.6.0'
    dependencies:
      eslint: 7.32.0
    dev: false

  /eslint-scope/5.1.1:
    resolution: {integrity: sha512-2NxwbF/hZ0KpepYN0cNbo+FN6XoK7GaHlQhgx/hIZl6Va0bF45RQOOwhLIy8lQDbuCiadSLCBnH2CFYquit5bw==}
    engines: {node: '>=8.0.0'}
    dependencies:
      esrecurse: 4.3.0
      estraverse: 4.3.0

  /eslint-scope/7.1.1:
    resolution: {integrity: sha512-QKQM/UXpIiHcLqJ5AOyIW7XZmzjkzQXYE54n1++wb0u9V/abW3l9uQnxX8Z5Xd18xyKIMTUAyQ0k1e8pz6LUrw==}
    engines: {node: ^12.22.0 || ^14.17.0 || >=16.0.0}
    dependencies:
      esrecurse: 4.3.0
      estraverse: 5.3.0

  /eslint-utils/2.1.0:
    resolution: {integrity: sha512-w94dQYoauyvlDc43XnGB8lU3Zt713vNChgt4EWwhXAP2XkBvndfxF0AgIqKOOasjPIPzj9JqgwkwbCYD0/V3Zg==}
    engines: {node: '>=6'}
    dependencies:
      eslint-visitor-keys: 1.3.0

  /eslint-utils/3.0.0_eslint@8.29.0:
    resolution: {integrity: sha512-uuQC43IGctw68pJA1RgbQS8/NP7rch6Cwd4j3ZBtgo4/8Flj4eGE7ZYSZRN3iq5pVUv6GPdW5Z1RFleo84uLDA==}
    engines: {node: ^10.0.0 || ^12.0.0 || >= 14.0.0}
    peerDependencies:
      eslint: '>=5'
    dependencies:
      eslint: 8.29.0
      eslint-visitor-keys: 2.1.0

  /eslint-utils/3.0.0_eslint@8.35.0:
    resolution: {integrity: sha512-uuQC43IGctw68pJA1RgbQS8/NP7rch6Cwd4j3ZBtgo4/8Flj4eGE7ZYSZRN3iq5pVUv6GPdW5Z1RFleo84uLDA==}
    engines: {node: ^10.0.0 || ^12.0.0 || >= 14.0.0}
    peerDependencies:
      eslint: '>=5'
    dependencies:
      eslint: 8.35.0
      eslint-visitor-keys: 2.1.0
    dev: true

  /eslint-visitor-keys/1.3.0:
    resolution: {integrity: sha512-6J72N8UNa462wa/KFODt/PJ3IU60SDpC3QXC1Hjc1BXXpfL2C9R5+AU7jhe0F6GREqVMh4Juu+NY7xn+6dipUQ==}
    engines: {node: '>=4'}

  /eslint-visitor-keys/2.1.0:
    resolution: {integrity: sha512-0rSmRBzXgDzIsD6mGdJgevzgezI534Cer5L/vyMX0kHzT/jiB43jRhd9YUlMGYLQy2zprNmoT8qasCGtY+QaKw==}
    engines: {node: '>=10'}

  /eslint-visitor-keys/3.3.0:
    resolution: {integrity: sha512-mQ+suqKJVyeuwGYHAdjMFqjCyfl8+Ldnxuyp3ldiMBFKkvytrXUZWaiPCEav8qDHKty44bD+qV1IP4T+w+xXRA==}
    engines: {node: ^12.22.0 || ^14.17.0 || >=16.0.0}

  /eslint-webpack-plugin/3.2.0_2godrbid5dlikbzpspaxqblgd4:
    resolution: {integrity: sha512-avrKcGncpPbPSUHX6B3stNGzkKFto3eL+DKM4+VyMrVnhPc3vRczVlCq3uhuFOdRvDHTVXuzwk1ZKUrqDQHQ9w==}
    engines: {node: '>= 12.13.0'}
    peerDependencies:
      eslint: ^7.0.0 || ^8.0.0
      webpack: ^5.0.0
    dependencies:
      '@types/eslint': 8.4.10
      eslint: 8.29.0
      jest-worker: 28.1.3
      micromatch: 4.0.5
      normalize-path: 3.0.0
      schema-utils: 4.0.0
      webpack: 5.75.0
    dev: true

  /eslint/7.32.0:
    resolution: {integrity: sha512-VHZ8gX+EDfz+97jGcgyGCyRia/dPOd6Xh9yPv8Bl1+SoaIwD+a/vlrOmGRUyOYu7MwUhc7CxqeaDZU13S4+EpA==}
    engines: {node: ^10.12.0 || >=12.0.0}
    hasBin: true
    dependencies:
      '@babel/code-frame': 7.12.11
      '@eslint/eslintrc': 0.4.3
      '@humanwhocodes/config-array': 0.5.0
      ajv: 6.12.6
      chalk: 4.1.2
      cross-spawn: 7.0.3
      debug: 4.3.4
      doctrine: 3.0.0
      enquirer: 2.3.6
      escape-string-regexp: 4.0.0
      eslint-scope: 5.1.1
      eslint-utils: 2.1.0
      eslint-visitor-keys: 2.1.0
      espree: 7.3.1
      esquery: 1.4.0
      esutils: 2.0.3
      fast-deep-equal: 3.1.3
      file-entry-cache: 6.0.1
      functional-red-black-tree: 1.0.1
      glob-parent: 5.1.2
      globals: 13.19.0
      ignore: 4.0.6
      import-fresh: 3.3.0
      imurmurhash: 0.1.4
      is-glob: 4.0.3
      js-yaml: 3.14.1
      json-stable-stringify-without-jsonify: 1.0.1
      levn: 0.4.1
      lodash.merge: 4.6.2
      minimatch: 3.1.2
      natural-compare: 1.4.0
      optionator: 0.9.1
      progress: 2.0.3
      regexpp: 3.2.0
      semver: 7.3.8
      strip-ansi: 6.0.1
      strip-json-comments: 3.1.1
      table: 6.8.1
      text-table: 0.2.0
      v8-compile-cache: 2.3.0
    transitivePeerDependencies:
      - supports-color

  /eslint/8.29.0:
    resolution: {integrity: sha512-isQ4EEiyUjZFbEKvEGJKKGBwXtvXX+zJbkVKCgTuB9t/+jUBcy8avhkEwWJecI15BkRkOYmvIM5ynbhRjEkoeg==}
    engines: {node: ^12.22.0 || ^14.17.0 || >=16.0.0}
    hasBin: true
    dependencies:
      '@eslint/eslintrc': 1.4.1
      '@humanwhocodes/config-array': 0.11.8
      '@humanwhocodes/module-importer': 1.0.1
      '@nodelib/fs.walk': 1.2.8
      ajv: 6.12.6
      chalk: 4.1.2
      cross-spawn: 7.0.3
      debug: 4.3.4
      doctrine: 3.0.0
      escape-string-regexp: 4.0.0
      eslint-scope: 7.1.1
      eslint-utils: 3.0.0_eslint@8.29.0
      eslint-visitor-keys: 3.3.0
      espree: 9.4.1
      esquery: 1.4.0
      esutils: 2.0.3
      fast-deep-equal: 3.1.3
      file-entry-cache: 6.0.1
      find-up: 5.0.0
      glob-parent: 6.0.2
      globals: 13.19.0
      grapheme-splitter: 1.0.4
      ignore: 5.2.1
      import-fresh: 3.3.0
      imurmurhash: 0.1.4
      is-glob: 4.0.3
      is-path-inside: 3.0.3
      js-sdsl: 4.3.0
      js-yaml: 4.1.0
      json-stable-stringify-without-jsonify: 1.0.1
      levn: 0.4.1
      lodash.merge: 4.6.2
      minimatch: 3.1.2
      natural-compare: 1.4.0
      optionator: 0.9.1
      regexpp: 3.2.0
      strip-ansi: 6.0.1
      strip-json-comments: 3.1.1
      text-table: 0.2.0
    transitivePeerDependencies:
      - supports-color

  /eslint/8.35.0:
    resolution: {integrity: sha512-BxAf1fVL7w+JLRQhWl2pzGeSiGqbWumV4WNvc9Rhp6tiCtm4oHnyPBSEtMGZwrQgudFQ+otqzWoPB7x+hxoWsw==}
    engines: {node: ^12.22.0 || ^14.17.0 || >=16.0.0}
    hasBin: true
    dependencies:
      '@eslint/eslintrc': 2.0.0
      '@eslint/js': 8.35.0
      '@humanwhocodes/config-array': 0.11.8
      '@humanwhocodes/module-importer': 1.0.1
      '@nodelib/fs.walk': 1.2.8
      ajv: 6.12.6
      chalk: 4.1.2
      cross-spawn: 7.0.3
      debug: 4.3.4
      doctrine: 3.0.0
      escape-string-regexp: 4.0.0
      eslint-scope: 7.1.1
      eslint-utils: 3.0.0_eslint@8.35.0
      eslint-visitor-keys: 3.3.0
      espree: 9.4.1
      esquery: 1.4.2
      esutils: 2.0.3
      fast-deep-equal: 3.1.3
      file-entry-cache: 6.0.1
      find-up: 5.0.0
      glob-parent: 6.0.2
      globals: 13.19.0
      grapheme-splitter: 1.0.4
      ignore: 5.2.1
      import-fresh: 3.3.0
      imurmurhash: 0.1.4
      is-glob: 4.0.3
      is-path-inside: 3.0.3
      js-sdsl: 4.3.0
      js-yaml: 4.1.0
      json-stable-stringify-without-jsonify: 1.0.1
      levn: 0.4.1
      lodash.merge: 4.6.2
      minimatch: 3.1.2
      natural-compare: 1.4.0
      optionator: 0.9.1
      regexpp: 3.2.0
      strip-ansi: 6.0.1
      strip-json-comments: 3.1.1
      text-table: 0.2.0
    transitivePeerDependencies:
      - supports-color
    dev: true

  /espree/7.3.1:
    resolution: {integrity: sha512-v3JCNCE64umkFpmkFGqzVKsOT0tN1Zr+ueqLZfpV1Ob8e+CEgPWa+OxCoGH3tnhimMKIaBm4m/vaRpJ/krRz2g==}
    engines: {node: ^10.12.0 || >=12.0.0}
    dependencies:
      acorn: 7.4.1
      acorn-jsx: 5.3.2_acorn@7.4.1
      eslint-visitor-keys: 1.3.0

  /espree/9.4.1:
    resolution: {integrity: sha512-XwctdmTO6SIvCzd9810yyNzIrOrqNYV9Koizx4C/mRhf9uq0o4yHoCEU/670pOxOL/MSraektvSAji79kX90Vg==}
    engines: {node: ^12.22.0 || ^14.17.0 || >=16.0.0}
    dependencies:
      acorn: 8.8.2
      acorn-jsx: 5.3.2_acorn@8.8.2
      eslint-visitor-keys: 3.3.0

  /esprima/4.0.1:
    resolution: {integrity: sha512-eGuFFw7Upda+g4p+QHvnW0RyTX/SVeJBDM/gCtMARO0cLuT2HcEKnTPvhjV6aGeqrCB/sbNop0Kszm0jsaWU4A==}
    engines: {node: '>=4'}
    hasBin: true

  /esquery/1.4.0:
    resolution: {integrity: sha512-cCDispWt5vHHtwMY2YrAQ4ibFkAL8RbH5YGBnZBc90MolvvfkkQcJro/aZiAQUlQ3qgrYS6D6v8Gc5G5CQsc9w==}
    engines: {node: '>=0.10'}
    dependencies:
      estraverse: 5.3.0

  /esquery/1.4.2:
    resolution: {integrity: sha512-JVSoLdTlTDkmjFmab7H/9SL9qGSyjElT3myyKp7krqjVFQCDLmj1QFaCLRFBszBKI0XVZaiiXvuPIX3ZwHe1Ng==}
    engines: {node: '>=0.10'}
    dependencies:
      estraverse: 5.3.0
    dev: true

  /esrecurse/4.3.0:
    resolution: {integrity: sha512-KmfKL3b6G+RXvP8N1vr3Tq1kL/oCFgn2NYXEtqP8/L3pKapUA4G8cFVaoF3SU323CD4XypR/ffioHmkti6/Tag==}
    engines: {node: '>=4.0'}
    dependencies:
      estraverse: 5.3.0

  /estraverse/4.3.0:
    resolution: {integrity: sha512-39nnKffWz8xN1BU/2c79n9nB9HDzo0niYUqx6xyqUnyoAnQyyWpOTdZEeiCch8BBu515t4wp9ZmgVfVhn9EBpw==}
    engines: {node: '>=4.0'}

  /estraverse/5.3.0:
    resolution: {integrity: sha512-MMdARuVEQziNTeJD8DgMqmhwR11BRQ/cBP+pLtYdSTnf3MIO8fFeiINEbX36ZdNlfU/7A9f3gUw49B3oQsvwBA==}
    engines: {node: '>=4.0'}

  /estree-walker/1.0.1:
    resolution: {integrity: sha512-1fMXF3YP4pZZVozF8j/ZLfvnR8NSIljt56UhbZ5PeeDmmGHpgpdwQt7ITlGvYaQukCvuBRMLEiKiYC+oeIg4cg==}
    dev: true

  /estree-walker/3.0.3:
    resolution: {integrity: sha512-7RUKfXgSMMkzt6ZuXmqapOurLGPPfgj6l9uRZ7lRGolvk0y2yocc35LdcxKC5PQZdn2DMqioAQ2NoWcrTKmm6g==}
    dependencies:
      '@types/estree': 1.0.0
    dev: false

  /esutils/2.0.3:
    resolution: {integrity: sha512-kVscqXk4OCp68SZ0dkgEKVi6/8ij300KBWTJq32P/dYeWTSwK41WyTxalN1eRmA5Z9UU/LX9D7FWSmV9SAYx6g==}
    engines: {node: '>=0.10.0'}

  /etag/1.8.1:
    resolution: {integrity: sha512-aIL5Fx7mawVa300al2BnEE4iNvo1qETxLrPI/o05L7z6go7fCw1J6EQmbK4FmJ2AS7kgVF/KEZWufBfdClMcPg==}
    engines: {node: '>= 0.6'}
    dev: true

  /eventemitter3/4.0.7:
    resolution: {integrity: sha512-8guHBZCwKnFhYdHr2ysuRWErTwhoN2X8XELRlrRwpmfeY2jjuUN4taQMsULKUVo1K4DvZl+0pgfyoysHxvmvEw==}
    dev: true

  /events/3.3.0:
    resolution: {integrity: sha512-mQw+2fkQbALzQ7V0MY0IqdnXNOeTtP4r0lN9z7AAawCXgqea7bDii20AYrIBrFd/Hx0M2Ocz6S111CaFkUcb0Q==}
    engines: {node: '>=0.8.x'}

  /execa/5.1.1:
    resolution: {integrity: sha512-8uSpZZocAZRBAPIEINJj3Lo9HyGitllczc27Eh5YYojjMFMn8yHMDMaUHE2Jqfq05D/wucwI4JGURyXt1vchyg==}
    engines: {node: '>=10'}
    dependencies:
      cross-spawn: 7.0.3
      get-stream: 6.0.1
      human-signals: 2.1.0
      is-stream: 2.0.1
      merge-stream: 2.0.0
      npm-run-path: 4.0.1
      onetime: 5.1.2
      signal-exit: 3.0.7
      strip-final-newline: 2.0.0
    dev: true

  /execa/6.1.0:
    resolution: {integrity: sha512-QVWlX2e50heYJcCPG0iWtf8r0xjEYfz/OYLGDYH+IyjWezzPNxz63qNFOu0l4YftGWuizFVZHHs8PrLU5p2IDA==}
    engines: {node: ^12.20.0 || ^14.13.1 || >=16.0.0}
    dependencies:
      cross-spawn: 7.0.3
      get-stream: 6.0.1
      human-signals: 3.0.1
      is-stream: 3.0.0
      merge-stream: 2.0.0
      npm-run-path: 5.1.0
      onetime: 6.0.0
      signal-exit: 3.0.7
      strip-final-newline: 3.0.0
    dev: false

  /exit/0.1.2:
    resolution: {integrity: sha512-Zk/eNKV2zbjpKzrsQ+n1G6poVbErQxJ0LBOJXaKZ1EViLzH+hrLu9cdXI4zw9dBQJslwBEpbQ2P1oS7nDxs6jQ==}
    engines: {node: '>= 0.8.0'}
    dev: true

  /expect/27.5.1:
    resolution: {integrity: sha512-E1q5hSUG2AmYQwQJ041nvgpkODHQvB+RKlB4IYdru6uJsyFTRyZAP463M+1lINorwbqAmUggi6+WwkD8lCS/Dw==}
    engines: {node: ^10.13.0 || ^12.13.0 || ^14.15.0 || >=15.0.0}
    dependencies:
      '@jest/types': 27.5.1
      jest-get-type: 27.5.1
      jest-matcher-utils: 27.5.1
      jest-message-util: 27.5.1
    dev: true

  /express/4.18.2:
    resolution: {integrity: sha512-5/PsL6iGPdfQ/lKM1UuielYgv3BUoJfz1aUwU9vHZ+J7gyvwdQXFEBIEIaxeGf0GIcreATNyBExtalisDbuMqQ==}
    engines: {node: '>= 0.10.0'}
    dependencies:
      accepts: 1.3.8
      array-flatten: 1.1.1
      body-parser: 1.20.1
      content-disposition: 0.5.4
      content-type: 1.0.4
      cookie: 0.5.0
      cookie-signature: 1.0.6
      debug: 2.6.9
      depd: 2.0.0
      encodeurl: 1.0.2
      escape-html: 1.0.3
      etag: 1.8.1
      finalhandler: 1.2.0
      fresh: 0.5.2
      http-errors: 2.0.0
      merge-descriptors: 1.0.1
      methods: 1.1.2
      on-finished: 2.4.1
      parseurl: 1.3.3
      path-to-regexp: 0.1.7
      proxy-addr: 2.0.7
      qs: 6.11.0
      range-parser: 1.2.1
      safe-buffer: 5.2.1
      send: 0.18.0
      serve-static: 1.15.0
      setprototypeof: 1.2.0
      statuses: 2.0.1
      type-is: 1.6.18
      utils-merge: 1.0.1
      vary: 1.1.2
    transitivePeerDependencies:
      - supports-color
    dev: true

  /fast-deep-equal/3.1.3:
    resolution: {integrity: sha512-f3qQ9oQy9j2AhBe/H9VC91wLmKBCCU/gDOnKNAYG5hswO7BLKj09Hc5HYNz9cGI++xlpDCIgDaitVs03ATR84Q==}

  /fast-glob/3.2.12:
    resolution: {integrity: sha512-DVj4CQIYYow0BlaelwK1pHl5n5cRSJfM60UA0zK891sVInoPri2Ekj7+e1CT3/3qxXenpI+nBBmQAcJPJgaj4w==}
    engines: {node: '>=8.6.0'}
    dependencies:
      '@nodelib/fs.stat': 2.0.5
      '@nodelib/fs.walk': 1.2.8
      glob-parent: 5.1.2
      merge2: 1.4.1
      micromatch: 4.0.5

  /fast-json-patch/3.1.1:
    resolution: {integrity: sha512-vf6IHUX2SBcA+5/+4883dsIjpBTqmfBjmYiWK1savxQmFk4JfBMLa7ynTYOs1Rolp/T1betJxHiGD3g1Mn8lUQ==}
    dev: false

  /fast-json-stable-stringify/2.1.0:
    resolution: {integrity: sha512-lhd/wF+Lk98HZoTCtlVraHtfh5XYijIjalXck7saUtuanSDyLMxnHhSXEDJqHxD7msR8D0uCmqlkwjCV8xvwHw==}

  /fast-levenshtein/2.0.6:
    resolution: {integrity: sha512-DCXu6Ifhqcks7TZKY3Hxp3y6qphY5SJZmrWMDrKcERSOXWQdMhU9Ig/PYrzyw/ul9jOIyh0N4M0tbC5hodg8dw==}

  /fastq/1.14.0:
    resolution: {integrity: sha512-eR2D+V9/ExcbF9ls441yIuN6TI2ED1Y2ZcA5BmMtJsOkWOFRJQ0Jt0g1UwqXJJVAb+V+umH5Dfr8oh4EVP7VVg==}
    dependencies:
      reusify: 1.0.4

  /faye-websocket/0.11.4:
    resolution: {integrity: sha512-CzbClwlXAuiRQAlUyfqPgvPoNKTckTPGfwZV4ZdAhVcP2lh9KUxJg2b5GkE7XbjKQ3YJnQ9z6D9ntLAlB+tP8g==}
    engines: {node: '>=0.8.0'}
    dependencies:
      websocket-driver: 0.7.4
    dev: true

  /fb-watchman/2.0.2:
    resolution: {integrity: sha512-p5161BqbuCaSnB8jIbzQHOlpgsPmK5rJVDfDKO91Axs5NC1uu3HRQm6wt9cd9/+GtQQIO53JdGXXoyDpTAsgYA==}
    dependencies:
      bser: 2.1.1
    dev: true

  /fetch-blob/3.2.0:
    resolution: {integrity: sha512-7yAQpD2UMJzLi1Dqv7qFYnPbaPx7ZfFK6PiIxQ4PfkGPyNyl2Ugx+a/umUonmKqjhM4DnfbMvdX6otXq83soQQ==}
    engines: {node: ^12.20 || >= 14.13}
    dependencies:
      node-domexception: 1.0.0
      web-streams-polyfill: 3.2.1
    dev: false

  /file-entry-cache/6.0.1:
    resolution: {integrity: sha512-7Gps/XWymbLk2QLYK4NzpMOrYjMhdIxXuIvy2QBsLE6ljuodKvdkWs/cpyJJ3CVIVpH0Oi1Hvg1ovbMzLdFBBg==}
    engines: {node: ^10.12.0 || >=12.0.0}
    dependencies:
      flat-cache: 3.0.4

  /file-loader/6.2.0_webpack@5.75.0:
    resolution: {integrity: sha512-qo3glqyTa61Ytg4u73GultjHGjdRyig3tG6lPtyX/jOEJvHif9uB0/OCI2Kif6ctF3caQTW2G5gym21oAsI4pw==}
    engines: {node: '>= 10.13.0'}
    peerDependencies:
      webpack: ^4.0.0 || ^5.0.0
    dependencies:
      loader-utils: 2.0.4
      schema-utils: 3.1.1
      webpack: 5.75.0
    dev: true

  /filelist/1.0.4:
    resolution: {integrity: sha512-w1cEuf3S+DrLCQL7ET6kz+gmlJdbq9J7yXCSjK/OZCPA+qEN1WyF4ZAf0YYJa4/shHJra2t/d/r8SV4Ji+x+8Q==}
    dependencies:
      minimatch: 5.1.6
    dev: true

  /filesize/8.0.7:
    resolution: {integrity: sha512-pjmC+bkIF8XI7fWaH8KxHcZL3DPybs1roSKP4rKDvy20tAWwIObE4+JIseG2byfGKhud5ZnM4YSGKBz7Sh0ndQ==}
    engines: {node: '>= 0.4.0'}
    dev: false

  /fill-range/7.0.1:
    resolution: {integrity: sha512-qOo9F+dMUmC2Lcb4BbVvnKJxTPjCm+RRpe4gDuGrzkL7mEVl/djYSu2OdQ2Pa302N4oqkSg9ir6jaLWJ2USVpQ==}
    engines: {node: '>=8'}
    dependencies:
      to-regex-range: 5.0.1

  /finalhandler/1.2.0:
    resolution: {integrity: sha512-5uXcUVftlQMFnWC9qu/svkWv3GTd2PfUhK/3PLkYNAe7FbqJMt3515HaxE6eRL74GdsriiwujiawdaB1BpEISg==}
    engines: {node: '>= 0.8'}
    dependencies:
      debug: 2.6.9
      encodeurl: 1.0.2
      escape-html: 1.0.3
      on-finished: 2.4.1
      parseurl: 1.3.3
      statuses: 2.0.1
      unpipe: 1.0.0
    transitivePeerDependencies:
      - supports-color
    dev: true

  /find-cache-dir/3.3.2:
    resolution: {integrity: sha512-wXZV5emFEjrridIgED11OoUKLxiYjAcqot/NJdAkOhlJ+vGzwhOAfcG5OX1jP+S0PcjEn8bdMJv+g2jwQ3Onig==}
    engines: {node: '>=8'}
    dependencies:
      commondir: 1.0.1
      make-dir: 3.1.0
      pkg-dir: 4.2.0
    dev: true

  /find-up/3.0.0:
    resolution: {integrity: sha512-1yD6RmLI1XBfxugvORwlck6f75tYL+iR0jqwsOrOxMZyGYqUuDhJ0l4AXdO1iX/FTs9cBAMEk1gWSEx1kSbylg==}
    engines: {node: '>=6'}
    dependencies:
      locate-path: 3.0.0
    dev: false

  /find-up/4.1.0:
    resolution: {integrity: sha512-PpOwAdQ/YlXQ2vj8a3h8IipDuYRi3wceVQQGYWxNINccq40Anw7BlsEXCMbt1Zt+OLA6Fq9suIpIWD0OsnISlw==}
    engines: {node: '>=8'}
    dependencies:
      locate-path: 5.0.0
      path-exists: 4.0.0
    dev: true

  /find-up/5.0.0:
    resolution: {integrity: sha512-78/PXT1wlLLDgTzDs7sjq9hzz0vXD+zn+7wypEe4fXQxCmdmqfGsEPQxmiCSQI3ajFV91bVSsvNtrJRiW6nGng==}
    engines: {node: '>=10'}
    dependencies:
      locate-path: 6.0.0
      path-exists: 4.0.0

  /flat-cache/3.0.4:
    resolution: {integrity: sha512-dm9s5Pw7Jc0GvMYbshN6zchCA9RgQlzzEZX3vylR9IqFfS8XciblUXOKfW6SiuJ0e13eDYZoZV5wdrev7P3Nwg==}
    engines: {node: ^10.12.0 || >=12.0.0}
    dependencies:
      flatted: 3.2.7
      rimraf: 3.0.2

  /flatted/3.2.7:
    resolution: {integrity: sha512-5nqDSxl8nn5BSNxyR3n4I6eDmbolI6WT+QqR547RwxQapgjQBmtktdP+HTBb/a/zLsbzERTONyUB5pefh5TtjQ==}

  /focus-lock/0.11.4:
    resolution: {integrity: sha512-LzZWJcOBIcHslQ46N3SUu/760iLPSrUtp8omM4gh9du438V2CQdks8TcOu1yvmu2C68nVOBnl1WFiKGPbQ8L6g==}
    engines: {node: '>=10'}
    dependencies:
      tslib: 2.4.1

  /follow-redirects/1.15.2:
    resolution: {integrity: sha512-VQLG33o04KaQ8uYi2tVNbdrWp1QWxNNea+nmIB4EVM28v0hmP17z7aG1+wAkNzVq4KeXTq3221ye5qTJP91JwA==}
    engines: {node: '>=4.0'}
    peerDependencies:
      debug: '*'
    peerDependenciesMeta:
      debug:
        optional: true
    dev: true

  /for-each/0.3.3:
    resolution: {integrity: sha512-jqYfLp7mo9vIyQf8ykW2v7A+2N4QjeCeI5+Dz9XraiO1ign81wjiH7Fb9vSOWvQfNtmSa4H2RoQTrrXivdUZmw==}
    dependencies:
      is-callable: 1.2.7

  /fork-ts-checker-webpack-plugin/6.5.2_uubirpwd7fpxm3brmgu33c3h6m:
    resolution: {integrity: sha512-m5cUmF30xkZ7h4tWUgTAcEaKmUW7tfyUyTqNNOz7OxWJ0v1VWKTcOvH8FWHUwSjlW/356Ijc9vi3XfcPstpQKA==}
    engines: {node: '>=10', yarn: '>=1.0.0'}
    peerDependencies:
      eslint: '>= 6'
      typescript: '>= 2.7'
      vue-template-compiler: '*'
      webpack: '>= 4'
    peerDependenciesMeta:
      eslint:
        optional: true
      vue-template-compiler:
        optional: true
    dependencies:
      '@babel/code-frame': 7.18.6
      '@types/json-schema': 7.0.11
      chalk: 4.1.2
      chokidar: 3.5.3
      cosmiconfig: 6.0.0
      deepmerge: 4.2.2
      eslint: 8.29.0
      fs-extra: 9.1.0
      glob: 7.2.3
      memfs: 3.4.13
      minimatch: 3.1.2
      schema-utils: 2.7.0
      semver: 7.3.8
      tapable: 1.1.3
      typescript: 4.9.4
      webpack: 5.75.0
    dev: false

  /form-data/3.0.1:
    resolution: {integrity: sha512-RHkBKtLWUVwd7SqRIvCZMEvAMoGUp0XU+seQiZejj0COz3RI3hWP4sCv3gZWWLjJTd7rGwcsF5eKZGii0r/hbg==}
    engines: {node: '>= 6'}
    dependencies:
      asynckit: 0.4.0
      combined-stream: 1.0.8
      mime-types: 2.1.35
    dev: true

  /formdata-polyfill/4.0.10:
    resolution: {integrity: sha512-buewHzMvYL29jdeQTVILecSaZKnt/RJWjoZCF5OW60Z67/GmSLBkOFM7qh1PI3zFNtJbaZL5eQu1vLfazOwj4g==}
    engines: {node: '>=12.20.0'}
    dependencies:
      fetch-blob: 3.2.0
    dev: false

  /forwarded/0.2.0:
    resolution: {integrity: sha512-buRG0fpBtRHSTCOASe6hD258tEubFoRLb4ZNA6NxMVHNw2gOcwHo9wyablzMzOA5z9xA9L1KNjk/Nt6MT9aYow==}
    engines: {node: '>= 0.6'}
    dev: true

  /fraction.js/4.2.0:
    resolution: {integrity: sha512-MhLuK+2gUcnZe8ZHlaaINnQLl0xRIGRfcGk2yl8xoQAfHrSsL3rYu6FCmBdkdbhc9EPlwyGHewaRsvwRMJtAlA==}
    dev: true

  /fresh/0.5.2:
    resolution: {integrity: sha512-zJ2mQYM18rEFOudeV4GShTGIQ7RbzA7ozbU9I/XBpm7kqgMywgmylMwXHxZJmkVoYkna9d2pVXVXPdYTP9ej8Q==}
    engines: {node: '>= 0.6'}
    dev: true

  /fs-extra/10.1.0:
    resolution: {integrity: sha512-oRXApq54ETRj4eMiFzGnHWGy+zo5raudjuxN0b8H7s/RU2oW0Wvsx9O0ACRN/kRq9E8Vu/ReskGB5o3ji+FzHQ==}
    engines: {node: '>=12'}
    dependencies:
      graceful-fs: 4.2.10
      jsonfile: 6.1.0
      universalify: 2.0.0
    dev: false

  /fs-extra/9.1.0:
    resolution: {integrity: sha512-hcg3ZmepS30/7BSFqRvoo3DOMQu7IjqxO5nCDt+zM9XWjb33Wg7ziNT+Qvqbuc3+gWpzO02JubVyk2G4Zvo1OQ==}
    engines: {node: '>=10'}
    dependencies:
      at-least-node: 1.0.0
      graceful-fs: 4.2.10
      jsonfile: 6.1.0
      universalify: 2.0.0

  /fs-monkey/1.0.3:
    resolution: {integrity: sha512-cybjIfiiE+pTWicSCLFHSrXZ6EilF30oh91FDP9S2B051prEa7QWfrVTQm10/dDpswBDXZugPa1Ogu8Yh+HV0Q==}

  /fs.realpath/1.0.0:
    resolution: {integrity: sha512-OO0pH2lK6a0hZnAdau5ItzHPI6pUlvI7jMVnxUQRtw4owF2wk8lOSabtGDCTP4Ggrg2MbGnWO9X8K1t4+fGMDw==}

  /fsevents/2.3.2:
    resolution: {integrity: sha512-xiqMQR4xAeHTuB9uWm+fFRcIOgKBMiOBP+eXiyT7jsgVCq1bkVygt00oASowB7EdtpOHaaPgKt812P9ab+DDKA==}
    engines: {node: ^8.16.0 || ^10.6.0 || >=11.0.0}
    os: [darwin]
    requiresBuild: true
    optional: true

  /function-bind/1.1.1:
    resolution: {integrity: sha512-yIovAzMX49sF8Yl58fSCWJ5svSLuaibPxXQJFLmBObTuCr0Mf1KiPopGM9NiFjiYBCbfaa2Fh6breQ6ANVTI0A==}

  /function.prototype.name/1.1.5:
    resolution: {integrity: sha512-uN7m/BzVKQnCUF/iW8jYea67v++2u7m5UgENbHRtdDVclOUP+FMPlCNdmk0h/ysGyo2tavMJEDqJAkJdRa1vMA==}
    engines: {node: '>= 0.4'}
    dependencies:
      call-bind: 1.0.2
      define-properties: 1.1.4
      es-abstract: 1.20.5
      functions-have-names: 1.2.3

  /functional-red-black-tree/1.0.1:
    resolution: {integrity: sha512-dsKNQNdj6xA3T+QlADDA7mOSlX0qiMINjn0cgr+eGHGsbSHzTabcIogz2+p/iqP1Xs6EP/sS2SbqH+brGTbq0g==}

  /functions-have-names/1.2.3:
    resolution: {integrity: sha512-xckBUXyTIqT97tq2x2AMb+g163b5JFysYk0x4qxNFwbfQkmNZoiRHb6sPzI9/QV33WeuvVYBUIiD4NzNIyqaRQ==}

  /gensync/1.0.0-beta.2:
    resolution: {integrity: sha512-3hN7NaskYvMDLQY55gnW3NQ+mesEAepTqlg+VEbj7zzqEMBVNhzcGYYeqFo/TlYz6eQiFcp1HcsCZO+nGgS8zg==}
    engines: {node: '>=6.9.0'}
    dev: true

  /get-caller-file/2.0.5:
    resolution: {integrity: sha512-DyFP3BM/3YHTQOCUL/w0OZHR0lpKeGrxotcHWcqNEdnltqFwXVfhEBQ94eIo34AfQpo0rGki4cyIiftY06h2Fg==}
    engines: {node: 6.* || 8.* || >= 10.*}
    dev: true

  /get-intrinsic/1.1.3:
    resolution: {integrity: sha512-QJVz1Tj7MS099PevUG5jvnt9tSkXN8K14dxQlikJuPt4uD9hHAHjLyLBiLR5zELelBdD9QNRAXZzsJx0WaDL9A==}
    dependencies:
      function-bind: 1.1.1
      has: 1.0.3
      has-symbols: 1.0.3

  /get-nonce/1.0.1:
    resolution: {integrity: sha512-FJhYRoDaiatfEkUK8HKlicmu/3SGFD51q3itKDGoSTysQJBnfOcxU5GxnhE1E6soB76MbT0MBtnKJuXyAx+96Q==}
    engines: {node: '>=6'}

  /get-own-enumerable-property-symbols/3.0.2:
    resolution: {integrity: sha512-I0UBV/XOz1XkIJHEUDMZAbzCThU/H8DxmSfmdGcKPnVhu2VfFqr34jr9777IyaTYvxjedWhqVIilEDsCdP5G6g==}
    dev: true

  /get-package-type/0.1.0:
    resolution: {integrity: sha512-pjzuKtY64GYfWizNAJ0fr9VqttZkNiK2iS430LtIHzjBEr6bX8Am2zm4sW4Ro5wjWW5cAlRL1qAMTcXbjNAO2Q==}
    engines: {node: '>=8.0.0'}
    dev: true

  /get-stream/6.0.1:
    resolution: {integrity: sha512-ts6Wi+2j3jQjqi70w5AlN8DFnkSwC+MqmxEzdEALB2qXZYV3X/b1CTfgPLGJNMeAWxdPfU8FO1ms3NUfaHCPYg==}
    engines: {node: '>=10'}

  /get-symbol-description/1.0.0:
    resolution: {integrity: sha512-2EmdH1YvIQiZpltCNgkuiUnyukzxM/R6NDJX31Ke3BG1Nq5b0S2PhX59UKi9vZpPDQVdqn+1IcaAwnzTT5vCjw==}
    engines: {node: '>= 0.4'}
    dependencies:
      call-bind: 1.0.2
      get-intrinsic: 1.1.3

  /get-tsconfig/4.4.0:
    resolution: {integrity: sha512-0Gdjo/9+FzsYhXCEFueo2aY1z1tpXrxWZzP7k8ul9qt1U5o8rYJwTJYmaeHdrVosYIVYkOy2iwCJ9FdpocJhPQ==}
    dev: false

  /glob-parent/5.1.2:
    resolution: {integrity: sha512-AOIgSQCepiJYwP3ARnGx+5VnTu2HBYdzbGP45eLw1vr3zB3vZLeyed1sC9hnbcOc9/SrMyM5RPQrkGz4aS9Zow==}
    engines: {node: '>= 6'}
    dependencies:
      is-glob: 4.0.3

  /glob-parent/6.0.2:
    resolution: {integrity: sha512-XxwI8EOhVQgWp6iDL+3b0r86f4d6AX6zSU55HfB4ydCEuXLXc5FcYeOu+nnGftS4TEju/11rt4KJPTMgbfmv4A==}
    engines: {node: '>=10.13.0'}
    dependencies:
      is-glob: 4.0.3

  /glob-to-regexp/0.4.1:
    resolution: {integrity: sha512-lkX1HJXwyMcprw/5YUZc2s7DrpAiHB21/V+E1rHUrVNokkvB6bqMzT0VfV6/86ZNabt1k14YOIaT7nDvOX3Iiw==}

  /glob/7.1.6:
    resolution: {integrity: sha512-LwaxwyZ72Lk7vZINtNNrywX0ZuLyStrdDtabefZKAY5ZGJhVtgdznluResxNmPitE0SAO+O26sWTHeKSI2wMBA==}
    dependencies:
      fs.realpath: 1.0.0
      inflight: 1.0.6
      inherits: 2.0.4
      minimatch: 3.1.2
      once: 1.4.0
      path-is-absolute: 1.0.1
    dev: true

  /glob/7.1.7:
    resolution: {integrity: sha512-OvD9ENzPLbegENnYP5UUfJIirTg4+XwMWGaQfQTY0JenxNvvIKP3U3/tAQSPIu/lHxXYSZmpXlUHeqAIdKzBLQ==}
    dependencies:
      fs.realpath: 1.0.0
      inflight: 1.0.6
      inherits: 2.0.4
      minimatch: 3.1.2
      once: 1.4.0
      path-is-absolute: 1.0.1
    dev: false

  /glob/7.2.3:
    resolution: {integrity: sha512-nFR0zLpU2YCaRxwoCJvL6UvCH2JFyFVIvwTLsIf21AuHlMskA1hhTdk+LlYJtOlYt9v6dvszD2BGRqBL+iQK9Q==}
    dependencies:
      fs.realpath: 1.0.0
      inflight: 1.0.6
      inherits: 2.0.4
      minimatch: 3.1.2
      once: 1.4.0
      path-is-absolute: 1.0.1

  /glob/8.1.0:
    resolution: {integrity: sha512-r8hpEjiQEYlF2QU0df3dS+nxxSIreXQS1qRhMJM0Q5NDdR386C7jb7Hwwod8Fgiuex+k0GFjgft18yvxm5XoCQ==}
    engines: {node: '>=12'}
    dependencies:
      fs.realpath: 1.0.0
      inflight: 1.0.6
      inherits: 2.0.4
      minimatch: 5.1.6
      once: 1.4.0
    dev: false

  /global-modules/2.0.0:
    resolution: {integrity: sha512-NGbfmJBp9x8IxyJSd1P+otYK8vonoJactOogrVfFRIAEY1ukil8RSKDz2Yo7wh1oihl51l/r6W4epkeKJHqL8A==}
    engines: {node: '>=6'}
    dependencies:
      global-prefix: 3.0.0
    dev: false

  /global-prefix/3.0.0:
    resolution: {integrity: sha512-awConJSVCHVGND6x3tmMaKcQvwXLhjdkmomy2W+Goaui8YPgYgXJZewhg3fWC+DlfqqQuWg8AwqjGTD2nAPVWg==}
    engines: {node: '>=6'}
    dependencies:
      ini: 1.3.8
      kind-of: 6.0.3
      which: 1.3.1
    dev: false

  /globals/11.12.0:
    resolution: {integrity: sha512-WOBp/EEGUiIsJSp7wcv/y6MO+lV9UoncWqxuFfm8eBwzWNgyfBd6Gz+IeKQ9jCmyhoH99g15M3T+QaVHFjizVA==}
    engines: {node: '>=4'}
    dev: true

  /globals/13.19.0:
    resolution: {integrity: sha512-dkQ957uSRWHw7CFXLUtUHQI3g3aWApYhfNR2O6jn/907riyTYKVBmxYVROkBcY614FSSeSJh7Xm7SrUWCxvJMQ==}
    engines: {node: '>=8'}
    dependencies:
      type-fest: 0.20.2

  /globalyzer/0.1.0:
    resolution: {integrity: sha512-40oNTM9UfG6aBmuKxk/giHn5nQ8RVz/SS4Ir6zgzOv9/qC3kKZ9v4etGTcJbEl/NyVQH7FGU7d+X1egr57Md2Q==}
    dev: false

  /globby/11.1.0:
    resolution: {integrity: sha512-jhIXaOzy1sb8IyocaruWSn1TjmnBVs8Ayhcy83rmxNJ8q2uWKCAj3CnJY+KpGSXCueAPc0i05kVvVKtP1t9S3g==}
    engines: {node: '>=10'}
    dependencies:
      array-union: 2.1.0
      dir-glob: 3.0.1
      fast-glob: 3.2.12
      ignore: 5.2.1
      merge2: 1.4.1
      slash: 3.0.0

  /globby/13.1.3:
    resolution: {integrity: sha512-8krCNHXvlCgHDpegPzleMq07yMYTO2sXKASmZmquEYWEmCx6J5UTRbp5RwMJkTJGtcQ44YpiUYUiN0b9mzy8Bw==}
    engines: {node: ^12.20.0 || ^14.13.1 || >=16.0.0}
    dependencies:
      dir-glob: 3.0.1
      fast-glob: 3.2.12
      ignore: 5.2.1
      merge2: 1.4.1
      slash: 4.0.0
    dev: false

  /globrex/0.1.2:
    resolution: {integrity: sha512-uHJgbwAMwNFf5mLst7IWLNg14x1CkeqglJb/K3doi4dw6q2IvAAmM/Y81kevy83wP+Sst+nutFTYOGg3d1lsxg==}
    dev: false

  /gopd/1.0.1:
    resolution: {integrity: sha512-d65bNlIadxvpb/A2abVdlqKqV563juRnZ1Wtk6s1sIR8uNsXR70xqIzVqxVf1eTqDunwT2MkczEeaezCKTZhwA==}
    dependencies:
      get-intrinsic: 1.1.3

  /graceful-fs/4.2.10:
    resolution: {integrity: sha512-9ByhssR2fPVsNZj478qUUbKfmL0+t5BDVyjShtyZZLiK7ZDAArFFfopyOTj0M05wE2tJPisA4iTnnXl2YoPvOA==}

  /grapheme-splitter/1.0.4:
    resolution: {integrity: sha512-bzh50DW9kTPM00T8y4o8vQg89Di9oLJVLW/KaOGIXJWP/iqCN6WKYkbNOF04vFLJhwcpYUh9ydh/+5vpOqV4YQ==}

  /graphiql/2.2.0_4hkbjrep5ureiqkcwz4kv7433y:
    resolution: {integrity: sha512-w1ujpCKMlkwkoUjeg0HpRiBBTm1WHAjHNkFv1TbMu6trjzz63mQ48GLZlmyQY1yhwmc+diCcvmmAt+AyvKLWWA==}
    peerDependencies:
      graphql: ^15.5.0 || ^16.0.0
      react: ^16.8.0 || ^17.0.0 || ^18.0.0
      react-dom: ^16.8.0 || ^17.0.0 || ^18.0.0
    dependencies:
      '@graphiql/react': 0.15.0_4hkbjrep5ureiqkcwz4kv7433y
      '@graphiql/toolkit': 0.8.0_graphql@16.6.0
      entities: 2.2.0
      graphql: 16.6.0
      graphql-language-service: 5.1.1_graphql@16.6.0
      markdown-it: 12.3.2
      react: 18.2.0
      react-dom: 18.2.0_react@18.2.0
    transitivePeerDependencies:
      - '@codemirror/language'
      - '@types/node'
      - '@types/react'
      - graphql-ws
      - react-is
    dev: true

  /graphql-language-service/5.1.1_graphql@16.6.0:
    resolution: {integrity: sha512-gpaDT9E3+3eWhoqO4C81CGhkzr7Vp2jH/eq+ykoUbgfvMEpqhGTfCeNmrf+S4K/+4WTkAAJBsYT0/ZPZkqe/Hg==}
    hasBin: true
    peerDependencies:
      graphql: ^15.5.0 || ^16.0.0
    dependencies:
      graphql: 16.6.0
      nullthrows: 1.1.1
      vscode-languageserver-types: 3.17.2

  /graphql-tag/2.12.6_graphql@16.6.0:
    resolution: {integrity: sha512-FdSNcu2QQcWnM2VNvSCCDCVS5PpPqpzgFT8+GXzqJuoDd0CBncxCY278u4mhRO7tMgo2JjgJA5aZ+nWSQ/Z+xg==}
    engines: {node: '>=10'}
    peerDependencies:
      graphql: ^0.9.0 || ^0.10.0 || ^0.11.0 || ^0.12.0 || ^0.13.0 || ^14.0.0 || ^15.0.0 || ^16.0.0
    dependencies:
      graphql: 16.6.0
      tslib: 2.4.1
    dev: false

  /graphql-ws/5.11.2_graphql@16.6.0:
    resolution: {integrity: sha512-4EiZ3/UXYcjm+xFGP544/yW1+DVI8ZpKASFbzrV5EDTFWJp0ZvLl4Dy2fSZAzz9imKp5pZMIcjB0x/H69Pv/6w==}
    engines: {node: '>=10'}
    peerDependencies:
      graphql: '>=0.11 <=16'
    dependencies:
      graphql: 16.6.0
    dev: false

  /graphql/15.8.0:
    resolution: {integrity: sha512-5gghUc24tP9HRznNpV2+FIoq3xKkj5dTQqf4v0CpdPbFVwFkWoxOM+o+2OC9ZSvjEMTjfmG9QT+gcvggTwW1zw==}
    engines: {node: '>= 10.x'}
    dev: false

  /graphql/16.6.0:
    resolution: {integrity: sha512-KPIBPDlW7NxrbT/eh4qPXz5FiFdL5UbaA0XUNz2Rp3Z3hqBSkbj0GVjwFDztsWVauZUWsbKHgMg++sk8UX0bkw==}
    engines: {node: ^12.22.0 || ^14.16.0 || ^16.0.0 || >=17.0.0}

  /gzip-size/6.0.0:
    resolution: {integrity: sha512-ax7ZYomf6jqPTQ4+XCpUGyXKHk5WweS+e05MBO4/y3WJ5RkmPXNKvX+bx1behVILVwr6JSQvZAku021CHPXG3Q==}
    engines: {node: '>=10'}
    dependencies:
      duplexer: 0.1.2
    dev: false

  /handle-thing/2.0.1:
    resolution: {integrity: sha512-9Qn4yBxelxoh2Ow62nP+Ka/kMnOXRi8BXnRaUwezLNhqelnN49xKz4F/dPP8OYLxLxq6JDtZb2i9XznUQbNPTg==}
    dev: true

  /harmony-reflect/1.6.2:
    resolution: {integrity: sha512-HIp/n38R9kQjDEziXyDTuW3vvoxxyxjxFzXLrBr18uB47GnSt+G9D29fqrpM5ZkspMcPICud3XsBJQ4Y2URg8g==}
    dev: true

  /has-bigints/1.0.2:
    resolution: {integrity: sha512-tSvCKtBr9lkF0Ex0aQiP9N+OpV4zi2r/Nee5VkRDbaqv35RLYMzbwQfFSZZH0kR+Rd6302UJZ2p/bJCEoR3VoQ==}

  /has-flag/3.0.0:
    resolution: {integrity: sha512-sKJf1+ceQBr4SMkvQnBDNDtf4TXpVhVGateu0t918bl30FnbE2m4vNLX+VWe/dpjlb+HugGYzW7uQXH98HPEYw==}
    engines: {node: '>=4'}

  /has-flag/4.0.0:
    resolution: {integrity: sha512-EykJT/Q1KjTWctppgIAgfSO0tKVuZUjhgMr17kqTumMl6Afv3EISleU7qZUzoXDFTAHTDC4NOoG/ZxU3EvlMPQ==}
    engines: {node: '>=8'}

  /has-property-descriptors/1.0.0:
    resolution: {integrity: sha512-62DVLZGoiEBDHQyqG4w9xCuZ7eJEwNmJRWw2VY84Oedb7WFcA27fiEVe8oUQx9hAUJ4ekurquucTGwsyO1XGdQ==}
    dependencies:
      get-intrinsic: 1.1.3

  /has-symbols/1.0.3:
    resolution: {integrity: sha512-l3LCuF6MgDNwTDKkdYGEihYjt5pRPbEg46rtlmnSPlUbgmB8LOIrKJbYYFBSbnPaJexMKtiPO8hmeRjRz2Td+A==}
    engines: {node: '>= 0.4'}

  /has-tostringtag/1.0.0:
    resolution: {integrity: sha512-kFjcSNhnlGV1kyoGk7OXKSawH5JOb/LzUc5w9B02hOTO0dfFRjbHQKvg1d6cf3HbeUmtU9VbbV3qzZ2Teh97WQ==}
    engines: {node: '>= 0.4'}
    dependencies:
      has-symbols: 1.0.3

  /has/1.0.3:
    resolution: {integrity: sha512-f2dvO0VU6Oej7RkWJGrehjbzMAjFp5/VKPp5tTpWIV4JHHZK1/BxbFRtf/siA2SWTe09caDmVtYYzWEIbBS4zw==}
    engines: {node: '>= 0.4.0'}
    dependencies:
      function-bind: 1.1.1

  /he/1.2.0:
    resolution: {integrity: sha512-F/1DnUGPopORZi0ni+CvrCgHQ5FyEAHRLSApuYWMmrbSwoN2Mn/7k+Gl38gJnR7yyDZk6WLXwiGod1JOWNDKGw==}
    hasBin: true
    dev: true

  /hoist-non-react-statics/3.3.2:
    resolution: {integrity: sha512-/gGivxi8JPKWNm/W0jSmzcMPpfpPLc3dY/6GxhX2hQ9iGj3aDfklV4ET7NjKpSinLpJ5vafa9iiGIEZg10SfBw==}
    dependencies:
      react-is: 16.13.1
    dev: false

  /hoopy/0.1.4:
    resolution: {integrity: sha512-HRcs+2mr52W0K+x8RzcLzuPPmVIKMSv97RGHy0Ea9y/mpcaK+xTrjICA04KAHi4GRzxliNqNJEFYWHghy3rSfQ==}
    engines: {node: '>= 6.0.0'}
    dev: false

  /houdini/1.0.4:
    resolution: {integrity: sha512-5V3VQ/SPixO6gnPXKx1I69PPQc5Bqf5cq6R/FVRFMiK4I2OVsQtect37VveO+6bqs7jElhxfJXKoiRCJh3ALcQ==}
    hasBin: true
    dependencies:
      '@babel/parser': 7.20.13
      '@graphql-tools/schema': 9.0.16_graphql@15.8.0
      '@kitql/helper': 0.5.0
      '@types/estree': 1.0.0
      '@types/fs-extra': 9.0.13
      '@types/micromatch': 4.0.2
      '@types/prompts': 2.4.2
      ast-types: 0.16.1
      commander: 9.5.0
      deepmerge: 4.2.2
      estree-walker: 3.0.3
      fs-extra: 10.1.0
      glob: 8.1.0
      graphql: 15.8.0
      memfs: 3.4.13
      micromatch: 4.0.5
      minimatch: 5.1.6
      node-fetch: 3.3.0
      npx-import: 1.1.4
      prompts: 2.4.2
      recast: 0.23.1
      vite-plugin-watch-and-run: 1.1.1
    dev: false

  /hpack.js/2.1.6:
    resolution: {integrity: sha512-zJxVehUdMGIKsRaNt7apO2Gqp0BdqW5yaiGHXXmbpvxgBYVZnAql+BJb4RO5ad2MgpbZKn5G6nMnegrH1FcNYQ==}
    dependencies:
      inherits: 2.0.4
      obuf: 1.1.2
      readable-stream: 2.3.7
      wbuf: 1.7.3
    dev: true

  /html-encoding-sniffer/2.0.1:
    resolution: {integrity: sha512-D5JbOMBIR/TVZkubHT+OyT2705QvogUW4IBn6nHd756OwieSF9aDYFj4dv6HHEVGYbHaLETa3WggZYWWMyy3ZQ==}
    engines: {node: '>=10'}
    dependencies:
      whatwg-encoding: 1.0.5
    dev: true

  /html-entities/2.3.3:
    resolution: {integrity: sha512-DV5Ln36z34NNTDgnz0EWGBLZENelNAtkiFA4kyNOG2tDI6Mz1uSWiq1wAKdyjnJwyDiDO7Fa2SO1CTxPXL8VxA==}
    dev: true

  /html-escaper/2.0.2:
    resolution: {integrity: sha512-H2iMtd0I4Mt5eYiapRdIDjp+XzelXQ0tFE4JS7YFwFevXXMmOp9myNrUvCg0D6ws8iqkRPBfKHgbwig1SmlLfg==}
    dev: true

  /html-minifier-terser/6.1.0:
    resolution: {integrity: sha512-YXxSlJBZTP7RS3tWnQw74ooKa6L9b9i9QYXY21eUEvhZ3u9XLfv6OnFsQq6RxkhHygsaUMvYsZRV5rU/OVNZxw==}
    engines: {node: '>=12'}
    hasBin: true
    dependencies:
      camel-case: 4.1.2
      clean-css: 5.3.2
      commander: 8.3.0
      he: 1.2.0
      param-case: 3.0.4
      relateurl: 0.2.7
      terser: 5.16.1
    dev: true

  /html-webpack-plugin/5.5.0_webpack@5.75.0:
    resolution: {integrity: sha512-sy88PC2cRTVxvETRgUHFrL4No3UxvcH8G1NepGhqaTT+GXN2kTamqasot0inS5hXeg1cMbFDt27zzo9p35lZVw==}
    engines: {node: '>=10.13.0'}
    peerDependencies:
      webpack: ^5.20.0
    dependencies:
      '@types/html-minifier-terser': 6.1.0
      html-minifier-terser: 6.1.0
      lodash: 4.17.21
      pretty-error: 4.0.0
      tapable: 2.2.1
      webpack: 5.75.0
    dev: true

  /htmlparser2/6.1.0:
    resolution: {integrity: sha512-gyyPk6rgonLFEDGoeRgQNaEUvdJ4ktTmmUh/h2t7s+M8oPpIPxgNACWa+6ESR57kXstwqPiCut0V8NRpcwgU7A==}
    dependencies:
      domelementtype: 2.3.0
      domhandler: 4.3.1
      domutils: 2.8.0
      entities: 2.2.0
    dev: true

  /http-deceiver/1.2.7:
    resolution: {integrity: sha512-LmpOGxTfbpgtGVxJrj5k7asXHCgNZp5nLfp+hWc8QQRqtb7fUy6kRY3BO1h9ddF6yIPYUARgxGOwB42DnxIaNw==}
    dev: true

  /http-errors/1.6.3:
    resolution: {integrity: sha512-lks+lVC8dgGyh97jxvxeYTWQFvh4uw4yC12gVl63Cg30sjPX4wuGcdkICVXDAESr6OJGjqGA8Iz5mkeN6zlD7A==}
    engines: {node: '>= 0.6'}
    dependencies:
      depd: 1.1.2
      inherits: 2.0.3
      setprototypeof: 1.1.0
      statuses: 1.5.0
    dev: true

  /http-errors/2.0.0:
    resolution: {integrity: sha512-FtwrG/euBzaEjYeRqOgly7G0qviiXoJWnvEH2Z1plBdXgbyjv34pHTSb9zoeHMyDy33+DWy5Wt9Wo+TURtOYSQ==}
    engines: {node: '>= 0.8'}
    dependencies:
      depd: 2.0.0
      inherits: 2.0.4
      setprototypeof: 1.2.0
      statuses: 2.0.1
      toidentifier: 1.0.1
    dev: true

  /http-parser-js/0.5.8:
    resolution: {integrity: sha512-SGeBX54F94Wgu5RH3X5jsDtf4eHyRogWX1XGT3b4HuW3tQPM4AaBzoUji/4AAJNXCEOWZ5O0DgZmJw1947gD5Q==}
    dev: true

  /http-proxy-agent/4.0.1:
    resolution: {integrity: sha512-k0zdNgqWTGA6aeIRVpvfVob4fL52dTfaehylg0Y4UvSySvOq/Y+BOyPrgpUrA7HylqvU8vIZGsRuXmspskV0Tg==}
    engines: {node: '>= 6'}
    dependencies:
      '@tootallnate/once': 1.1.2
      agent-base: 6.0.2
      debug: 4.3.4
    transitivePeerDependencies:
      - supports-color
    dev: true

  /http-proxy-middleware/2.0.6_@types+express@4.17.16:
    resolution: {integrity: sha512-ya/UeJ6HVBYxrgYotAZo1KvPWlgB48kUJLDePFeneHsVujFaW5WNj2NgWCAE//B1Dl02BIfYlpNgBy8Kf8Rjmw==}
    engines: {node: '>=12.0.0'}
    peerDependencies:
      '@types/express': ^4.17.13
    peerDependenciesMeta:
      '@types/express':
        optional: true
    dependencies:
      '@types/express': 4.17.16
      '@types/http-proxy': 1.17.9
      http-proxy: 1.18.1
      is-glob: 4.0.3
      is-plain-obj: 3.0.0
      micromatch: 4.0.5
    transitivePeerDependencies:
      - debug
    dev: true

  /http-proxy/1.18.1:
    resolution: {integrity: sha512-7mz/721AbnJwIVbnaSv1Cz3Am0ZLT/UBwkC92VlxhXv/k/BBQfM2fXElQNC27BVGr0uwUpplYPQM9LnaBMR5NQ==}
    engines: {node: '>=8.0.0'}
    dependencies:
      eventemitter3: 4.0.7
      follow-redirects: 1.15.2
      requires-port: 1.0.0
    transitivePeerDependencies:
      - debug
    dev: true

  /https-proxy-agent/5.0.1:
    resolution: {integrity: sha512-dFcAjpTQFgoLMzC2VwU+C/CbS7uRL0lWmxDITmqm7C+7F0Odmj6s9l6alZc6AELXhrnggM2CeWSXHGOdX2YtwA==}
    engines: {node: '>= 6'}
    dependencies:
      agent-base: 6.0.2
      debug: 4.3.4
    transitivePeerDependencies:
      - supports-color
    dev: true

  /human-signals/2.1.0:
    resolution: {integrity: sha512-B4FFZ6q/T2jhhksgkbEW3HBvWIfDW85snkQgawt07S7J5QXTk6BkNV+0yAeZrM5QpMAdYlocGoljn0sJ/WQkFw==}
    engines: {node: '>=10.17.0'}
    dev: true

  /human-signals/3.0.1:
    resolution: {integrity: sha512-rQLskxnM/5OCldHo+wNXbpVgDn5A17CUoKX+7Sokwaknlq7CdSnphy0W39GU8dw59XiCXmFXDg4fRuckQRKewQ==}
    engines: {node: '>=12.20.0'}
    dev: false

  /iconv-lite/0.4.24:
    resolution: {integrity: sha512-v3MXnZAcvnywkTUEZomIActle7RXXeedOR31wwl7VlyoXO4Qi9arvSenNQWne1TcRwhCL1HwLI21bEqdpj8/rA==}
    engines: {node: '>=0.10.0'}
    dependencies:
      safer-buffer: 2.1.2
    dev: true

  /iconv-lite/0.6.3:
    resolution: {integrity: sha512-4fCk79wshMdzMp2rH06qWrJE4iolqLhCUH+OiuIgU++RB0+94NlDL81atO7GX55uUKueo0txHNtvEyI6D7WdMw==}
    engines: {node: '>=0.10.0'}
    dependencies:
      safer-buffer: 2.1.2
    dev: true

  /icss-utils/5.1.0_postcss@8.4.21:
    resolution: {integrity: sha512-soFhflCVWLfRNOPU3iv5Z9VUdT44xFRbzjLsEzSr5AQmgqPMTHdU3PMT1Cf1ssx8fLNJDA1juftYl+PUcv3MqA==}
    engines: {node: ^10 || ^12 || >= 14}
    peerDependencies:
      postcss: ^8.1.0
    dependencies:
      postcss: 8.4.21
    dev: true

  /idb/7.1.1:
    resolution: {integrity: sha512-gchesWBzyvGHRO9W8tzUWFDycow5gwjvFKfyV9FF32Y7F50yZMp7mP+T2mJIWFx49zicqyC4uefHM17o6xKIVQ==}
    dev: true

  /identity-obj-proxy/3.0.0:
    resolution: {integrity: sha512-00n6YnVHKrinT9t0d9+5yZC6UBNJANpYEQvL2LlX6Ab9lnmxzIRcEmTPuyGScvl1+jKuCICX1Z0Ab1pPKKdikA==}
    engines: {node: '>=4'}
    dependencies:
      harmony-reflect: 1.6.2
    dev: true

  /ignore/4.0.6:
    resolution: {integrity: sha512-cyFDKrqc/YdcWFniJhzI42+AzS+gNwmUzOSFcRCQYwySuBBBy/KjuxWLZ/FHEH6Moq1NizMOBWyTcv8O4OZIMg==}
    engines: {node: '>= 4'}

  /ignore/5.2.1:
    resolution: {integrity: sha512-d2qQLzTJ9WxQftPAuEQpSPmKqzxePjzVbpAVv62AQ64NTL+wR4JkrVqR/LqFsFEUsHDAiId52mJteHDFuDkElA==}
    engines: {node: '>= 4'}

  /immer/9.0.19:
    resolution: {integrity: sha512-eY+Y0qcsB4TZKwgQzLaE/lqYMlKhv5J9dyd2RhhtGhNo2njPXDqU9XPfcNfa3MIDsdtZt5KlkIsirlo4dHsWdQ==}
    dev: false

  /import-fresh/3.3.0:
    resolution: {integrity: sha512-veYYhQa+D1QBKznvhUHxb8faxlrwUnxseDAbAp457E0wLNio2bOSKnjYDhMj+YiAq61xrMGhQk9iXVk5FzgQMw==}
    engines: {node: '>=6'}
    dependencies:
      parent-module: 1.0.1
      resolve-from: 4.0.0

  /import-local/3.1.0:
    resolution: {integrity: sha512-ASB07uLtnDs1o6EHjKpX34BKYDSqnFerfTOJL2HvMqF70LnxpjkzDB8J44oT9pu4AMPkQwf8jl6szgvNd2tRIg==}
    engines: {node: '>=8'}
    hasBin: true
    dependencies:
      pkg-dir: 4.2.0
      resolve-cwd: 3.0.0
    dev: true

  /imurmurhash/0.1.4:
    resolution: {integrity: sha512-JmXMZ6wuvDmLiHEml9ykzqO6lwFbof0GG4IkcGaENdCRDDmMVnny7s5HsIgHCbaq0w2MyPhDqkhTUgS2LU2PHA==}
    engines: {node: '>=0.8.19'}

  /indent-string/4.0.0:
    resolution: {integrity: sha512-EdDDZu4A2OyIK7Lr/2zG+w5jmbuk1DVBnEwREQvBzspBJkCEbRa8GxU1lghYcaGJCnRWibjDXlq779X1/y5xwg==}
    engines: {node: '>=8'}
    dev: true

  /inflight/1.0.6:
    resolution: {integrity: sha512-k92I/b08q4wvFscXCLvqfsHCrjrF7yiXsQuIVvVE7N82W3+aqpzuUdBbfhWcy/FZR3/4IgflMgKLOsvPDrGCJA==}
    dependencies:
      once: 1.4.0
      wrappy: 1.0.2

  /inherits/2.0.3:
    resolution: {integrity: sha512-x00IRNXNy63jwGkJmzPigoySHbaqpNuzKbBOmzK+g2OdZpQ9w+sxCN+VSB3ja7IAge2OP2qpfxTjeNcyjmW1uw==}
    dev: true

  /inherits/2.0.4:
    resolution: {integrity: sha512-k/vGaX4/Yla3WzyMCvTQOXYeIHvqOKtnqBduzTHpzpQZzAskKMhZ2K+EnBiSM9zGSoIFeMpXKxa4dYeZIQqewQ==}

  /ini/1.3.8:
    resolution: {integrity: sha512-JV/yugV2uzW5iMRSiZAyDtQd+nxtUnjeLt0acNdw98kKLrvuRVyB80tsREOE7yvGVgalhZ6RNXCmEHkUKBKxew==}
    dev: false

  /internal-slot/1.0.4:
    resolution: {integrity: sha512-tA8URYccNzMo94s5MQZgH8NB/XTa6HsOo0MLfXTKKEnHVVdegzaQoFZ7Jp44bdvLvY2waT5dc+j5ICEswhi7UQ==}
    engines: {node: '>= 0.4'}
    dependencies:
      get-intrinsic: 1.1.3
      has: 1.0.3
      side-channel: 1.0.4

  /invariant/2.2.4:
    resolution: {integrity: sha512-phJfQVBuaJM5raOpJjSfkiD6BpbCE4Ns//LaXl6wGYtUBY83nWS6Rf9tXm2e8VaK60JEjYldbPif/A2B1C2gNA==}
    dependencies:
      loose-envify: 1.4.0

  /ipaddr.js/1.9.1:
    resolution: {integrity: sha512-0KI/607xoxSToH7GjN1FfSbLoU0+btTicjsQSWQlh/hZykN8KpmMf7uYwPW3R+akZ6R/w18ZlXSHBYXiYUPO3g==}
    engines: {node: '>= 0.10'}
    dev: true

  /ipaddr.js/2.0.1:
    resolution: {integrity: sha512-1qTgH9NG+IIJ4yfKs2e6Pp1bZg8wbDbKHT21HrLIeYBTRLgMYKnMTPAuI3Lcs61nfx5h1xlXnbJtH1kX5/d/ng==}
    engines: {node: '>= 10'}
    dev: true

  /is-arguments/1.1.1:
    resolution: {integrity: sha512-8Q7EARjzEnKpt/PCD7e1cgUS0a6X8u5tdSiMqXhojOdoV9TsMsiO+9VLC5vAmO8N7/GmXn7yjR8qnA6bVAEzfA==}
    engines: {node: '>= 0.4'}
    dependencies:
      call-bind: 1.0.2
      has-tostringtag: 1.0.0

  /is-array-buffer/3.0.1:
    resolution: {integrity: sha512-ASfLknmY8Xa2XtB4wmbz13Wu202baeA18cJBCeCy0wXUHZF0IPyVEXqKEcd+t2fNSLLL1vC6k7lxZEojNbISXQ==}
    dependencies:
      call-bind: 1.0.2
      get-intrinsic: 1.1.3
      is-typed-array: 1.1.10
    dev: true

  /is-arrayish/0.2.1:
    resolution: {integrity: sha512-zz06S8t0ozoDXMG+ube26zeCTNXcKIPJZJi8hBrF4idCLms4CG9QtK7qBl1boi5ODzFpjswb5JPmHCbMpjaYzg==}

  /is-bigint/1.0.4:
    resolution: {integrity: sha512-zB9CruMamjym81i2JZ3UMn54PKGsQzsJeo6xvN3HJJ4CAsQNB6iRutp2To77OfCNuoxspsIhzaPoO1zyCEhFOg==}
    dependencies:
      has-bigints: 1.0.2

  /is-binary-path/2.1.0:
    resolution: {integrity: sha512-ZMERYes6pDydyuGidse7OsHxtbI7WVeUEozgR/g7rd0xUimYNlvZRE/K2MgZTjWy725IfelLeVcEM97mmtRGXw==}
    engines: {node: '>=8'}
    dependencies:
      binary-extensions: 2.2.0

  /is-boolean-object/1.1.2:
    resolution: {integrity: sha512-gDYaKHJmnj4aWxyj6YHyXVpdQawtVLHU5cb+eztPGczf6cjuTdwve5ZIEfgXqH4e57An1D1AKf8CZ3kYrQRqYA==}
    engines: {node: '>= 0.4'}
    dependencies:
      call-bind: 1.0.2
      has-tostringtag: 1.0.0

  /is-callable/1.2.7:
    resolution: {integrity: sha512-1BC0BVFhS/p0qtw6enp8e+8OD0UrK0oFLztSjNzhcKA3WDuJxxAPXzPuPtKkjEY9UUoEWlX/8fgKeu2S8i9JTA==}
    engines: {node: '>= 0.4'}

  /is-core-module/2.11.0:
    resolution: {integrity: sha512-RRjxlvLDkD1YJwDbroBHMb+cukurkDWNyHx7D3oNB5x9rb5ogcksMC5wHCadcXoo67gVr/+3GFySh3134zi6rw==}
    dependencies:
      has: 1.0.3

  /is-date-object/1.0.5:
    resolution: {integrity: sha512-9YQaSxsAiSwcvS33MBk3wTCVnWK+HhF8VZR2jRxehM16QcVOdHqPn4VPHmRK4lSr38n9JriurInLcP90xsYNfQ==}
    engines: {node: '>= 0.4'}
    dependencies:
      has-tostringtag: 1.0.0

  /is-docker/2.2.1:
    resolution: {integrity: sha512-F+i2BKsFrH66iaUFc0woD8sLy8getkwTwtOBjvs56Cx4CgJDeKQeqfz8wAYiSb8JOprWhHH5p77PbmYCvvUuXQ==}
    engines: {node: '>=8'}
    hasBin: true

  /is-extglob/2.1.1:
    resolution: {integrity: sha512-SbKbANkN603Vi4jEZv49LeVJMn4yGwsbzZworEoyEiutsN3nJYdbO36zfhGJ6QEDpOZIFkDtnq5JRxmvl3jsoQ==}
    engines: {node: '>=0.10.0'}

  /is-fullwidth-code-point/3.0.0:
    resolution: {integrity: sha512-zymm5+u+sCsSWyD9qNaejV3DFvhCKclKdizYaJUuHA83RLjb7nSuGnddCHGv0hk+KY7BMAlsWeK4Ueg6EV6XQg==}
    engines: {node: '>=8'}

  /is-generator-fn/2.1.0:
    resolution: {integrity: sha512-cTIB4yPYL/Grw0EaSzASzg6bBy9gqCofvWN8okThAYIxKJZC+udlRAmGbM0XLeniEJSs8uEgHPGuHSe1XsOLSQ==}
    engines: {node: '>=6'}
    dev: true

  /is-generator-function/1.0.10:
    resolution: {integrity: sha512-jsEjy9l3yiXEQ+PsXdmBwEPcOxaXWLspKdplFUVI9vq1iZgIekeC0L167qeu86czQaxed3q/Uzuw0swL0irL8A==}
    engines: {node: '>= 0.4'}
    dependencies:
      has-tostringtag: 1.0.0
    dev: false

  /is-glob/4.0.3:
    resolution: {integrity: sha512-xelSayHH36ZgE7ZWhli7pW34hNbNl8Ojv5KVmkJD4hBdD3th8Tfk9vYasLM+mXWOZhFkgZfxhLSnrwRr4elSSg==}
    engines: {node: '>=0.10.0'}
    dependencies:
      is-extglob: 2.1.1

  /is-map/2.0.2:
    resolution: {integrity: sha512-cOZFQQozTha1f4MxLFzlgKYPTyj26picdZTx82hbc/Xf4K/tZOOXSCkMvU4pKioRXGDLJRn0GM7Upe7kR721yg==}
    dev: true

  /is-module/1.0.0:
    resolution: {integrity: sha512-51ypPSPCoTEIN9dy5Oy+h4pShgJmPCygKfyRCISBI+JoWT/2oJvK8QPxmwv7b/p239jXrm9M1mlQbyKJ5A152g==}
    dev: true

  /is-nan/1.3.2:
    resolution: {integrity: sha512-E+zBKpQ2t6MEo1VsonYmluk9NxGrbzpeeLC2xIViuO2EjU2xsXsBPwTr3Ykv9l08UYEVEdWeRZNouaZqF6RN0w==}
    engines: {node: '>= 0.4'}
    dependencies:
      call-bind: 1.0.2
      define-properties: 1.1.4
    dev: false

  /is-negative-zero/2.0.2:
    resolution: {integrity: sha512-dqJvarLawXsFbNDeJW7zAz8ItJ9cd28YufuuFzh0G8pNHjJMnY08Dv7sYX2uF5UpQOwieAeOExEYAWWfu7ZZUA==}
    engines: {node: '>= 0.4'}

  /is-number-object/1.0.7:
    resolution: {integrity: sha512-k1U0IRzLMo7ZlYIfzRu23Oh6MiIFasgpb9X76eqfFZAqwH44UI4KTBvBYIZ1dSL9ZzChTB9ShHfLkR4pdW5krQ==}
    engines: {node: '>= 0.4'}
    dependencies:
      has-tostringtag: 1.0.0

  /is-number/7.0.0:
    resolution: {integrity: sha512-41Cifkg6e8TylSpdtTpeLVMqvSBEVzTttHvERD741+pnZ8ANv0004MRL43QKPDlK9cGvNp6NZWZUBlbGXYxxng==}
    engines: {node: '>=0.12.0'}

  /is-obj/1.0.1:
    resolution: {integrity: sha512-l4RyHgRqGN4Y3+9JHVrNqO+tN0rV5My76uW5/nuO4K1b6vw5G8d/cmFjP9tRfEsdhZNt0IFdZuK/c2Vr4Nb+Qg==}
    engines: {node: '>=0.10.0'}
    dev: true

  /is-path-inside/3.0.3:
    resolution: {integrity: sha512-Fd4gABb+ycGAmKou8eMftCupSir5lRxqf4aD/vd0cD2qc4HL07OjCeuHMr8Ro4CoMaeCKDB0/ECBOVWjTwUvPQ==}
    engines: {node: '>=8'}

  /is-plain-obj/3.0.0:
    resolution: {integrity: sha512-gwsOE28k+23GP1B6vFl1oVh/WOzmawBrKwo5Ev6wMKzPkaXaCDIQKzLnvsA42DRlbVTWorkgTKIviAKCWkfUwA==}
    engines: {node: '>=10'}
    dev: true

  /is-plain-object/2.0.4:
    resolution: {integrity: sha512-h5PpgXkWitc38BBMYawTYMWJHFZJVnBquFE57xFpjB8pJFiF6gZ+bU+WyI/yqXiFR5mdLsgYNaPe8uao6Uv9Og==}
    engines: {node: '>=0.10.0'}
    dependencies:
      isobject: 3.0.1

  /is-potential-custom-element-name/1.0.1:
    resolution: {integrity: sha512-bCYeRA2rVibKZd+s2625gGnGF/t7DSqDs4dP7CrLA1m7jKWz6pps0LpYLJN8Q64HtmPKJ1hrN3nzPNKFEKOUiQ==}
    dev: true

  /is-primitive/3.0.1:
    resolution: {integrity: sha512-GljRxhWvlCNRfZyORiH77FwdFwGcMO620o37EOYC0ORWdq+WYNVqW0w2Juzew4M+L81l6/QS3t5gkkihyRqv9w==}
    engines: {node: '>=0.10.0'}

  /is-regex/1.1.4:
    resolution: {integrity: sha512-kvRdxDsxZjhzUX07ZnLydzS1TU/TJlTUHHY4YLL87e37oUA49DfkLqgy+VjFocowy29cKvcSiu+kIv728jTTVg==}
    engines: {node: '>= 0.4'}
    dependencies:
      call-bind: 1.0.2
      has-tostringtag: 1.0.0

  /is-regexp/1.0.0:
    resolution: {integrity: sha512-7zjFAPO4/gwyQAAgRRmqeEeyIICSdmCqa3tsVHMdBzaXXRiqopZL4Cyghg/XulGWrtABTpbnYYzzIRffLkP4oA==}
    engines: {node: '>=0.10.0'}
    dev: true

  /is-root/2.1.0:
    resolution: {integrity: sha512-AGOriNp96vNBd3HtU+RzFEc75FfR5ymiYv8E553I71SCeXBiMsVDUtdio1OEFvrPyLIQ9tVR5RxXIFe5PUFjMg==}
    engines: {node: '>=6'}
    dev: false

  /is-set/2.0.2:
    resolution: {integrity: sha512-+2cnTEZeY5z/iXGbLhPrOAaK/Mau5k5eXq9j14CpRTftq0pAJu2MwVRSZhyZWBzx3o6X795Lz6Bpb6R0GKf37g==}
    dev: true

  /is-shared-array-buffer/1.0.2:
    resolution: {integrity: sha512-sqN2UDu1/0y6uvXyStCOzyhAjCSlHceFoMKJW8W9EU9cvic/QdsZ0kEU93HEy3IUEFZIiH/3w+AH/UQbPHNdhA==}
    dependencies:
      call-bind: 1.0.2

  /is-stream/2.0.1:
    resolution: {integrity: sha512-hFoiJiTl63nn+kstHGBtewWSKnQLpyb155KHheA1l39uvtO9nWIop1p3udqPcUd/xbF1VLMO4n7OI6p7RbngDg==}
    engines: {node: '>=8'}
    dev: true

  /is-stream/3.0.0:
    resolution: {integrity: sha512-LnQR4bZ9IADDRSkvpqMGvt/tEJWclzklNgSw48V5EAaAeDd6qGvN8ei6k5p0tvxSR171VmGyHuTiAOfxAbr8kA==}
    engines: {node: ^12.20.0 || ^14.13.1 || >=16.0.0}
    dev: false

  /is-string/1.0.7:
    resolution: {integrity: sha512-tE2UXzivje6ofPW7l23cjDOMa09gb7xlAqG6jG5ej6uPV32TlWP3NKPigtaGeHNu9fohccRYvIiZMfOOnOYUtg==}
    engines: {node: '>= 0.4'}
    dependencies:
      has-tostringtag: 1.0.0

  /is-symbol/1.0.4:
    resolution: {integrity: sha512-C/CPBqKWnvdcxqIARxyOh4v1UUEOCHpgDa0WYgpKDFMszcrPcffg5uhwSgPCLD2WWxmq6isisz87tzT01tuGhg==}
    engines: {node: '>= 0.4'}
    dependencies:
      has-symbols: 1.0.3

  /is-typed-array/1.1.10:
    resolution: {integrity: sha512-PJqgEHiWZvMpaFZ3uTc8kHPM4+4ADTlDniuQL7cU/UDA0Ql7F70yGfHph3cLNe+c9toaigv+DFzTJKhc2CtO6A==}
    engines: {node: '>= 0.4'}
    dependencies:
      available-typed-arrays: 1.0.5
      call-bind: 1.0.2
      for-each: 0.3.3
      gopd: 1.0.1
      has-tostringtag: 1.0.0

  /is-typedarray/1.0.0:
    resolution: {integrity: sha512-cyA56iCMHAh5CdzjJIa4aohJyeO1YbwLi3Jc35MmRU6poroFjIGZzUzupGiRPOjgHg9TLu43xbpwXk523fMxKA==}
    dev: true

  /is-weakmap/2.0.1:
    resolution: {integrity: sha512-NSBR4kH5oVj1Uwvv970ruUkCV7O1mzgVFO4/rev2cLRda9Tm9HrL70ZPut4rOHgY0FNrUu9BCbXA2sdQ+x0chA==}
    dev: true

  /is-weakref/1.0.2:
    resolution: {integrity: sha512-qctsuLZmIQ0+vSSMfoVvyFe2+GSEvnmZ2ezTup1SBse9+twCCeial6EEi3Nc2KFcf6+qz2FBPnjXsk8xhKSaPQ==}
    dependencies:
      call-bind: 1.0.2

  /is-weakset/2.0.2:
    resolution: {integrity: sha512-t2yVvttHkQktwnNNmBQ98AhENLdPUTDTE21uPqAQ0ARwQfGeQKRVS0NNurH7bTf7RrvcVn1OOge45CnBeHCSmg==}
    dependencies:
      call-bind: 1.0.2
      get-intrinsic: 1.1.3
    dev: true

  /is-wsl/2.2.0:
    resolution: {integrity: sha512-fKzAra0rGJUUBwGBgNkHZuToZcn+TtXHpeCgmkMJMMYx1sQDYaCSyjJBSCa2nH1DGm7s3n1oBnohoVTBaN7Lww==}
    engines: {node: '>=8'}
    dependencies:
      is-docker: 2.2.1

  /isarray/1.0.0:
    resolution: {integrity: sha512-VLghIWNM6ELQzo7zwmcg0NmTVyWKYjvIeM83yjp0wRDTmUnrM678fQbcKBo6n2CJEF0szoG//ytg+TKla89ALQ==}
    dev: true

  /isarray/2.0.5:
    resolution: {integrity: sha512-xHjhDr3cNBK0BzdUJSPXZntQUx/mwMS5Rw4A7lPJ90XGAO6ISP/ePDNuo0vhqOZU+UD5JoodwCAAoZQd3FeAKw==}
    dev: true

  /isexe/2.0.0:
    resolution: {integrity: sha512-RHxMLp9lnKHGHRng9QFhRCMbYAcVpn69smSGcq3f36xjgVVWThj4qqLbTLlq7Ssj8B+fIQ1EuCEGI2lKsyQeIw==}

  /isobject/3.0.1:
    resolution: {integrity: sha512-WhB9zCku7EGTj/HQQRz5aUQEUeoQZH2bWcltRErOpymJ4boYE6wL9Tbr23krRPSZ+C5zqNSrSw+Cc7sZZ4b7vg==}
    engines: {node: '>=0.10.0'}

  /istanbul-lib-coverage/3.2.0:
    resolution: {integrity: sha512-eOeJ5BHCmHYvQK7xt9GkdHuzuCGS1Y6g9Gvnx3Ym33fz/HpLRYxiS0wHNr+m/MBC8B647Xt608vCDEvhl9c6Mw==}
    engines: {node: '>=8'}
    dev: true

  /istanbul-lib-instrument/5.2.1:
    resolution: {integrity: sha512-pzqtp31nLv/XFOzXGuvhCb8qhjmTVo5vjVk19XE4CRlSWz0KoeJ3bw9XsA7nOp9YBf4qHjwBxkDzKcME/J29Yg==}
    engines: {node: '>=8'}
    dependencies:
      '@babel/core': 7.20.12
      '@babel/parser': 7.20.13
      '@istanbuljs/schema': 0.1.3
      istanbul-lib-coverage: 3.2.0
      semver: 6.3.0
    transitivePeerDependencies:
      - supports-color
    dev: true

  /istanbul-lib-report/3.0.0:
    resolution: {integrity: sha512-wcdi+uAKzfiGT2abPpKZ0hSU1rGQjUQnLvtY5MpQ7QCTahD3VODhcu4wcfY1YtkGaDD5yuydOLINXsfbus9ROw==}
    engines: {node: '>=8'}
    dependencies:
      istanbul-lib-coverage: 3.2.0
      make-dir: 3.1.0
      supports-color: 7.2.0
    dev: true

  /istanbul-lib-source-maps/4.0.1:
    resolution: {integrity: sha512-n3s8EwkdFIJCG3BPKBYvskgXGoy88ARzvegkitk60NxRdwltLOTaH7CUiMRXvwYorl0Q712iEjcWB+fK/MrWVw==}
    engines: {node: '>=10'}
    dependencies:
      debug: 4.3.4
      istanbul-lib-coverage: 3.2.0
      source-map: 0.6.1
    transitivePeerDependencies:
      - supports-color
    dev: true

  /istanbul-reports/3.1.5:
    resolution: {integrity: sha512-nUsEMa9pBt/NOHqbcbeJEgqIlY/K7rVWUX6Lql2orY5e9roQOthbR3vtY4zzf2orPELg80fnxxk9zUyPlgwD1w==}
    engines: {node: '>=8'}
    dependencies:
      html-escaper: 2.0.2
      istanbul-lib-report: 3.0.0
    dev: true

  /jake/10.8.5:
    resolution: {integrity: sha512-sVpxYeuAhWt0OTWITwT98oyV0GsXyMlXCF+3L1SuafBVUIr/uILGRB+NqwkzhgXKvoJpDIpQvqkUALgdmQsQxw==}
    engines: {node: '>=10'}
    hasBin: true
    dependencies:
      async: 3.2.4
      chalk: 4.1.2
      filelist: 1.0.4
      minimatch: 3.1.2
    dev: true

  /jest-changed-files/27.5.1:
    resolution: {integrity: sha512-buBLMiByfWGCoMsLLzGUUSpAmIAGnbR2KJoMN10ziLhOLvP4e0SlypHnAel8iqQXTrcbmfEY9sSqae5sgUsTvw==}
    engines: {node: ^10.13.0 || ^12.13.0 || ^14.15.0 || >=15.0.0}
    dependencies:
      '@jest/types': 27.5.1
      execa: 5.1.1
      throat: 6.0.2
    dev: true

  /jest-circus/27.5.1:
    resolution: {integrity: sha512-D95R7x5UtlMA5iBYsOHFFbMD/GVA4R/Kdq15f7xYWUfWHBto9NYRsOvnSauTgdF+ogCpJ4tyKOXhUifxS65gdw==}
    engines: {node: ^10.13.0 || ^12.13.0 || ^14.15.0 || >=15.0.0}
    dependencies:
      '@jest/environment': 27.5.1
      '@jest/test-result': 27.5.1
      '@jest/types': 27.5.1
      '@types/node': 18.11.18
      chalk: 4.1.2
      co: 4.6.0
      dedent: 0.7.0
      expect: 27.5.1
      is-generator-fn: 2.1.0
      jest-each: 27.5.1
      jest-matcher-utils: 27.5.1
      jest-message-util: 27.5.1
      jest-runtime: 27.5.1
      jest-snapshot: 27.5.1
      jest-util: 27.5.1
      pretty-format: 27.5.1
      slash: 3.0.0
      stack-utils: 2.0.6
      throat: 6.0.2
    transitivePeerDependencies:
      - supports-color
    dev: true

  /jest-cli/27.5.1:
    resolution: {integrity: sha512-Hc6HOOwYq4/74/c62dEE3r5elx8wjYqxY0r0G/nFrLDPMFRu6RA/u8qINOIkvhxG7mMQ5EJsOGfRpI8L6eFUVw==}
    engines: {node: ^10.13.0 || ^12.13.0 || ^14.15.0 || >=15.0.0}
    hasBin: true
    peerDependencies:
      node-notifier: ^8.0.1 || ^9.0.0 || ^10.0.0
    peerDependenciesMeta:
      node-notifier:
        optional: true
    dependencies:
      '@jest/core': 27.5.1
      '@jest/test-result': 27.5.1
      '@jest/types': 27.5.1
      chalk: 4.1.2
      exit: 0.1.2
      graceful-fs: 4.2.10
      import-local: 3.1.0
      jest-config: 27.5.1
      jest-util: 27.5.1
      jest-validate: 27.5.1
      prompts: 2.4.2
      yargs: 16.2.0
    transitivePeerDependencies:
      - bufferutil
      - canvas
      - supports-color
      - ts-node
      - utf-8-validate
    dev: true

  /jest-config/27.5.1:
    resolution: {integrity: sha512-5sAsjm6tGdsVbW9ahcChPAFCk4IlkQUknH5AvKjuLTSlcO/wCZKyFdn7Rg0EkC+OGgWODEy2hDpWB1PgzH0JNA==}
    engines: {node: ^10.13.0 || ^12.13.0 || ^14.15.0 || >=15.0.0}
    peerDependencies:
      ts-node: '>=9.0.0'
    peerDependenciesMeta:
      ts-node:
        optional: true
    dependencies:
      '@babel/core': 7.20.12
      '@jest/test-sequencer': 27.5.1
      '@jest/types': 27.5.1
      babel-jest: 27.5.1_@babel+core@7.20.12
      chalk: 4.1.2
      ci-info: 3.7.1
      deepmerge: 4.2.2
      glob: 7.2.3
      graceful-fs: 4.2.10
      jest-circus: 27.5.1
      jest-environment-jsdom: 27.5.1
      jest-environment-node: 27.5.1
      jest-get-type: 27.5.1
      jest-jasmine2: 27.5.1
      jest-regex-util: 27.5.1
      jest-resolve: 27.5.1
      jest-runner: 27.5.1
      jest-util: 27.5.1
      jest-validate: 27.5.1
      micromatch: 4.0.5
      parse-json: 5.2.0
      pretty-format: 27.5.1
      slash: 3.0.0
      strip-json-comments: 3.1.1
    transitivePeerDependencies:
      - bufferutil
      - canvas
      - supports-color
      - utf-8-validate
    dev: true

  /jest-diff/27.5.1:
    resolution: {integrity: sha512-m0NvkX55LDt9T4mctTEgnZk3fmEg3NRYutvMPWM/0iPnkFj2wIeF45O1718cMSOFO1vINkqmxqD8vE37uTEbqw==}
    engines: {node: ^10.13.0 || ^12.13.0 || ^14.15.0 || >=15.0.0}
    dependencies:
      chalk: 4.1.2
      diff-sequences: 27.5.1
      jest-get-type: 27.5.1
      pretty-format: 27.5.1
    dev: true

  /jest-docblock/27.5.1:
    resolution: {integrity: sha512-rl7hlABeTsRYxKiUfpHrQrG4e2obOiTQWfMEH3PxPjOtdsfLQO4ReWSZaQ7DETm4xu07rl4q/h4zcKXyU0/OzQ==}
    engines: {node: ^10.13.0 || ^12.13.0 || ^14.15.0 || >=15.0.0}
    dependencies:
      detect-newline: 3.1.0
    dev: true

  /jest-each/27.5.1:
    resolution: {integrity: sha512-1Ff6p+FbhT/bXQnEouYy00bkNSY7OUpfIcmdl8vZ31A1UUaurOLPA8a8BbJOF2RDUElwJhmeaV7LnagI+5UwNQ==}
    engines: {node: ^10.13.0 || ^12.13.0 || ^14.15.0 || >=15.0.0}
    dependencies:
      '@jest/types': 27.5.1
      chalk: 4.1.2
      jest-get-type: 27.5.1
      jest-util: 27.5.1
      pretty-format: 27.5.1
    dev: true

  /jest-environment-jsdom/27.5.1:
    resolution: {integrity: sha512-TFBvkTC1Hnnnrka/fUb56atfDtJ9VMZ94JkjTbggl1PEpwrYtUBKMezB3inLmWqQsXYLcMwNoDQwoBTAvFfsfw==}
    engines: {node: ^10.13.0 || ^12.13.0 || ^14.15.0 || >=15.0.0}
    dependencies:
      '@jest/environment': 27.5.1
      '@jest/fake-timers': 27.5.1
      '@jest/types': 27.5.1
      '@types/node': 18.11.18
      jest-mock: 27.5.1
      jest-util: 27.5.1
      jsdom: 16.7.0
    transitivePeerDependencies:
      - bufferutil
      - canvas
      - supports-color
      - utf-8-validate
    dev: true

  /jest-environment-node/27.5.1:
    resolution: {integrity: sha512-Jt4ZUnxdOsTGwSRAfKEnE6BcwsSPNOijjwifq5sDFSA2kesnXTvNqKHYgM0hDq3549Uf/KzdXNYn4wMZJPlFLw==}
    engines: {node: ^10.13.0 || ^12.13.0 || ^14.15.0 || >=15.0.0}
    dependencies:
      '@jest/environment': 27.5.1
      '@jest/fake-timers': 27.5.1
      '@jest/types': 27.5.1
      '@types/node': 18.11.18
      jest-mock: 27.5.1
      jest-util: 27.5.1
    dev: true

  /jest-get-type/27.5.1:
    resolution: {integrity: sha512-2KY95ksYSaK7DMBWQn6dQz3kqAf3BB64y2udeG+hv4KfSOb9qwcYQstTJc1KCbsix+wLZWZYN8t7nwX3GOBLRw==}
    engines: {node: ^10.13.0 || ^12.13.0 || ^14.15.0 || >=15.0.0}
    dev: true

  /jest-haste-map/27.5.1:
    resolution: {integrity: sha512-7GgkZ4Fw4NFbMSDSpZwXeBiIbx+t/46nJ2QitkOjvwPYyZmqttu2TDSimMHP1EkPOi4xUZAN1doE5Vd25H4Jng==}
    engines: {node: ^10.13.0 || ^12.13.0 || ^14.15.0 || >=15.0.0}
    dependencies:
      '@jest/types': 27.5.1
      '@types/graceful-fs': 4.1.6
      '@types/node': 18.11.18
      anymatch: 3.1.3
      fb-watchman: 2.0.2
      graceful-fs: 4.2.10
      jest-regex-util: 27.5.1
      jest-serializer: 27.5.1
      jest-util: 27.5.1
      jest-worker: 27.5.1
      micromatch: 4.0.5
      walker: 1.0.8
    optionalDependencies:
      fsevents: 2.3.2
    dev: true

  /jest-jasmine2/27.5.1:
    resolution: {integrity: sha512-jtq7VVyG8SqAorDpApwiJJImd0V2wv1xzdheGHRGyuT7gZm6gG47QEskOlzsN1PG/6WNaCo5pmwMHDf3AkG2pQ==}
    engines: {node: ^10.13.0 || ^12.13.0 || ^14.15.0 || >=15.0.0}
    dependencies:
      '@jest/environment': 27.5.1
      '@jest/source-map': 27.5.1
      '@jest/test-result': 27.5.1
      '@jest/types': 27.5.1
      '@types/node': 18.11.18
      chalk: 4.1.2
      co: 4.6.0
      expect: 27.5.1
      is-generator-fn: 2.1.0
      jest-each: 27.5.1
      jest-matcher-utils: 27.5.1
      jest-message-util: 27.5.1
      jest-runtime: 27.5.1
      jest-snapshot: 27.5.1
      jest-util: 27.5.1
      pretty-format: 27.5.1
      throat: 6.0.2
    transitivePeerDependencies:
      - supports-color
    dev: true

  /jest-leak-detector/27.5.1:
    resolution: {integrity: sha512-POXfWAMvfU6WMUXftV4HolnJfnPOGEu10fscNCA76KBpRRhcMN2c8d3iT2pxQS3HLbA+5X4sOUPzYO2NUyIlHQ==}
    engines: {node: ^10.13.0 || ^12.13.0 || ^14.15.0 || >=15.0.0}
    dependencies:
      jest-get-type: 27.5.1
      pretty-format: 27.5.1
    dev: true

  /jest-matcher-utils/27.5.1:
    resolution: {integrity: sha512-z2uTx/T6LBaCoNWNFWwChLBKYxTMcGBRjAt+2SbP929/Fflb9aa5LGma654Rz8z9HLxsrUaYzxE9T/EFIL/PAw==}
    engines: {node: ^10.13.0 || ^12.13.0 || ^14.15.0 || >=15.0.0}
    dependencies:
      chalk: 4.1.2
      jest-diff: 27.5.1
      jest-get-type: 27.5.1
      pretty-format: 27.5.1
    dev: true

  /jest-message-util/27.5.1:
    resolution: {integrity: sha512-rMyFe1+jnyAAf+NHwTclDz0eAaLkVDdKVHHBFWsBWHnnh5YeJMNWWsv7AbFYXfK3oTqvL7VTWkhNLu1jX24D+g==}
    engines: {node: ^10.13.0 || ^12.13.0 || ^14.15.0 || >=15.0.0}
    dependencies:
      '@babel/code-frame': 7.18.6
      '@jest/types': 27.5.1
      '@types/stack-utils': 2.0.1
      chalk: 4.1.2
      graceful-fs: 4.2.10
      micromatch: 4.0.5
      pretty-format: 27.5.1
      slash: 3.0.0
      stack-utils: 2.0.6
    dev: true

  /jest-message-util/28.1.3:
    resolution: {integrity: sha512-PFdn9Iewbt575zKPf1286Ht9EPoJmYT7P0kY+RibeYZ2XtOr53pDLEFoTWXbd1h4JiGiWpTBC84fc8xMXQMb7g==}
    engines: {node: ^12.13.0 || ^14.15.0 || ^16.10.0 || >=17.0.0}
    dependencies:
      '@babel/code-frame': 7.18.6
      '@jest/types': 28.1.3
      '@types/stack-utils': 2.0.1
      chalk: 4.1.2
      graceful-fs: 4.2.10
      micromatch: 4.0.5
      pretty-format: 28.1.3
      slash: 3.0.0
      stack-utils: 2.0.6
    dev: true

  /jest-mock/27.5.1:
    resolution: {integrity: sha512-K4jKbY1d4ENhbrG2zuPWaQBvDly+iZ2yAW+T1fATN78hc0sInwn7wZB8XtlNnvHug5RMwV897Xm4LqmPM4e2Og==}
    engines: {node: ^10.13.0 || ^12.13.0 || ^14.15.0 || >=15.0.0}
    dependencies:
      '@jest/types': 27.5.1
      '@types/node': 18.11.18
    dev: true

  /jest-pnp-resolver/1.2.3_jest-resolve@27.5.1:
    resolution: {integrity: sha512-+3NpwQEnRoIBtx4fyhblQDPgJI0H1IEIkX7ShLUjPGA7TtUTvI1oiKi3SR4oBR0hQhQR80l4WAe5RrXBwWMA8w==}
    engines: {node: '>=6'}
    peerDependencies:
      jest-resolve: '*'
    peerDependenciesMeta:
      jest-resolve:
        optional: true
    dependencies:
      jest-resolve: 27.5.1
    dev: true

  /jest-regex-util/27.5.1:
    resolution: {integrity: sha512-4bfKq2zie+x16okqDXjXn9ql2B0dScQu+vcwe4TvFVhkVyuWLqpZrZtXxLLWoXYgn0E87I6r6GRYHF7wFZBUvg==}
    engines: {node: ^10.13.0 || ^12.13.0 || ^14.15.0 || >=15.0.0}
    dev: true

  /jest-regex-util/28.0.2:
    resolution: {integrity: sha512-4s0IgyNIy0y9FK+cjoVYoxamT7Zeo7MhzqRGx7YDYmaQn1wucY9rotiGkBzzcMXTtjrCAP/f7f+E0F7+fxPNdw==}
    engines: {node: ^12.13.0 || ^14.15.0 || ^16.10.0 || >=17.0.0}
    dev: true

  /jest-resolve-dependencies/27.5.1:
    resolution: {integrity: sha512-QQOOdY4PE39iawDn5rzbIePNigfe5B9Z91GDD1ae/xNDlu9kaat8QQ5EKnNmVWPV54hUdxCVwwj6YMgR2O7IOg==}
    engines: {node: ^10.13.0 || ^12.13.0 || ^14.15.0 || >=15.0.0}
    dependencies:
      '@jest/types': 27.5.1
      jest-regex-util: 27.5.1
      jest-snapshot: 27.5.1
    transitivePeerDependencies:
      - supports-color
    dev: true

  /jest-resolve/27.5.1:
    resolution: {integrity: sha512-FFDy8/9E6CV83IMbDpcjOhumAQPDyETnU2KZ1O98DwTnz8AOBsW/Xv3GySr1mOZdItLR+zDZ7I/UdTFbgSOVCw==}
    engines: {node: ^10.13.0 || ^12.13.0 || ^14.15.0 || >=15.0.0}
    dependencies:
      '@jest/types': 27.5.1
      chalk: 4.1.2
      graceful-fs: 4.2.10
      jest-haste-map: 27.5.1
      jest-pnp-resolver: 1.2.3_jest-resolve@27.5.1
      jest-util: 27.5.1
      jest-validate: 27.5.1
      resolve: 1.22.1
      resolve.exports: 1.1.1
      slash: 3.0.0
    dev: true

  /jest-runner/27.5.1:
    resolution: {integrity: sha512-g4NPsM4mFCOwFKXO4p/H/kWGdJp9V8kURY2lX8Me2drgXqG7rrZAx5kv+5H7wtt/cdFIjhqYx1HrlqWHaOvDaQ==}
    engines: {node: ^10.13.0 || ^12.13.0 || ^14.15.0 || >=15.0.0}
    dependencies:
      '@jest/console': 27.5.1
      '@jest/environment': 27.5.1
      '@jest/test-result': 27.5.1
      '@jest/transform': 27.5.1
      '@jest/types': 27.5.1
      '@types/node': 18.11.18
      chalk: 4.1.2
      emittery: 0.8.1
      graceful-fs: 4.2.10
      jest-docblock: 27.5.1
      jest-environment-jsdom: 27.5.1
      jest-environment-node: 27.5.1
      jest-haste-map: 27.5.1
      jest-leak-detector: 27.5.1
      jest-message-util: 27.5.1
      jest-resolve: 27.5.1
      jest-runtime: 27.5.1
      jest-util: 27.5.1
      jest-worker: 27.5.1
      source-map-support: 0.5.21
      throat: 6.0.2
    transitivePeerDependencies:
      - bufferutil
      - canvas
      - supports-color
      - utf-8-validate
    dev: true

  /jest-runtime/27.5.1:
    resolution: {integrity: sha512-o7gxw3Gf+H2IGt8fv0RiyE1+r83FJBRruoA+FXrlHw6xEyBsU8ugA6IPfTdVyA0w8HClpbK+DGJxH59UrNMx8A==}
    engines: {node: ^10.13.0 || ^12.13.0 || ^14.15.0 || >=15.0.0}
    dependencies:
      '@jest/environment': 27.5.1
      '@jest/fake-timers': 27.5.1
      '@jest/globals': 27.5.1
      '@jest/source-map': 27.5.1
      '@jest/test-result': 27.5.1
      '@jest/transform': 27.5.1
      '@jest/types': 27.5.1
      chalk: 4.1.2
      cjs-module-lexer: 1.2.2
      collect-v8-coverage: 1.0.1
      execa: 5.1.1
      glob: 7.2.3
      graceful-fs: 4.2.10
      jest-haste-map: 27.5.1
      jest-message-util: 27.5.1
      jest-mock: 27.5.1
      jest-regex-util: 27.5.1
      jest-resolve: 27.5.1
      jest-snapshot: 27.5.1
      jest-util: 27.5.1
      slash: 3.0.0
      strip-bom: 4.0.0
    transitivePeerDependencies:
      - supports-color
    dev: true

  /jest-serializer/27.5.1:
    resolution: {integrity: sha512-jZCyo6iIxO1aqUxpuBlwTDMkzOAJS4a3eYz3YzgxxVQFwLeSA7Jfq5cbqCY+JLvTDrWirgusI/0KwxKMgrdf7w==}
    engines: {node: ^10.13.0 || ^12.13.0 || ^14.15.0 || >=15.0.0}
    dependencies:
      '@types/node': 18.11.18
      graceful-fs: 4.2.10
    dev: true

  /jest-snapshot/27.5.1:
    resolution: {integrity: sha512-yYykXI5a0I31xX67mgeLw1DZ0bJB+gpq5IpSuCAoyDi0+BhgU/RIrL+RTzDmkNTchvDFWKP8lp+w/42Z3us5sA==}
    engines: {node: ^10.13.0 || ^12.13.0 || ^14.15.0 || >=15.0.0}
    dependencies:
      '@babel/core': 7.20.12
      '@babel/generator': 7.20.7
      '@babel/plugin-syntax-typescript': 7.20.0_@babel+core@7.20.12
      '@babel/traverse': 7.20.13
      '@babel/types': 7.20.7
      '@jest/transform': 27.5.1
      '@jest/types': 27.5.1
      '@types/babel__traverse': 7.18.3
      '@types/prettier': 2.7.2
      babel-preset-current-node-syntax: 1.0.1_@babel+core@7.20.12
      chalk: 4.1.2
      expect: 27.5.1
      graceful-fs: 4.2.10
      jest-diff: 27.5.1
      jest-get-type: 27.5.1
      jest-haste-map: 27.5.1
      jest-matcher-utils: 27.5.1
      jest-message-util: 27.5.1
      jest-util: 27.5.1
      natural-compare: 1.4.0
      pretty-format: 27.5.1
      semver: 7.3.8
    transitivePeerDependencies:
      - supports-color
    dev: true

  /jest-util/27.5.1:
    resolution: {integrity: sha512-Kv2o/8jNvX1MQ0KGtw480E/w4fBCDOnH6+6DmeKi6LZUIlKA5kwY0YNdlzaWTiVgxqAqik11QyxDOKk543aKXw==}
    engines: {node: ^10.13.0 || ^12.13.0 || ^14.15.0 || >=15.0.0}
    dependencies:
      '@jest/types': 27.5.1
      '@types/node': 18.11.18
      chalk: 4.1.2
      ci-info: 3.7.1
      graceful-fs: 4.2.10
      picomatch: 2.3.1
    dev: true

  /jest-util/28.1.3:
    resolution: {integrity: sha512-XdqfpHwpcSRko/C35uLYFM2emRAltIIKZiJ9eAmhjsj0CqZMa0p1ib0R5fWIqGhn1a103DebTbpqIaP1qCQ6tQ==}
    engines: {node: ^12.13.0 || ^14.15.0 || ^16.10.0 || >=17.0.0}
    dependencies:
      '@jest/types': 28.1.3
      '@types/node': 18.11.18
      chalk: 4.1.2
      ci-info: 3.7.1
      graceful-fs: 4.2.10
      picomatch: 2.3.1
    dev: true

  /jest-util/29.5.0:
    resolution: {integrity: sha512-RYMgG/MTadOr5t8KdhejfvUU82MxsCu5MF6KuDUHl+NuwzUt+Sm6jJWxTJVrDR1j5M/gJVCPKQEpWXY+yIQ6lQ==}
    engines: {node: ^14.15.0 || ^16.10.0 || >=18.0.0}
    dependencies:
      '@jest/types': 29.5.0
      '@types/node': 18.11.18
      chalk: 4.1.2
      ci-info: 3.7.1
      graceful-fs: 4.2.10
      picomatch: 2.3.1
    dev: true

  /jest-validate/27.5.1:
    resolution: {integrity: sha512-thkNli0LYTmOI1tDB3FI1S1RTp/Bqyd9pTarJwL87OIBFuqEb5Apv5EaApEudYg4g86e3CT6kM0RowkhtEnCBQ==}
    engines: {node: ^10.13.0 || ^12.13.0 || ^14.15.0 || >=15.0.0}
    dependencies:
      '@jest/types': 27.5.1
      camelcase: 6.3.0
      chalk: 4.1.2
      jest-get-type: 27.5.1
      leven: 3.1.0
      pretty-format: 27.5.1
    dev: true

  /jest-watch-typeahead/1.1.0_jest@27.5.1:
    resolution: {integrity: sha512-Va5nLSJTN7YFtC2jd+7wsoe1pNe5K4ShLux/E5iHEwlB9AxaxmggY7to9KUqKojhaJw3aXqt5WAb4jGPOolpEw==}
    engines: {node: ^12.22.0 || ^14.17.0 || >=16.0.0}
    peerDependencies:
      jest: ^27.0.0 || ^28.0.0
    dependencies:
      ansi-escapes: 4.3.2
      chalk: 4.1.2
      jest: 27.5.1
      jest-regex-util: 28.0.2
      jest-watcher: 28.1.3
      slash: 4.0.0
      string-length: 5.0.1
      strip-ansi: 7.0.1
    dev: true

  /jest-watcher/27.5.1:
    resolution: {integrity: sha512-z676SuD6Z8o8qbmEGhoEUFOM1+jfEiL3DXHK/xgEiG2EyNYfFG60jluWcupY6dATjfEsKQuibReS1djInQnoVw==}
    engines: {node: ^10.13.0 || ^12.13.0 || ^14.15.0 || >=15.0.0}
    dependencies:
      '@jest/test-result': 27.5.1
      '@jest/types': 27.5.1
      '@types/node': 18.11.18
      ansi-escapes: 4.3.2
      chalk: 4.1.2
      jest-util: 27.5.1
      string-length: 4.0.2
    dev: true

  /jest-watcher/28.1.3:
    resolution: {integrity: sha512-t4qcqj9hze+jviFPUN3YAtAEeFnr/azITXQEMARf5cMwKY2SMBRnCQTXLixTl20OR6mLh9KLMrgVJgJISym+1g==}
    engines: {node: ^12.13.0 || ^14.15.0 || ^16.10.0 || >=17.0.0}
    dependencies:
      '@jest/test-result': 28.1.3
      '@jest/types': 28.1.3
      '@types/node': 18.11.18
      ansi-escapes: 4.3.2
      chalk: 4.1.2
      emittery: 0.10.2
      jest-util: 28.1.3
      string-length: 4.0.2
    dev: true

  /jest-worker/26.6.2:
    resolution: {integrity: sha512-KWYVV1c4i+jbMpaBC+U++4Va0cp8OisU185o73T1vo99hqi7w8tSJfUXYswwqqrjzwxa6KpRK54WhPvwf5w6PQ==}
    engines: {node: '>= 10.13.0'}
    dependencies:
      '@types/node': 18.11.18
      merge-stream: 2.0.0
      supports-color: 7.2.0
    dev: true

  /jest-worker/27.5.1:
    resolution: {integrity: sha512-7vuh85V5cdDofPyxn58nrPjBktZo0u9x1g8WtjQol+jZDaE+fhN+cIvTj11GndBnMnyfrUOG1sZQxCdjKh+DKg==}
    engines: {node: '>= 10.13.0'}
    dependencies:
      '@types/node': 18.11.18
      merge-stream: 2.0.0
      supports-color: 8.1.1

  /jest-worker/28.1.3:
    resolution: {integrity: sha512-CqRA220YV/6jCo8VWvAt1KKx6eek1VIHMPeLEbpcfSfkEeWyBNppynM/o6q+Wmw+sOhos2ml34wZbSX3G13//g==}
    engines: {node: ^12.13.0 || ^14.15.0 || ^16.10.0 || >=17.0.0}
    dependencies:
      '@types/node': 18.11.18
      merge-stream: 2.0.0
      supports-color: 8.1.1
    dev: true

  /jest-worker/29.5.0:
    resolution: {integrity: sha512-NcrQnevGoSp4b5kg+akIpthoAFHxPBcb5P6mYPY0fUNT+sSvmtu6jlkEle3anczUKIKEbMxFimk9oTP/tpIPgA==}
    engines: {node: ^14.15.0 || ^16.10.0 || >=18.0.0}
    dependencies:
      '@types/node': 18.11.18
      jest-util: 29.5.0
      merge-stream: 2.0.0
      supports-color: 8.1.1
    dev: true

  /jest/27.5.1:
    resolution: {integrity: sha512-Yn0mADZB89zTtjkPJEXwrac3LHudkQMR+Paqa8uxJHCBr9agxztUifWCyiYrjhMPBoUVBjyny0I7XH6ozDr7QQ==}
    engines: {node: ^10.13.0 || ^12.13.0 || ^14.15.0 || >=15.0.0}
    hasBin: true
    peerDependencies:
      node-notifier: ^8.0.1 || ^9.0.0 || ^10.0.0
    peerDependenciesMeta:
      node-notifier:
        optional: true
    dependencies:
      '@jest/core': 27.5.1
      import-local: 3.1.0
      jest-cli: 27.5.1
    transitivePeerDependencies:
      - bufferutil
      - canvas
      - supports-color
      - ts-node
      - utf-8-validate
    dev: true

  /joycon/3.1.1:
    resolution: {integrity: sha512-34wB/Y7MW7bzjKRjUKTa46I2Z7eV62Rkhva+KkopW7Qvv/OSWBqvkSY7vusOPrNuZcUG3tApvdVgNB8POj3SPw==}
    engines: {node: '>=10'}
    dev: true

  /js-sdsl/4.3.0:
    resolution: {integrity: sha512-mifzlm2+5nZ+lEcLJMoBK0/IH/bDg8XnJfd/Wq6IP+xoCjLZsTOnV2QpxlVbX9bMnkl5PdEjNtBJ9Cj1NjifhQ==}

  /js-tokens/4.0.0:
    resolution: {integrity: sha512-RdJUflcE3cUzKiMqQgsCu06FPu9UdIJO0beYbPhHN4k6apgJtifcoCtT9bcxOpYBtpD2kCM6Sbzg4CausW/PKQ==}

  /js-yaml/3.14.1:
    resolution: {integrity: sha512-okMH7OXXJ7YrN9Ok3/SXrnu4iX9yOk+25nqX4imS2npuvTYDmo/QEZoqwZkYaIDk3jVvBOTOIEgEhaLOynBS9g==}
    hasBin: true
    dependencies:
      argparse: 1.0.10
      esprima: 4.0.1

  /js-yaml/4.1.0:
    resolution: {integrity: sha512-wpxZs9NoxZaJESJGIZTyDEaYpl0FKSA+FB9aJiyemKhMwkxQg63h4T1KJgUGHpTqPDNRcmmYLugrRjJlBtWvRA==}
    hasBin: true
    dependencies:
      argparse: 2.0.1

  /jsdom/16.7.0:
    resolution: {integrity: sha512-u9Smc2G1USStM+s/x1ru5Sxrl6mPYCbByG1U/hUmqaVsm4tbNyS7CicOSRyuGQYZhTu0h84qkZZQ/I+dzizSVw==}
    engines: {node: '>=10'}
    peerDependencies:
      canvas: ^2.5.0
    peerDependenciesMeta:
      canvas:
        optional: true
    dependencies:
      abab: 2.0.6
      acorn: 8.8.2
      acorn-globals: 6.0.0
      cssom: 0.4.4
      cssstyle: 2.3.0
      data-urls: 2.0.0
      decimal.js: 10.4.3
      domexception: 2.0.1
      escodegen: 2.0.0
      form-data: 3.0.1
      html-encoding-sniffer: 2.0.1
      http-proxy-agent: 4.0.1
      https-proxy-agent: 5.0.1
      is-potential-custom-element-name: 1.0.1
      nwsapi: 2.2.2
      parse5: 6.0.1
      saxes: 5.0.1
      symbol-tree: 3.2.4
      tough-cookie: 4.1.2
      w3c-hr-time: 1.0.2
      w3c-xmlserializer: 2.0.0
      webidl-conversions: 6.1.0
      whatwg-encoding: 1.0.5
      whatwg-mimetype: 2.3.0
      whatwg-url: 8.7.0
      ws: 7.5.9
      xml-name-validator: 3.0.0
    transitivePeerDependencies:
      - bufferutil
      - supports-color
      - utf-8-validate
    dev: true

  /jsesc/0.5.0:
    resolution: {integrity: sha512-uZz5UnB7u4T9LvwmFqXii7pZSouaRPorGs5who1Ip7VO0wxanFvBL7GkM6dTHlgX+jhBApRetaWpnDabOeTcnA==}
    hasBin: true
    dev: true

  /jsesc/2.5.2:
    resolution: {integrity: sha512-OYu7XEzjkCQ3C5Ps3QIZsQfNpqoJyZZA99wd9aWd05NCtC5pWOkShK2mkL6HXQR6/Cy2lbNdPlZBpuQHXE63gA==}
    engines: {node: '>=4'}
    hasBin: true
    dev: true

  /json-parse-even-better-errors/2.3.1:
    resolution: {integrity: sha512-xyFwyhro/JEof6Ghe2iz2NcXoj2sloNsWr/XsERDK/oiPCfaNhl5ONfp+jQdAZRQQ0IJWNzH9zIZF7li91kh2w==}

  /json-schema-traverse/0.4.1:
    resolution: {integrity: sha512-xbbCH5dCYU5T8LcEhhuh7HJ88HXuW3qsI3Y0zOZFKfZEHcpWiHU/Jxzk629Brsab/mMiHQti9wMP+845RPe3Vg==}

  /json-schema-traverse/1.0.0:
    resolution: {integrity: sha512-NM8/P9n3XjXhIZn1lLhkFaACTOURQXjWhV4BA/RnOv8xvgqtqpAX9IO4mRQxSx1Rlo4tqzeqb0sOlruaOy3dug==}

  /json-schema/0.4.0:
    resolution: {integrity: sha512-es94M3nTIfsEPisRafak+HDLfHXnKBhV3vU5eqPcS3flIWqcxJWgXHXiey3YrpaNsanY5ei1VoYEbOzijuq9BA==}
    dev: true

  /json-stable-stringify-without-jsonify/1.0.1:
    resolution: {integrity: sha512-Bdboy+l7tA3OGW6FjyFHWkP5LuByj1Tk33Ljyq0axyzdk9//JSi2u3fP1QSmd1KNwq6VOKYGlAu87CisVir6Pw==}

  /json5/1.0.1:
    resolution: {integrity: sha512-aKS4WQjPenRxiQsC93MNfjx+nbF4PAdYzmd/1JIj8HYzqfbu86beTuNgXDzPknWk0n0uARlyewZo4s++ES36Ow==}
    hasBin: true
    dependencies:
      minimist: 1.2.7

  /json5/2.2.3:
    resolution: {integrity: sha512-XmOWe7eyHYH14cLdVPoyg+GOH3rYX++KpzrylJwSW98t3Nk+U8XOl8FWKOgwtzdb8lXGf6zYwDUzeHMWfxasyg==}
    engines: {node: '>=6'}
    hasBin: true
    dev: true

  /jsonfile/6.1.0:
    resolution: {integrity: sha512-5dgndWOriYSm5cnYaJNhalLNDKOqFwyDB/rr1E9ZsGciGvKPs8R2xYGCacuf3z6K1YKDz182fd+fY3cn3pMqXQ==}
    dependencies:
      universalify: 2.0.0
    optionalDependencies:
      graceful-fs: 4.2.10

  /jsonpointer/5.0.1:
    resolution: {integrity: sha512-p/nXbhSEcu3pZRdkW1OfJhpsVtW1gd4Wa1fnQc9YLiTfAjn0312eMKimbdIQzuZl9aa9xUGaRlP9T/CJE/ditQ==}
    engines: {node: '>=0.10.0'}
    dev: true

  /jsx-ast-utils/3.3.3:
    resolution: {integrity: sha512-fYQHZTZ8jSfmWZ0iyzfwiU4WDX4HpHbMCZ3gPlWYiCl3BoeOTsqKBqnTVfH2rYT7eP5c3sVbeSPHnnJOaTrWiw==}
    engines: {node: '>=4.0'}
    dependencies:
      array-includes: 3.1.6
      object.assign: 4.1.4

  /kind-of/6.0.3:
    resolution: {integrity: sha512-dcS1ul+9tmeD95T+x28/ehLgd9mENa3LsvDTtzm3vyBEO7RPptvAD+t44WVXaUjTBRcrpFeFlC8WCruUR456hw==}
    engines: {node: '>=0.10.0'}
    dev: false

  /kleur/3.0.3:
    resolution: {integrity: sha512-eTIzlVOSUR+JxdDFepEYcBMtZ9Qqdef+rnzWdRZuMbOywu5tO2w2N7rqjoANZ5k9vywhL6Br1VRjUIgTQx4E8w==}
    engines: {node: '>=6'}

  /klona/2.0.6:
    resolution: {integrity: sha512-dhG34DXATL5hSxJbIexCft8FChFXtmskoZYnoPWjXQuebWYCNkVeV3KkGegCK9CP1oswI/vQibS2GY7Em/sJJA==}
    engines: {node: '>= 8'}
    dev: true

  /language-subtag-registry/0.3.22:
    resolution: {integrity: sha512-tN0MCzyWnoz/4nHS6uxdlFWoUZT7ABptwKPQ52Ea7URk6vll88bWBVhodtnlfEuCcKWNGoc+uGbw1cwa9IKh/w==}

  /language-tags/1.0.6:
    resolution: {integrity: sha512-HNkaCgM8wZgE/BZACeotAAgpL9FUjEnhgF0FVQMIgH//zqTPreLYMb3rWYkYAqPoF75Jwuycp1da7uz66cfFQg==}
    dependencies:
      language-subtag-registry: 0.3.22

  /leven/3.1.0:
    resolution: {integrity: sha512-qsda+H8jTaUaN/x5vzW2rzc+8Rw4TAQ/4KjB46IwK5VH+IlVeeeje/EoZRpiXvIqjFgK84QffqPztGI3VBLG1A==}
    engines: {node: '>=6'}
    dev: true

  /levn/0.3.0:
    resolution: {integrity: sha512-0OO4y2iOHix2W6ujICbKIaEQXvFQHue65vUG3pb5EUomzPI90z9hsA1VsO/dbIIpC53J8gxM9Q4Oho0jrCM/yA==}
    engines: {node: '>= 0.8.0'}
    dependencies:
      prelude-ls: 1.1.2
      type-check: 0.3.2
    dev: true

  /levn/0.4.1:
    resolution: {integrity: sha512-+bT2uH4E5LGE7h/n3evcS/sQlJXCpIp6ym8OWJ5eV6+67Dsql/LaaT7qJBAt2rzfoa/5QBGBhxDix1dMt2kQKQ==}
    engines: {node: '>= 0.8.0'}
    dependencies:
      prelude-ls: 1.2.1
      type-check: 0.4.0

  /lilconfig/2.0.6:
    resolution: {integrity: sha512-9JROoBW7pobfsx+Sq2JsASvCo6Pfo6WWoUW79HuB1BCoBXD4PLWJPqDF6fNj67pqBYTbAHkE57M1kS/+L1neOg==}
    engines: {node: '>=10'}
    dev: true

  /lines-and-columns/1.2.4:
    resolution: {integrity: sha512-7ylylesZQ/PV29jhEDl3Ufjo6ZX7gCqJr5F7PKrqc93v7fzSymt1BpwEU8nAUXs8qzzvqhbjhK5QZg6Mt/HkBg==}

  /linkify-it/3.0.3:
    resolution: {integrity: sha512-ynTsyrFSdE5oZ/O9GEf00kPngmOfVwazR5GKDq6EYfhlpFug3J2zybX56a2PRRpc9P+FuSoGNAwjlbDs9jJBPQ==}
    dependencies:
      uc.micro: 1.0.6

  /load-tsconfig/0.2.3:
    resolution: {integrity: sha512-iyT2MXws+dc2Wi6o3grCFtGXpeMvHmJqS27sMPGtV2eUu4PeFnG+33I8BlFK1t1NWMjOpcx9bridn5yxLDX2gQ==}
    engines: {node: ^12.20.0 || ^14.13.1 || >=16.0.0}
    dev: true

  /loader-runner/4.3.0:
    resolution: {integrity: sha512-3R/1M+yS3j5ou80Me59j7F9IMs4PXs3VqRrm0TU3AbKPxlmpoY1TNscJV/oGJXo8qCatFGTfDbY6W6ipGOYXfg==}
    engines: {node: '>=6.11.5'}

  /loader-utils/2.0.4:
    resolution: {integrity: sha512-xXqpXoINfFhgua9xiqD8fPFHgkoq1mmmpE92WlDbm9rNRd/EbRb+Gqf908T2DMfuHjjJlksiK2RbHVOdD/MqSw==}
    engines: {node: '>=8.9.0'}
    dependencies:
      big.js: 5.2.2
      emojis-list: 3.0.0
      json5: 2.2.3
    dev: true

  /loader-utils/3.2.1:
    resolution: {integrity: sha512-ZvFw1KWS3GVyYBYb7qkmRM/WwL2TQQBxgCK62rlvm4WpVQ23Nb4tYjApUlfjrEGvOs7KHEsmyUn75OHZrJMWPw==}
    engines: {node: '>= 12.13.0'}
    dev: false

  /locate-path/3.0.0:
    resolution: {integrity: sha512-7AO748wWnIhNqAuaty2ZWHkQHRSNfPVIsPIfwEOWO22AmaoVrWavlOcMR5nzTLNYvp36X220/maaRsrec1G65A==}
    engines: {node: '>=6'}
    dependencies:
      p-locate: 3.0.0
      path-exists: 3.0.0
    dev: false

  /locate-path/5.0.0:
    resolution: {integrity: sha512-t7hw9pI+WvuwNJXwk5zVHpyhIqzg2qTlklJOf0mVxGSbe3Fp2VieZcduNYjaLDoy6p9uGpQEGWG87WpMKlNq8g==}
    engines: {node: '>=8'}
    dependencies:
      p-locate: 4.1.0
    dev: true

  /locate-path/6.0.0:
    resolution: {integrity: sha512-iPZK6eYjbxRu3uB4/WZ3EsEIMJFMqAoopl3R+zuq0UjcAm/MO6KCweDgPfP3elTztoKP3KtnVHxTn2NHBSDVUw==}
    engines: {node: '>=10'}
    dependencies:
      p-locate: 5.0.0

  /lodash.debounce/4.0.8:
    resolution: {integrity: sha512-FT1yDzDYEoYWhnSGnpE/4Kj1fLZkDFyqRb7fNt6FdYOSxlUWAtp42Eh6Wb0rGIv/m9Bgo7x4GhQbm5Ys4SG5ow==}
    dev: true

  /lodash.memoize/4.1.2:
    resolution: {integrity: sha512-t7j+NzmgnQzTAYXcsHYLgimltOV1MXHtlOWf6GjL9Kj8GK5FInw5JotxvbOs+IvV1/Dzo04/fCGfLVs7aXb4Ag==}
    dev: true

  /lodash.merge/4.6.2:
    resolution: {integrity: sha512-0KpjqXRVvrYyCsX1swR/XTK0va6VQkQM6MNo7PqW77ByjAhoARA8EfrP1N4+KlKj8YS0ZUCtRT/YUuhyYDujIQ==}

  /lodash.sortby/4.7.0:
    resolution: {integrity: sha512-HDWXG8isMntAyRF5vZ7xKuEvOhT4AhlRt/3czTSjvGUxjYCBVRQY48ViDHyfYz9VIoBkW4TMGQNapx+l3RUwdA==}
    dev: true

  /lodash.truncate/4.4.2:
    resolution: {integrity: sha512-jttmRe7bRse52OsWIMDLaXxWqRAmtIUccAQ3garviCqJjafXOfNMO0yMfNpdD6zbGaTU0P5Nz7e7gAT6cKmJRw==}

  /lodash.uniq/4.5.0:
    resolution: {integrity: sha512-xfBaXQd9ryd9dlSDvnvI0lvxfLJlYAZzXomUYzLKtUeOQvOP5piqAWuGtrhWeqaXK9hhoM/iyJc5AV+XfsX3HQ==}
    dev: true

  /lodash/4.17.21:
    resolution: {integrity: sha512-v2kDEe57lecTulaDIuNTPy3Ry4gLGJ6Z1O3vE1krgXZNrsQ+LFTGHVxVjcXPs17LhbZVGedAJv8XZ1tvj5FvSg==}
    dev: true

  /loose-envify/1.4.0:
    resolution: {integrity: sha512-lyuxPGr/Wfhrlem2CL/UcnUc1zcqKAImBDzukY7Y5F/yQiNdko6+fRLevlw1HgMySw7f611UIY408EtxRSoK3Q==}
    hasBin: true
    dependencies:
      js-tokens: 4.0.0

  /lower-case/2.0.2:
    resolution: {integrity: sha512-7fm3l3NAF9WfN6W3JOmf5drwpVqX78JtoGJ3A6W0a6ZnldM41w2fV5D490psKFTpMds8TJse/eHLFFsNHHjHgg==}
    dependencies:
      tslib: 2.4.1
    dev: true

  /lru-cache/5.1.1:
    resolution: {integrity: sha512-KpNARQA3Iwv+jTA0utUVVbrh+Jlrr1Fv0e56GGzAFOXN7dk/FviaDW8LHmK52DlcH4WP2n6gI8vN1aesBFgo9w==}
    dependencies:
      yallist: 3.1.1
    dev: true

  /lru-cache/6.0.0:
    resolution: {integrity: sha512-Jo6dJ04CmSjuznwJSS3pUeWmd/H0ffTlkXXgwZi+eq1UCmqQwCh+eLsYOYCwY991i2Fah4h1BEMCx4qThGbsiA==}
    engines: {node: '>=10'}
    dependencies:
      yallist: 4.0.0

  /lz-string/1.4.4:
    resolution: {integrity: sha512-0ckx7ZHRPqb0oUm8zNr+90mtf9DQB60H1wMCjBtfi62Kl3a7JbHob6gA2bC+xRvZoOL+1hzUK8jeuEIQE8svEQ==}
    hasBin: true
    dev: true

  /magic-string/0.25.9:
    resolution: {integrity: sha512-RmF0AsMzgt25qzqqLc1+MbHmhdx0ojF2Fvs4XnOqz2ZOBXzzkEwc/dJQZCYHAn7v1jbVOjAZfK8msRn4BxO4VQ==}
    dependencies:
      sourcemap-codec: 1.4.8
    dev: true

  /make-dir/3.1.0:
    resolution: {integrity: sha512-g3FeP20LNwhALb/6Cz6Dd4F2ngze0jz7tbzrD2wAV+o9FeNHe4rL+yK2md0J/fiSf1sa1ADhXqi5+oVwOM/eGw==}
    engines: {node: '>=8'}
    dependencies:
      semver: 6.3.0
    dev: true

  /makeerror/1.0.12:
    resolution: {integrity: sha512-JmqCvUhmt43madlpFzG4BQzG2Z3m6tvQDNKdClZnO3VbIudJYmxsT0FNJMeiB2+JTSlTQTSbU8QdesVmwJcmLg==}
    dependencies:
      tmpl: 1.0.5
    dev: true

  /markdown-it/12.3.2:
    resolution: {integrity: sha512-TchMembfxfNVpHkbtriWltGWc+m3xszaRD0CZup7GFFhzIgQqxIfn3eGj1yZpfuflzPvfkt611B2Q/Bsk1YnGg==}
    hasBin: true
    dependencies:
      argparse: 2.0.1
      entities: 2.1.0
      linkify-it: 3.0.3
      mdurl: 1.0.1
      uc.micro: 1.0.6

  /mdn-data/2.0.14:
    resolution: {integrity: sha512-dn6wd0uw5GsdswPFfsgMp5NSB0/aDe6fK94YJV/AJDYXL6HVLWBsxeq7js7Ad+mU2K9LAlwpk6kN2D5mwCPVow==}
    dev: true

  /mdurl/1.0.1:
    resolution: {integrity: sha512-/sKlQJCBYVY9Ers9hqzKou4H6V5UWc/M59TH2dvkt+84itfnq7uFOMLpOiOS4ujvHP4etln18fmIxA5R5fll0g==}

  /media-typer/0.3.0:
    resolution: {integrity: sha512-dq+qelQ9akHpcOl/gUVRTxVIOkAJ1wR3QAvb4RsVjS8oVoFjDGTc679wJYmUmknUF5HwMLOgb5O+a3KxfWapPQ==}
    engines: {node: '>= 0.6'}
    dev: true

  /memfs/3.4.13:
    resolution: {integrity: sha512-omTM41g3Skpvx5dSYeZIbXKcXoAVc/AoMNwn9TKx++L/gaen/+4TTttmu8ZSch5vfVJ8uJvGbroTsIlslRg6lg==}
    engines: {node: '>= 4.0.0'}
    dependencies:
      fs-monkey: 1.0.3

  /merge-descriptors/1.0.1:
    resolution: {integrity: sha512-cCi6g3/Zr1iqQi6ySbseM1Xvooa98N0w31jzUYrXPX2xqObmFGHJ0tQ5u74H3mVh7wLouTseZyYIq39g8cNp1w==}
    dev: true

  /merge-stream/2.0.0:
    resolution: {integrity: sha512-abv/qOcuPfk3URPfDzmZU1LKmuw8kT+0nIHvKrKgFrwifol/doWcdA4ZqsWQ8ENrFKkd67Mfpo/LovbIUsbt3w==}

  /merge2/1.4.1:
    resolution: {integrity: sha512-8q7VEgMJW4J8tcfVPy8g09NcQwZdbwFEqhe/WZkoIzjn/3TGDwtOCYtXGxA3O8tPzpczCCDgv+P2P5y00ZJOOg==}
    engines: {node: '>= 8'}

  /meros/1.2.1:
    resolution: {integrity: sha512-R2f/jxYqCAGI19KhAvaxSOxALBMkaXWH2a7rOyqQw+ZmizX5bKkEYWLzdhC+U82ZVVPVp6MCXe3EkVligh+12g==}
    engines: {node: '>=13'}
    peerDependencies:
      '@types/node': '>=13'
    peerDependenciesMeta:
      '@types/node':
        optional: true

  /meros/1.2.1_@types+node@18.11.18:
    resolution: {integrity: sha512-R2f/jxYqCAGI19KhAvaxSOxALBMkaXWH2a7rOyqQw+ZmizX5bKkEYWLzdhC+U82ZVVPVp6MCXe3EkVligh+12g==}
    engines: {node: '>=13'}
    peerDependencies:
      '@types/node': '>=13'
    peerDependenciesMeta:
      '@types/node':
        optional: true
    dependencies:
      '@types/node': 18.11.18
    dev: false

  /methods/1.1.2:
    resolution: {integrity: sha512-iclAHeNqNm68zFtnZ0e+1L2yUIdvzNoauKU4WBA3VvH/vPFieF7qfRlwUZU+DA9P9bPXIS90ulxoUoCH23sV2w==}
    engines: {node: '>= 0.6'}
    dev: true

  /micromatch/4.0.5:
    resolution: {integrity: sha512-DMy+ERcEW2q8Z2Po+WNXuw3c5YaUSFjAO5GsJqfEl7UjvtIuFKO6ZrKvcItdy98dwFI2N1tg3zNIdKaQT+aNdA==}
    engines: {node: '>=8.6'}
    dependencies:
      braces: 3.0.2
      picomatch: 2.3.1

  /mime-db/1.52.0:
    resolution: {integrity: sha512-sPU4uV7dYlvtWJxwwxHD0PuihVNiE7TyAbQ5SWxDCB9mUYvOgroQOwYQQOKPJ8CIbE+1ETVlOoK1UC2nU3gYvg==}
    engines: {node: '>= 0.6'}

  /mime-types/2.1.35:
    resolution: {integrity: sha512-ZDY+bPm5zTTF+YpCrAU9nK0UgICYPT0QtT1NZWFv4s++TNkcgVaT0g6+4R2uI4MjQjzysHB1zxuWL50hzaeXiw==}
    engines: {node: '>= 0.6'}
    dependencies:
      mime-db: 1.52.0

  /mime/1.6.0:
    resolution: {integrity: sha512-x0Vn8spI+wuJ1O6S7gnbaQg8Pxh4NNHb7KSINmEWKiPE4RKOplvijn+NkmYmmRgP68mc70j2EbeTFRsrswaQeg==}
    engines: {node: '>=4'}
    hasBin: true
    dev: true

  /mimic-fn/2.1.0:
    resolution: {integrity: sha512-OqbOk5oEQeAZ8WXWydlu9HJjz9WVdEIvamMCcXmuqUYjTknH/sqsWvhQ3vgwKFRR1HpjvNBKQ37nbJgYzGqGcg==}
    engines: {node: '>=6'}
    dev: true

  /mimic-fn/4.0.0:
    resolution: {integrity: sha512-vqiC06CuhBTUdZH+RYl8sFrL096vA45Ok5ISO6sE/Mr1jRbGH4Csnhi8f3wKVl7x8mO4Au7Ir9D3Oyv1VYMFJw==}
    engines: {node: '>=12'}
    dev: false

  /min-indent/1.0.1:
    resolution: {integrity: sha512-I9jwMn07Sy/IwOj3zVkVik2JTvgpaykDZEigL6Rx6N9LbMywwUSMtxET+7lVoDLLd3O3IXwJwvuuns8UB/HeAg==}
    engines: {node: '>=4'}
    dev: true

  /mini-css-extract-plugin/2.7.2_webpack@5.75.0:
    resolution: {integrity: sha512-EdlUizq13o0Pd+uCp+WO/JpkLvHRVGt97RqfeGhXqAcorYo1ypJSpkV+WDT0vY/kmh/p7wRdJNJtuyK540PXDw==}
    engines: {node: '>= 12.13.0'}
    peerDependencies:
      webpack: ^5.0.0
    dependencies:
      schema-utils: 4.0.0
      webpack: 5.75.0
    dev: true

  /minimalistic-assert/1.0.1:
    resolution: {integrity: sha512-UtJcAD4yEaGtjPezWuO9wC4nwUnVH/8/Im3yEHQP4b67cXlD/Qr9hdITCU1xDbSEXg2XKNaP8jsReV7vQd00/A==}
    dev: true

  /minimatch/3.1.2:
    resolution: {integrity: sha512-J7p63hRiAjw1NDEww1W7i37+ByIrOWO5XQQAzZ3VOcL0PNybwpfmV/N05zFAzwQ9USyEcX6t3UO+K5aqBQOIHw==}
    dependencies:
      brace-expansion: 1.1.11

  /minimatch/5.1.6:
    resolution: {integrity: sha512-lKwV/1brpG6mBUFHtb7NUmtABCb2WZZmm2wNiOA5hAb8VdCS4B3dtMWyvcoViccwAW/COERjXLt0zP1zXUN26g==}
    engines: {node: '>=10'}
    dependencies:
      brace-expansion: 2.0.1

  /minimist/1.2.7:
    resolution: {integrity: sha512-bzfL1YUZsP41gmu/qjrEk0Q6i2ix/cVeAhbCbqH9u3zYutS1cLg00qhrD0M2MVdCcx4Sc0UpP2eBWo9rotpq6g==}

  /ms/2.0.0:
    resolution: {integrity: sha512-Tpp60P6IUJDTuOq/5Z8cdskzJujfwqfOTkrwIwj7IRISpnkJnT6SyJ4PCPnGMoFjC9ddhal5KVIYtAt97ix05A==}

  /ms/2.1.2:
    resolution: {integrity: sha512-sGkPx+VjMtmA6MX27oA4FBFELFCZZ4S4XqeGOXCv68tT+jb3vk/RyaKWP0PTKyWtmLSM0b+adUTEvbs1PEaH2w==}

  /ms/2.1.3:
    resolution: {integrity: sha512-6FlzubTLZG3J2a/NVCAleEhjzq5oxgHyaCU9yYXvcLsvoVaHJq/s5xXI6/XXP6tz7R9xAOtHnSO/tXtF3WRTlA==}

  /multicast-dns/7.2.5:
    resolution: {integrity: sha512-2eznPJP8z2BFLX50tf0LuODrpINqP1RVIm/CObbTcBRITQgmC/TjcREF1NeTBzIcR5XO/ukWo+YHOjBbFwIupg==}
    hasBin: true
    dependencies:
      dns-packet: 5.4.0
      thunky: 1.1.0
    dev: true

  /mz/2.7.0:
    resolution: {integrity: sha512-z81GNO7nnYMEhrGh9LeymoE4+Yr0Wn5McHIZMK5cfQCl+NDX08sCZgUc9/6MHni9IWuFLm1Z3HTCXu2z9fN62Q==}
    dependencies:
      any-promise: 1.3.0
      object-assign: 4.1.1
      thenify-all: 1.6.0
    dev: true

  /nanoid/3.3.4:
    resolution: {integrity: sha512-MqBkQh/OHTS2egovRtLk45wEyNXwF+cokD+1YPf9u5VfJiRdAiRwB2froX5Co9Rh20xs4siNPm8naNotSD6RBw==}
    engines: {node: ^10 || ^12 || ^13.7 || ^14 || >=15.0.1}
    hasBin: true
    dev: true

  /natural-compare-lite/1.4.0:
    resolution: {integrity: sha512-Tj+HTDSJJKaZnfiuw+iaF9skdPpTo2GtEly5JHnWV/hfv2Qj/9RKsGISQtLh2ox3l5EAGw487hnBee0sIJ6v2g==}
    dev: true

  /natural-compare/1.4.0:
    resolution: {integrity: sha512-OWND8ei3VtNC9h7V60qff3SVobHr996CTwgxubgyQYEpg290h9J0buyECNNJexkFm5sOajh5G116RYA1c8ZMSw==}

  /negotiator/0.6.3:
    resolution: {integrity: sha512-+EUsqGPLsM+j/zdChZjsnX51g4XrHFOIXwfnCVPGlQk/k5giakcKsuxCObBRu6DSm9opw/O6slWbJdghQM4bBg==}
    engines: {node: '>= 0.6'}
    dev: true

  /neo-async/2.6.2:
    resolution: {integrity: sha512-Yd3UES5mWCSqR+qNT93S3UoYUkqAZ9lLg8a7g9rimsWmYGK8cVToA4/sF3RrshdyV3sAGMXVUmpMYOw+dLpOuw==}

  /next/13.0.6:
    resolution: {integrity: sha512-COvigvms2LRt1rrzfBQcMQ2GZd86Mvk1z+LOLY5pniFtL4VrTmhZ9salrbKfSiXbhsD01TrDdD68ec3ABDyscA==}
    engines: {node: '>=14.6.0'}
    hasBin: true
    peerDependencies:
      fibers: '>= 3.1.0'
      node-sass: ^6.0.0 || ^7.0.0
      react: ^18.2.0
      react-dom: ^18.2.0
      sass: ^1.3.0
    peerDependenciesMeta:
      fibers:
        optional: true
      node-sass:
        optional: true
      sass:
        optional: true
    dependencies:
      '@next/env': 13.0.6
      '@swc/helpers': 0.4.14
      caniuse-lite: 1.0.30001439
      postcss: 8.4.14
      styled-jsx: 5.1.0
    optionalDependencies:
      '@next/swc-android-arm-eabi': 13.0.6
      '@next/swc-android-arm64': 13.0.6
      '@next/swc-darwin-arm64': 13.0.6
      '@next/swc-darwin-x64': 13.0.6
      '@next/swc-freebsd-x64': 13.0.6
      '@next/swc-linux-arm-gnueabihf': 13.0.6
      '@next/swc-linux-arm64-gnu': 13.0.6
      '@next/swc-linux-arm64-musl': 13.0.6
      '@next/swc-linux-x64-gnu': 13.0.6
      '@next/swc-linux-x64-musl': 13.0.6
      '@next/swc-win32-arm64-msvc': 13.0.6
      '@next/swc-win32-ia32-msvc': 13.0.6
      '@next/swc-win32-x64-msvc': 13.0.6
    transitivePeerDependencies:
      - '@babel/core'
      - babel-plugin-macros
    dev: true

  /no-case/3.0.4:
    resolution: {integrity: sha512-fgAN3jGAh+RoxUGZHTSOLJIqUc2wmoBwGR4tbpNAKmmovFoWq0OdRkb0VkldReO2a2iBT/OEulG9XSUc10r3zg==}
    dependencies:
      lower-case: 2.0.2
      tslib: 2.4.1
    dev: true

  /node-domexception/1.0.0:
    resolution: {integrity: sha512-/jKZoMpw0F8GRwl4/eLROPA3cfcXtLApP0QzLmUT/HuPCZWyB7IY9ZrMeKw2O/nFIqPQB3PVM9aYm0F312AXDQ==}
    engines: {node: '>=10.5.0'}
    dev: false

  /node-fetch/3.3.0:
    resolution: {integrity: sha512-BKwRP/O0UvoMKp7GNdwPlObhYGB5DQqwhEDQlNKuoqwVYSxkSZCSbHjnFFmUEtwSKRPU4kNK8PbDYYitwaE3QA==}
    engines: {node: ^12.20.0 || ^14.13.1 || >=16.0.0}
    dependencies:
      data-uri-to-buffer: 4.0.1
      fetch-blob: 3.2.0
      formdata-polyfill: 4.0.10
    dev: false

  /node-forge/1.3.1:
    resolution: {integrity: sha512-dPEtOeMvF9VMcYV/1Wb8CPoVAXtp6MKMlcbAt4ddqmGqUJ6fQZFXkNZNkNlfevtNkGtaSoXf/vNNNSvgrdXwtA==}
    engines: {node: '>= 6.13.0'}
    dev: true

  /node-int64/0.4.0:
    resolution: {integrity: sha512-O5lz91xSOeoXP6DulyHfllpq+Eg00MWitZIbtPfoSEvqIHdl5gfcY6hYzDWnj0qD5tz52PI08u9qUvSVeUBeHw==}
    dev: true

  /node-releases/2.0.8:
    resolution: {integrity: sha512-dFSmB8fFHEH/s81Xi+Y/15DQY6VHW81nXRj86EMSL3lmuTmK1e+aT4wrFCkTbm+gSwkw4KpX+rT/pMM2c1mF+A==}

  /normalize-path/3.0.0:
    resolution: {integrity: sha512-6eZs5Ls3WtCisHWp9S2GUy8dqkpGi4BVSz3GaqiE6ezub0512ESztXUwUB6C6IKbQkY2Pnb/mD4WYojCRwcwLA==}
    engines: {node: '>=0.10.0'}

  /normalize-range/0.1.2:
    resolution: {integrity: sha512-bdok/XvKII3nUpklnV6P2hxtMNrCboOjAcyBuQnWEhO665FwrSNRxU+AqpsyvO6LgGYPspN+lu5CLtw4jPRKNA==}
    engines: {node: '>=0.10.0'}
    dev: true

  /normalize-url/6.1.0:
    resolution: {integrity: sha512-DlL+XwOy3NxAQ8xuC0okPgK46iuVNAK01YN7RueYBqqFeGsBjV9XmCAzAdgt+667bCl5kPh9EqKKDwnaPG1I7A==}
    engines: {node: '>=10'}
    dev: true

  /npm-run-path/4.0.1:
    resolution: {integrity: sha512-S48WzZW777zhNIrn7gxOlISNAqi9ZC/uQFnRdbeIHhZhCA6UqpkOT8T1G7BvfdgP4Er8gF4sUbaS0i7QvIfCWw==}
    engines: {node: '>=8'}
    dependencies:
      path-key: 3.1.1
    dev: true

  /npm-run-path/5.1.0:
    resolution: {integrity: sha512-sJOdmRGrY2sjNTRMbSvluQqg+8X7ZK61yvzBEIDhz4f8z1TZFYABsqjjCBd/0PUNE9M6QDgHJXQkGUEm7Q+l9Q==}
    engines: {node: ^12.20.0 || ^14.13.1 || >=16.0.0}
    dependencies:
      path-key: 4.0.0
    dev: false

  /npx-import/1.1.4:
    resolution: {integrity: sha512-3ShymTWOgqGyNlh5lMJAejLuIv3W1K3fbI5Ewc6YErZU3Sp0PqsNs8UIU1O8z5+KVl/Du5ag56Gza9vdorGEoA==}
    dependencies:
      execa: 6.1.0
      parse-package-name: 1.0.0
      semver: 7.3.8
      validate-npm-package-name: 4.0.0
    dev: false

  /nth-check/2.1.1:
    resolution: {integrity: sha512-lqjrjmaOoAnWfMmBPL+XNnynZh2+swxiX3WUE0s4yEHI6m+AwrK2UZOimIRl3X/4QctVqS8AiZjFqyOGrMXb/w==}
    dependencies:
      boolbase: 1.0.0
    dev: true

  /nullthrows/1.1.1:
    resolution: {integrity: sha512-2vPPEi+Z7WqML2jZYddDIfy5Dqb0r2fze2zTxNNknZaFpVHU3mFB3R+DWeJWGVx0ecvttSGlJTI+WG+8Z4cDWw==}

  /nwsapi/2.2.2:
    resolution: {integrity: sha512-90yv+6538zuvUMnN+zCr8LuV6bPFdq50304114vJYJ8RDyK8D5O9Phpbd6SZWgI7PwzmmfN1upeOJlvybDSgCw==}
    dev: true

  /object-assign/4.1.1:
    resolution: {integrity: sha512-rJgTQnkUnH1sFw8yT6VSU3zD3sWmu6sZhIseY8VX+GRu3P6F7Fu+JNDoXfklElbLJSnc3FUQHVe4cU5hj+BcUg==}
    engines: {node: '>=0.10.0'}

  /object-hash/3.0.0:
    resolution: {integrity: sha512-RSn9F68PjH9HqtltsSnqYC1XXoWe9Bju5+213R98cNGttag9q9yAOTzdbsqvIa7aNm5WffBZFpWYr2aWrklWAw==}
    engines: {node: '>= 6'}
    dev: true

  /object-inspect/1.12.2:
    resolution: {integrity: sha512-z+cPxW0QGUp0mcqcsgQyLVRDoXFQbXOwBaqyF7VIgI4TWNQsDHrBpUQslRmIfAoYWdYzs6UlKJtB2XJpTaNSpQ==}

  /object-is/1.1.5:
    resolution: {integrity: sha512-3cyDsyHgtmi7I7DfSSI2LDp6SK2lwvtbg0p0R1e0RvTqF5ceGx+K2dfSjm1bKDMVCFEDAQvy+o8c6a7VujOddw==}
    engines: {node: '>= 0.4'}
    dependencies:
      call-bind: 1.0.2
      define-properties: 1.1.4

  /object-keys/1.1.1:
    resolution: {integrity: sha512-NuAESUOUMrlIXOfHKzD6bpPu3tYt3xvjNdRIQ+FeT0lNb4K8WR70CaDxhuNguS2XG+GjkyMwOzsN5ZktImfhLA==}
    engines: {node: '>= 0.4'}

  /object.assign/4.1.4:
    resolution: {integrity: sha512-1mxKf0e58bvyjSCtKYY4sRe9itRk3PJpquJOjeIkz885CczcI4IvJJDLPS72oowuSh+pBxUFROpX+TU++hxhZQ==}
    engines: {node: '>= 0.4'}
    dependencies:
      call-bind: 1.0.2
      define-properties: 1.1.4
      has-symbols: 1.0.3
      object-keys: 1.1.1

  /object.entries/1.1.6:
    resolution: {integrity: sha512-leTPzo4Zvg3pmbQ3rDK69Rl8GQvIqMWubrkxONG9/ojtFE2rD9fjMKfSI5BxW3osRH1m6VdzmqK8oAY9aT4x5w==}
    engines: {node: '>= 0.4'}
    dependencies:
      call-bind: 1.0.2
      define-properties: 1.1.4
      es-abstract: 1.20.5

  /object.fromentries/2.0.6:
    resolution: {integrity: sha512-VciD13dswC4j1Xt5394WR4MzmAQmlgN72phd/riNp9vtD7tp4QQWJ0R4wvclXcafgcYK8veHRed2W6XeGBvcfg==}
    engines: {node: '>= 0.4'}
    dependencies:
      call-bind: 1.0.2
      define-properties: 1.1.4
      es-abstract: 1.20.5

  /object.hasown/1.1.2:
    resolution: {integrity: sha512-B5UIT3J1W+WuWIU55h0mjlwaqxiE5vYENJXIXZ4VFe05pNYrkKuK0U/6aFcb0pKywYJh7IhfoqUfKVmrJJHZHw==}
    dependencies:
      define-properties: 1.1.4
      es-abstract: 1.20.5

  /object.values/1.1.6:
    resolution: {integrity: sha512-FVVTkD1vENCsAcwNs9k6jea2uHC/X0+JcjG8YA60FN5CMaJmG95wT9jek/xX9nornqGRrBkKtzuAu2wuHpKqvw==}
    engines: {node: '>= 0.4'}
    dependencies:
      call-bind: 1.0.2
      define-properties: 1.1.4
      es-abstract: 1.20.5

  /obuf/1.1.2:
    resolution: {integrity: sha512-PX1wu0AmAdPqOL1mWhqmlOd8kOIZQwGZw6rh7uby9fTc5lhaOWFLX3I6R1hrF9k3zUY40e6igsLGkDXK92LJNg==}
    dev: true

  /on-finished/2.4.1:
    resolution: {integrity: sha512-oVlzkg3ENAhCk2zdv7IJwd/QUD4z2RxRwpkcGY8psCVcCYZNq4wYnVWALHM+brtuJjePWiYF/ClmuDr8Ch5+kg==}
    engines: {node: '>= 0.8'}
    dependencies:
      ee-first: 1.1.1
    dev: true

  /on-headers/1.0.2:
    resolution: {integrity: sha512-pZAE+FJLoyITytdqK0U5s+FIpjN0JP3OzFi/u8Rx+EV5/W+JTWGXG8xFzevE7AjBfDqHv/8vL8qQsIhHnqRkrA==}
    engines: {node: '>= 0.8'}
    dev: true

  /once/1.4.0:
    resolution: {integrity: sha512-lNaJgI+2Q5URQBkccEKHTQOPaXdUxnZZElQTZY0MFUAuaEqe1E+Nyvgdz/aIyNi6Z9MzO5dv1H8n58/GELp3+w==}
    dependencies:
      wrappy: 1.0.2

  /onetime/5.1.2:
    resolution: {integrity: sha512-kbpaSSGJTWdAY5KPVeMOKXSrPtr8C8C7wodJbcsd51jRnmD+GZu8Y0VoU6Dm5Z4vWr0Ig/1NKuWRKf7j5aaYSg==}
    engines: {node: '>=6'}
    dependencies:
      mimic-fn: 2.1.0
    dev: true

  /onetime/6.0.0:
    resolution: {integrity: sha512-1FlR+gjXK7X+AsAHso35MnyN5KqGwJRi/31ft6x0M194ht7S+rWAvd7PHss9xSKMzE0asv1pyIHaJYq+BbacAQ==}
    engines: {node: '>=12'}
    dependencies:
      mimic-fn: 4.0.0
    dev: false

  /open/8.4.0:
    resolution: {integrity: sha512-XgFPPM+B28FtCCgSb9I+s9szOC1vZRSwgWsRUA5ylIxRTgKozqjOCrVOqGsYABPYK5qnfqClxZTFBa8PKt2v6Q==}
    engines: {node: '>=12'}
    dependencies:
      define-lazy-prop: 2.0.0
      is-docker: 2.2.1
      is-wsl: 2.2.0

  /optimism/0.16.2:
    resolution: {integrity: sha512-zWNbgWj+3vLEjZNIh/okkY2EUfX+vB9TJopzIZwT1xxaMqC5hRLLraePod4c5n4He08xuXNH+zhKFFCu390wiQ==}
    dependencies:
      '@wry/context': 0.7.0
      '@wry/trie': 0.3.2
    dev: false

  /optionator/0.8.3:
    resolution: {integrity: sha512-+IW9pACdk3XWmmTXG8m3upGUJst5XRGzxMRjXzAuJ1XnIFNvfhjjIuYkDvysnPQ7qzqVzLt78BCruntqRhWQbA==}
    engines: {node: '>= 0.8.0'}
    dependencies:
      deep-is: 0.1.4
      fast-levenshtein: 2.0.6
      levn: 0.3.0
      prelude-ls: 1.1.2
      type-check: 0.3.2
      word-wrap: 1.2.3
    dev: true

  /optionator/0.9.1:
    resolution: {integrity: sha512-74RlY5FCnhq4jRxVUPKDaRwrVNXMqsGsiW6AJw4XK8hmtm10wC0ypZBLw5IIp85NZMr91+qd1RvvENwg7jjRFw==}
    engines: {node: '>= 0.8.0'}
    dependencies:
      deep-is: 0.1.4
      fast-levenshtein: 2.0.6
      levn: 0.4.1
      prelude-ls: 1.2.1
      type-check: 0.4.0
      word-wrap: 1.2.3

  /p-limit/2.3.0:
    resolution: {integrity: sha512-//88mFWSJx8lxCzwdAABTJL2MyWB12+eIY7MDL2SqLmAkeKU9qxRvWuSyTjm3FUmpBEMuFfckAIqEaVGUDxb6w==}
    engines: {node: '>=6'}
    dependencies:
      p-try: 2.2.0

  /p-limit/3.1.0:
    resolution: {integrity: sha512-TYOanM3wGwNGsZN2cVTYPArw454xnXj5qmWF1bEoAc4+cU/ol7GVh7odevjp1FNHduHc3KZMcFduxU5Xc6uJRQ==}
    engines: {node: '>=10'}
    dependencies:
      yocto-queue: 0.1.0

  /p-locate/3.0.0:
    resolution: {integrity: sha512-x+12w/To+4GFfgJhBEpiDcLozRJGegY+Ei7/z0tSLkMmxGZNybVMSfWj9aJn8Z5Fc7dBUNJOOVgPv2H7IwulSQ==}
    engines: {node: '>=6'}
    dependencies:
      p-limit: 2.3.0
    dev: false

  /p-locate/4.1.0:
    resolution: {integrity: sha512-R79ZZ/0wAxKGu3oYMlz8jy/kbhsNrS7SKZ7PxEHBgJ5+F2mtFW2fK2cOtBh1cHYkQsbzFV7I+EoRKe6Yt0oK7A==}
    engines: {node: '>=8'}
    dependencies:
      p-limit: 2.3.0
    dev: true

  /p-locate/5.0.0:
    resolution: {integrity: sha512-LaNjtRWUBY++zB5nE/NwcaoMylSPk+S+ZHNB1TzdbMJMny6dynpAGt7X/tl/QYq3TIeE6nxHppbo2LGymrG5Pw==}
    engines: {node: '>=10'}
    dependencies:
      p-limit: 3.1.0

  /p-retry/4.6.2:
    resolution: {integrity: sha512-312Id396EbJdvRONlngUx0NydfrIQ5lsYu0znKVUzVvArzEIt08V1qhtyESbGVd1FGX7UKtiFp5uwKZdM8wIuQ==}
    engines: {node: '>=8'}
    dependencies:
      '@types/retry': 0.12.0
      retry: 0.13.1
    dev: true

  /p-try/2.2.0:
    resolution: {integrity: sha512-R4nPAVTAU0B9D35/Gk3uJf/7XYbQcyohSKdvAxIRSNghFl4e71hVoGnBNQz9cWaXxO2I10KTC+3jMdvvoKw6dQ==}
    engines: {node: '>=6'}

  /param-case/3.0.4:
    resolution: {integrity: sha512-RXlj7zCYokReqWpOPH9oYivUzLYZ5vAPIfEmCTNViosC78F8F0H9y7T7gG2M39ymgutxF5gcFEsyZQSph9Bp3A==}
    dependencies:
      dot-case: 3.0.4
      tslib: 2.4.1
    dev: true

  /parent-module/1.0.1:
    resolution: {integrity: sha512-GQ2EWRpQV8/o+Aw8YqtfZZPfNRWZYkbidE9k5rpl/hC3vtHHBfGm2Ifi6qWV+coDGkrUKZAxE3Lot5kcsRlh+g==}
    engines: {node: '>=6'}
    dependencies:
      callsites: 3.1.0

  /parse-json/5.2.0:
    resolution: {integrity: sha512-ayCKvm/phCGxOkYRSCM82iDwct8/EonSEgCSxWxD7ve6jHggsFl4fZVQBPRNgQoKiuV/odhFrGzQXZwbifC8Rg==}
    engines: {node: '>=8'}
    dependencies:
      '@babel/code-frame': 7.18.6
      error-ex: 1.3.2
      json-parse-even-better-errors: 2.3.1
      lines-and-columns: 1.2.4

  /parse-package-name/1.0.0:
    resolution: {integrity: sha512-kBeTUtcj+SkyfaW4+KBe0HtsloBJ/mKTPoxpVdA57GZiPerREsUWJOhVj9anXweFiJkm5y8FG1sxFZkZ0SN6wg==}
    dev: false

  /parse5/6.0.1:
    resolution: {integrity: sha512-Ofn/CTFzRGTTxwpNEs9PP93gXShHcTq255nzRYSKe8AkVpZY7e1fpmTfOyoIvjP5HG7Z2ZM7VS9PPhQGW2pOpw==}
    dev: true

  /parseurl/1.3.3:
    resolution: {integrity: sha512-CiyeOxFT/JZyN5m0z9PfXw4SCBJ6Sygz1Dpl0wqjlhDEGGBP1GnsUVEL0p63hoG1fcj3fHynXi9NYO4nWOL+qQ==}
    engines: {node: '>= 0.8'}
    dev: true

  /pascal-case/3.1.2:
    resolution: {integrity: sha512-uWlGT3YSnK9x3BQJaOdcZwrnV6hPpd8jFH1/ucpiLRPh/2zCVJKS19E4GvYHvaCcACn3foXZ0cLB9Wrx1KGe5g==}
    dependencies:
      no-case: 3.0.4
      tslib: 2.4.1
    dev: true

  /path-exists/3.0.0:
    resolution: {integrity: sha512-bpC7GYwiDYQ4wYLe+FA8lhRjhQCMcQGuSgGGqDkg/QerRWw9CmGRT0iSOVRSZJ29NMLZgIzqaljJ63oaL4NIJQ==}
    engines: {node: '>=4'}
    dev: false

  /path-exists/4.0.0:
    resolution: {integrity: sha512-ak9Qy5Q7jYb2Wwcey5Fpvg2KoAc/ZIhLSLOSBmRmygPsGwkVVt0fZa0qrtMz+m6tJTAHfZQ8FnmB4MG4LWy7/w==}
    engines: {node: '>=8'}

  /path-is-absolute/1.0.1:
    resolution: {integrity: sha512-AVbw3UJ2e9bq64vSaS9Am0fje1Pa8pbGqTTsmXfaIiMpnr5DlDhfJOuLj9Sf95ZPVDAUerDfEk88MPmPe7UCQg==}
    engines: {node: '>=0.10.0'}

  /path-key/3.1.1:
    resolution: {integrity: sha512-ojmeN0qd+y0jszEtoY48r0Peq5dwMEkIlCOu6Q5f41lfkswXuKtYrhgoTpLnyIcHm24Uhqx+5Tqm2InSwLhE6Q==}
    engines: {node: '>=8'}

  /path-key/4.0.0:
    resolution: {integrity: sha512-haREypq7xkM7ErfgIyA0z+Bj4AGKlMSdlQE2jvJo6huWD1EdkKYV+G/T4nq0YEF2vgTT8kqMFKo1uHn950r4SQ==}
    engines: {node: '>=12'}
    dev: false

  /path-parse/1.0.7:
    resolution: {integrity: sha512-LDJzPVEEEPR+y48z93A0Ed0yXb8pAByGWo/k5YYdYgpY2/2EsOsksJrq7lOHxryrVOn1ejG6oAp8ahvOIQD8sw==}

  /path-to-regexp/0.1.7:
    resolution: {integrity: sha512-5DFkuoqlv1uYQKxy8omFBeJPQcdoE07Kv2sferDCrAq1ohOU+MSDswDIbnx3YAM60qIOnYa53wBhXW0EbMonrQ==}
    dev: true

  /path-type/4.0.0:
    resolution: {integrity: sha512-gDKb8aZMDeD/tZWs9P6+q0J9Mwkdl6xMV8TjnGP3qJVJ06bdMgkbBlLU8IdfOsIsFz2BW1rNVT3XuNEl8zPAvw==}
    engines: {node: '>=8'}

  /performance-now/2.1.0:
    resolution: {integrity: sha512-7EAHlyLHI56VEIdK57uwHdHKIaAGbnXPiw0yWbarQZOKaKpvUIgW0jWRVLiatnM+XXlSwsanIBH/hzGMJulMow==}
    dev: false

  /picocolors/0.2.1:
    resolution: {integrity: sha512-cMlDqaLEqfSaW8Z7N5Jw+lyIW869EzT73/F5lhtY9cLGoVxSXznfgfXMO0Z5K0o0Q2TkTXq+0KFsdnSe3jDViA==}
    dev: true

  /picocolors/1.0.0:
    resolution: {integrity: sha512-1fygroTLlHu66zi26VoTDv8yRgm0Fccecssto+MhsZ0D/DGW2sm8E8AjW7NU5VVTRt5GxbeZ5qBuJr+HyLYkjQ==}

  /picomatch/2.3.1:
    resolution: {integrity: sha512-JU3teHTNjmE2VCGFzuY8EXzCDVwEqB2a8fsIvwaStHhAWJEeVd1o1QD80CU6+ZdEXXSLbSsuLwJjkCBWqRQUVA==}
    engines: {node: '>=8.6'}

  /pify/2.3.0:
    resolution: {integrity: sha512-udgsAY+fTnvv7kI7aaxbqwWNb0AHiB0qBO89PZKPkoTmGOgdbrHDKD+0B2X4uTfJ/FT1R09r9gTsjUjNJotuog==}
    engines: {node: '>=0.10.0'}
    dev: true

  /pirates/4.0.5:
    resolution: {integrity: sha512-8V9+HQPupnaXMA23c5hvl69zXvTwTzyAYasnkb0Tts4XvO4CliqONMOnvlq26rkhLC3nWDFBJf73LU1e1VZLaQ==}
    engines: {node: '>= 6'}
    dev: true

  /pkg-dir/4.2.0:
    resolution: {integrity: sha512-HRDzbaKjC+AOWVXxAU/x54COGeIv9eb+6CkDSQoNTt4XyWoIJvuPsXizxu/Fr23EiekbtZwmh1IcIG/l/a10GQ==}
    engines: {node: '>=8'}
    dependencies:
      find-up: 4.1.0
    dev: true

  /pkg-up/3.1.0:
    resolution: {integrity: sha512-nDywThFk1i4BQK4twPQ6TA4RT8bDY96yeuCVBWL3ePARCiEKDRSrNGbFIgUJpLp+XeIR65v8ra7WuJOFUBtkMA==}
    engines: {node: '>=8'}
    dependencies:
      find-up: 3.0.0
    dev: false

  /postcss-attribute-case-insensitive/5.0.2_postcss@8.4.21:
    resolution: {integrity: sha512-XIidXV8fDr0kKt28vqki84fRK8VW8eTuIa4PChv2MqKuT6C9UjmSKzen6KaWhWEoYvwxFCa7n/tC1SZ3tyq4SQ==}
    engines: {node: ^12 || ^14 || >=16}
    peerDependencies:
      postcss: ^8.2
    dependencies:
      postcss: 8.4.21
      postcss-selector-parser: 6.0.11
    dev: true

  /postcss-browser-comments/4.0.0_5kwwozqejd6kse3tlstkrpsc6y:
    resolution: {integrity: sha512-X9X9/WN3KIvY9+hNERUqX9gncsgBA25XaeR+jshHz2j8+sYyHktHw1JdKuMjeLpGktXidqDhA7b/qm1mrBDmgg==}
    engines: {node: '>=8'}
    peerDependencies:
      browserslist: '>=4'
      postcss: '>=8'
    dependencies:
      browserslist: 4.21.4
      postcss: 8.4.21
    dev: true

  /postcss-calc/8.2.4_postcss@8.4.21:
    resolution: {integrity: sha512-SmWMSJmB8MRnnULldx0lQIyhSNvuDl9HfrZkaqqE/WHAhToYsAvDq+yAsA/kIyINDszOp3Rh0GFoNuH5Ypsm3Q==}
    peerDependencies:
      postcss: ^8.2.2
    dependencies:
      postcss: 8.4.21
      postcss-selector-parser: 6.0.11
      postcss-value-parser: 4.2.0
    dev: true

  /postcss-clamp/4.1.0_postcss@8.4.21:
    resolution: {integrity: sha512-ry4b1Llo/9zz+PKC+030KUnPITTJAHeOwjfAyyB60eT0AorGLdzp52s31OsPRHRf8NchkgFoG2y6fCfn1IV1Ow==}
    engines: {node: '>=7.6.0'}
    peerDependencies:
      postcss: ^8.4.6
    dependencies:
      postcss: 8.4.21
      postcss-value-parser: 4.2.0
    dev: true

  /postcss-color-functional-notation/4.2.4_postcss@8.4.21:
    resolution: {integrity: sha512-2yrTAUZUab9s6CpxkxC4rVgFEVaR6/2Pipvi6qcgvnYiVqZcbDHEoBDhrXzyb7Efh2CCfHQNtcqWcIruDTIUeg==}
    engines: {node: ^12 || ^14 || >=16}
    peerDependencies:
      postcss: ^8.2
    dependencies:
      postcss: 8.4.21
      postcss-value-parser: 4.2.0
    dev: true

  /postcss-color-hex-alpha/8.0.4_postcss@8.4.21:
    resolution: {integrity: sha512-nLo2DCRC9eE4w2JmuKgVA3fGL3d01kGq752pVALF68qpGLmx2Qrk91QTKkdUqqp45T1K1XV8IhQpcu1hoAQflQ==}
    engines: {node: ^12 || ^14 || >=16}
    peerDependencies:
      postcss: ^8.4
    dependencies:
      postcss: 8.4.21
      postcss-value-parser: 4.2.0
    dev: true

  /postcss-color-rebeccapurple/7.1.1_postcss@8.4.21:
    resolution: {integrity: sha512-pGxkuVEInwLHgkNxUc4sdg4g3py7zUeCQ9sMfwyHAT+Ezk8a4OaaVZ8lIY5+oNqA/BXXgLyXv0+5wHP68R79hg==}
    engines: {node: ^12 || ^14 || >=16}
    peerDependencies:
      postcss: ^8.2
    dependencies:
      postcss: 8.4.21
      postcss-value-parser: 4.2.0
    dev: true

  /postcss-colormin/5.3.0_postcss@8.4.21:
    resolution: {integrity: sha512-WdDO4gOFG2Z8n4P8TWBpshnL3JpmNmJwdnfP2gbk2qBA8PWwOYcmjmI/t3CmMeL72a7Hkd+x/Mg9O2/0rD54Pg==}
    engines: {node: ^10 || ^12 || >=14.0}
    peerDependencies:
      postcss: ^8.2.15
    dependencies:
      browserslist: 4.21.4
      caniuse-api: 3.0.0
      colord: 2.9.3
      postcss: 8.4.21
      postcss-value-parser: 4.2.0
    dev: true

  /postcss-convert-values/5.1.3_postcss@8.4.21:
    resolution: {integrity: sha512-82pC1xkJZtcJEfiLw6UXnXVXScgtBrjlO5CBmuDQc+dlb88ZYheFsjTn40+zBVi3DkfF7iezO0nJUPLcJK3pvA==}
    engines: {node: ^10 || ^12 || >=14.0}
    peerDependencies:
      postcss: ^8.2.15
    dependencies:
      browserslist: 4.21.4
      postcss: 8.4.21
      postcss-value-parser: 4.2.0
    dev: true

  /postcss-custom-media/8.0.2_postcss@8.4.21:
    resolution: {integrity: sha512-7yi25vDAoHAkbhAzX9dHx2yc6ntS4jQvejrNcC+csQJAXjj15e7VcWfMgLqBNAbOvqi5uIa9huOVwdHbf+sKqg==}
    engines: {node: ^12 || ^14 || >=16}
    peerDependencies:
      postcss: ^8.3
    dependencies:
      postcss: 8.4.21
      postcss-value-parser: 4.2.0
    dev: true

  /postcss-custom-properties/12.1.11_postcss@8.4.21:
    resolution: {integrity: sha512-0IDJYhgU8xDv1KY6+VgUwuQkVtmYzRwu+dMjnmdMafXYv86SWqfxkc7qdDvWS38vsjaEtv8e0vGOUQrAiMBLpQ==}
    engines: {node: ^12 || ^14 || >=16}
    peerDependencies:
      postcss: ^8.2
    dependencies:
      postcss: 8.4.21
      postcss-value-parser: 4.2.0
    dev: true

  /postcss-custom-selectors/6.0.3_postcss@8.4.21:
    resolution: {integrity: sha512-fgVkmyiWDwmD3JbpCmB45SvvlCD6z9CG6Ie6Iere22W5aHea6oWa7EM2bpnv2Fj3I94L3VbtvX9KqwSi5aFzSg==}
    engines: {node: ^12 || ^14 || >=16}
    peerDependencies:
      postcss: ^8.3
    dependencies:
      postcss: 8.4.21
      postcss-selector-parser: 6.0.11
    dev: true

  /postcss-dir-pseudo-class/6.0.5_postcss@8.4.21:
    resolution: {integrity: sha512-eqn4m70P031PF7ZQIvSgy9RSJ5uI2171O/OO/zcRNYpJbvaeKFUlar1aJ7rmgiQtbm0FSPsRewjpdS0Oew7MPA==}
    engines: {node: ^12 || ^14 || >=16}
    peerDependencies:
      postcss: ^8.2
    dependencies:
      postcss: 8.4.21
      postcss-selector-parser: 6.0.11
    dev: true

  /postcss-discard-comments/5.1.2_postcss@8.4.21:
    resolution: {integrity: sha512-+L8208OVbHVF2UQf1iDmRcbdjJkuBF6IS29yBDSiWUIzpYaAhtNl6JYnYm12FnkeCwQqF5LeklOu6rAqgfBZqQ==}
    engines: {node: ^10 || ^12 || >=14.0}
    peerDependencies:
      postcss: ^8.2.15
    dependencies:
      postcss: 8.4.21
    dev: true

  /postcss-discard-duplicates/5.1.0_postcss@8.4.21:
    resolution: {integrity: sha512-zmX3IoSI2aoenxHV6C7plngHWWhUOV3sP1T8y2ifzxzbtnuhk1EdPwm0S1bIUNaJ2eNbWeGLEwzw8huPD67aQw==}
    engines: {node: ^10 || ^12 || >=14.0}
    peerDependencies:
      postcss: ^8.2.15
    dependencies:
      postcss: 8.4.21
    dev: true

  /postcss-discard-empty/5.1.1_postcss@8.4.21:
    resolution: {integrity: sha512-zPz4WljiSuLWsI0ir4Mcnr4qQQ5e1Ukc3i7UfE2XcrwKK2LIPIqE5jxMRxO6GbI3cv//ztXDsXwEWT3BHOGh3A==}
    engines: {node: ^10 || ^12 || >=14.0}
    peerDependencies:
      postcss: ^8.2.15
    dependencies:
      postcss: 8.4.21
    dev: true

  /postcss-discard-overridden/5.1.0_postcss@8.4.21:
    resolution: {integrity: sha512-21nOL7RqWR1kasIVdKs8HNqQJhFxLsyRfAnUDm4Fe4t4mCWL9OJiHvlHPjcd8zc5Myu89b/7wZDnOSjFgeWRtw==}
    engines: {node: ^10 || ^12 || >=14.0}
    peerDependencies:
      postcss: ^8.2.15
    dependencies:
      postcss: 8.4.21
    dev: true

  /postcss-double-position-gradients/3.1.2_postcss@8.4.21:
    resolution: {integrity: sha512-GX+FuE/uBR6eskOK+4vkXgT6pDkexLokPaz/AbJna9s5Kzp/yl488pKPjhy0obB475ovfT1Wv8ho7U/cHNaRgQ==}
    engines: {node: ^12 || ^14 || >=16}
    peerDependencies:
      postcss: ^8.2
    dependencies:
      '@csstools/postcss-progressive-custom-properties': 1.3.0_postcss@8.4.21
      postcss: 8.4.21
      postcss-value-parser: 4.2.0
    dev: true

  /postcss-env-function/4.0.6_postcss@8.4.21:
    resolution: {integrity: sha512-kpA6FsLra+NqcFnL81TnsU+Z7orGtDTxcOhl6pwXeEq1yFPpRMkCDpHhrz8CFQDr/Wfm0jLiNQ1OsGGPjlqPwA==}
    engines: {node: ^12 || ^14 || >=16}
    peerDependencies:
      postcss: ^8.4
    dependencies:
      postcss: 8.4.21
      postcss-value-parser: 4.2.0
    dev: true

  /postcss-flexbugs-fixes/5.0.2_postcss@8.4.21:
    resolution: {integrity: sha512-18f9voByak7bTktR2QgDveglpn9DTbBWPUzSOe9g0N4WR/2eSt6Vrcbf0hmspvMI6YWGywz6B9f7jzpFNJJgnQ==}
    peerDependencies:
      postcss: ^8.1.4
    dependencies:
      postcss: 8.4.21
    dev: true

  /postcss-focus-visible/6.0.4_postcss@8.4.21:
    resolution: {integrity: sha512-QcKuUU/dgNsstIK6HELFRT5Y3lbrMLEOwG+A4s5cA+fx3A3y/JTq3X9LaOj3OC3ALH0XqyrgQIgey/MIZ8Wczw==}
    engines: {node: ^12 || ^14 || >=16}
    peerDependencies:
      postcss: ^8.4
    dependencies:
      postcss: 8.4.21
      postcss-selector-parser: 6.0.11
    dev: true

  /postcss-focus-within/5.0.4_postcss@8.4.21:
    resolution: {integrity: sha512-vvjDN++C0mu8jz4af5d52CB184ogg/sSxAFS+oUJQq2SuCe7T5U2iIsVJtsCp2d6R4j0jr5+q3rPkBVZkXD9fQ==}
    engines: {node: ^12 || ^14 || >=16}
    peerDependencies:
      postcss: ^8.4
    dependencies:
      postcss: 8.4.21
      postcss-selector-parser: 6.0.11
    dev: true

  /postcss-font-variant/5.0.0_postcss@8.4.21:
    resolution: {integrity: sha512-1fmkBaCALD72CK2a9i468mA/+tr9/1cBxRRMXOUaZqO43oWPR5imcyPjXwuv7PXbCid4ndlP5zWhidQVVa3hmA==}
    peerDependencies:
      postcss: ^8.1.0
    dependencies:
      postcss: 8.4.21
    dev: true

  /postcss-gap-properties/3.0.5_postcss@8.4.21:
    resolution: {integrity: sha512-IuE6gKSdoUNcvkGIqdtjtcMtZIFyXZhmFd5RUlg97iVEvp1BZKV5ngsAjCjrVy+14uhGBQl9tzmi1Qwq4kqVOg==}
    engines: {node: ^12 || ^14 || >=16}
    peerDependencies:
      postcss: ^8.2
    dependencies:
      postcss: 8.4.21
    dev: true

  /postcss-image-set-function/4.0.7_postcss@8.4.21:
    resolution: {integrity: sha512-9T2r9rsvYzm5ndsBE8WgtrMlIT7VbtTfE7b3BQnudUqnBcBo7L758oc+o+pdj/dUV0l5wjwSdjeOH2DZtfv8qw==}
    engines: {node: ^12 || ^14 || >=16}
    peerDependencies:
      postcss: ^8.2
    dependencies:
      postcss: 8.4.21
      postcss-value-parser: 4.2.0
    dev: true

  /postcss-import/14.1.0_postcss@8.4.21:
    resolution: {integrity: sha512-flwI+Vgm4SElObFVPpTIT7SU7R3qk2L7PyduMcokiaVKuWv9d/U+Gm/QAd8NDLuykTWTkcrjOeD2Pp1rMeBTGw==}
    engines: {node: '>=10.0.0'}
    peerDependencies:
      postcss: ^8.0.0
    dependencies:
      postcss: 8.4.21
      postcss-value-parser: 4.2.0
      read-cache: 1.0.0
      resolve: 1.22.1
    dev: true

  /postcss-initial/4.0.1_postcss@8.4.21:
    resolution: {integrity: sha512-0ueD7rPqX8Pn1xJIjay0AZeIuDoF+V+VvMt/uOnn+4ezUKhZM/NokDeP6DwMNyIoYByuN/94IQnt5FEkaN59xQ==}
    peerDependencies:
      postcss: ^8.0.0
    dependencies:
      postcss: 8.4.21
    dev: true

  /postcss-js/4.0.0_postcss@8.4.21:
    resolution: {integrity: sha512-77QESFBwgX4irogGVPgQ5s07vLvFqWr228qZY+w6lW599cRlK/HmnlivnnVUxkjHnCu4J16PDMHcH+e+2HbvTQ==}
    engines: {node: ^12 || ^14 || >= 16}
    peerDependencies:
      postcss: ^8.3.3
    dependencies:
      camelcase-css: 2.0.1
      postcss: 8.4.21
    dev: true

  /postcss-lab-function/4.2.1_postcss@8.4.21:
    resolution: {integrity: sha512-xuXll4isR03CrQsmxyz92LJB2xX9n+pZJ5jE9JgcnmsCammLyKdlzrBin+25dy6wIjfhJpKBAN80gsTlCgRk2w==}
    engines: {node: ^12 || ^14 || >=16}
    peerDependencies:
      postcss: ^8.2
    dependencies:
      '@csstools/postcss-progressive-custom-properties': 1.3.0_postcss@8.4.21
      postcss: 8.4.21
      postcss-value-parser: 4.2.0
    dev: true

  /postcss-load-config/3.1.4:
    resolution: {integrity: sha512-6DiM4E7v4coTE4uzA8U//WhtPwyhiim3eyjEMFCnUpzbrkK9wJHgKDT2mR+HbtSrd/NubVaYTOpSpjUl8NQeRg==}
    engines: {node: '>= 10'}
    peerDependencies:
      postcss: '>=8.0.9'
      ts-node: '>=9.0.0'
    peerDependenciesMeta:
      postcss:
        optional: true
      ts-node:
        optional: true
    dependencies:
      lilconfig: 2.0.6
      yaml: 1.10.2
    dev: true

  /postcss-load-config/3.1.4_postcss@8.4.21:
    resolution: {integrity: sha512-6DiM4E7v4coTE4uzA8U//WhtPwyhiim3eyjEMFCnUpzbrkK9wJHgKDT2mR+HbtSrd/NubVaYTOpSpjUl8NQeRg==}
    engines: {node: '>= 10'}
    peerDependencies:
      postcss: '>=8.0.9'
      ts-node: '>=9.0.0'
    peerDependenciesMeta:
      postcss:
        optional: true
      ts-node:
        optional: true
    dependencies:
      lilconfig: 2.0.6
      postcss: 8.4.21
      yaml: 1.10.2
    dev: true

  /postcss-loader/6.2.1_6jdsrmfenkuhhw3gx4zvjlznce:
    resolution: {integrity: sha512-WbbYpmAaKcux/P66bZ40bpWsBucjx/TTgVVzRZ9yUO8yQfVBlameJ0ZGVaPfH64hNSBh63a+ICP5nqOpBA0w+Q==}
    engines: {node: '>= 12.13.0'}
    peerDependencies:
      postcss: ^7.0.0 || ^8.0.1
      webpack: ^5.0.0
    dependencies:
      cosmiconfig: 7.1.0
      klona: 2.0.6
      postcss: 8.4.21
      semver: 7.3.8
      webpack: 5.75.0
    dev: true

  /postcss-logical/5.0.4_postcss@8.4.21:
    resolution: {integrity: sha512-RHXxplCeLh9VjinvMrZONq7im4wjWGlRJAqmAVLXyZaXwfDWP73/oq4NdIp+OZwhQUMj0zjqDfM5Fj7qby+B4g==}
    engines: {node: ^12 || ^14 || >=16}
    peerDependencies:
      postcss: ^8.4
    dependencies:
      postcss: 8.4.21
    dev: true

  /postcss-media-minmax/5.0.0_postcss@8.4.21:
    resolution: {integrity: sha512-yDUvFf9QdFZTuCUg0g0uNSHVlJ5X1lSzDZjPSFaiCWvjgsvu8vEVxtahPrLMinIDEEGnx6cBe6iqdx5YWz08wQ==}
    engines: {node: '>=10.0.0'}
    peerDependencies:
      postcss: ^8.1.0
    dependencies:
      postcss: 8.4.21
    dev: true

  /postcss-merge-longhand/5.1.7_postcss@8.4.21:
    resolution: {integrity: sha512-YCI9gZB+PLNskrK0BB3/2OzPnGhPkBEwmwhfYk1ilBHYVAZB7/tkTHFBAnCrvBBOmeYyMYw3DMjT55SyxMBzjQ==}
    engines: {node: ^10 || ^12 || >=14.0}
    peerDependencies:
      postcss: ^8.2.15
    dependencies:
      postcss: 8.4.21
      postcss-value-parser: 4.2.0
      stylehacks: 5.1.1_postcss@8.4.21
    dev: true

  /postcss-merge-rules/5.1.3_postcss@8.4.21:
    resolution: {integrity: sha512-LbLd7uFC00vpOuMvyZop8+vvhnfRGpp2S+IMQKeuOZZapPRY4SMq5ErjQeHbHsjCUgJkRNrlU+LmxsKIqPKQlA==}
    engines: {node: ^10 || ^12 || >=14.0}
    peerDependencies:
      postcss: ^8.2.15
    dependencies:
      browserslist: 4.21.4
      caniuse-api: 3.0.0
      cssnano-utils: 3.1.0_postcss@8.4.21
      postcss: 8.4.21
      postcss-selector-parser: 6.0.11
    dev: true

  /postcss-minify-font-values/5.1.0_postcss@8.4.21:
    resolution: {integrity: sha512-el3mYTgx13ZAPPirSVsHqFzl+BBBDrXvbySvPGFnQcTI4iNslrPaFq4muTkLZmKlGk4gyFAYUBMH30+HurREyA==}
    engines: {node: ^10 || ^12 || >=14.0}
    peerDependencies:
      postcss: ^8.2.15
    dependencies:
      postcss: 8.4.21
      postcss-value-parser: 4.2.0
    dev: true

  /postcss-minify-gradients/5.1.1_postcss@8.4.21:
    resolution: {integrity: sha512-VGvXMTpCEo4qHTNSa9A0a3D+dxGFZCYwR6Jokk+/3oB6flu2/PnPXAh2x7x52EkY5xlIHLm+Le8tJxe/7TNhzw==}
    engines: {node: ^10 || ^12 || >=14.0}
    peerDependencies:
      postcss: ^8.2.15
    dependencies:
      colord: 2.9.3
      cssnano-utils: 3.1.0_postcss@8.4.21
      postcss: 8.4.21
      postcss-value-parser: 4.2.0
    dev: true

  /postcss-minify-params/5.1.4_postcss@8.4.21:
    resolution: {integrity: sha512-+mePA3MgdmVmv6g+30rn57USjOGSAyuxUmkfiWpzalZ8aiBkdPYjXWtHuwJGm1v5Ojy0Z0LaSYhHaLJQB0P8Jw==}
    engines: {node: ^10 || ^12 || >=14.0}
    peerDependencies:
      postcss: ^8.2.15
    dependencies:
      browserslist: 4.21.4
      cssnano-utils: 3.1.0_postcss@8.4.21
      postcss: 8.4.21
      postcss-value-parser: 4.2.0
    dev: true

  /postcss-minify-selectors/5.2.1_postcss@8.4.21:
    resolution: {integrity: sha512-nPJu7OjZJTsVUmPdm2TcaiohIwxP+v8ha9NehQ2ye9szv4orirRU3SDdtUmKH+10nzn0bAyOXZ0UEr7OpvLehg==}
    engines: {node: ^10 || ^12 || >=14.0}
    peerDependencies:
      postcss: ^8.2.15
    dependencies:
      postcss: 8.4.21
      postcss-selector-parser: 6.0.11
    dev: true

  /postcss-modules-extract-imports/3.0.0_postcss@8.4.21:
    resolution: {integrity: sha512-bdHleFnP3kZ4NYDhuGlVK+CMrQ/pqUm8bx/oGL93K6gVwiclvX5x0n76fYMKuIGKzlABOy13zsvqjb0f92TEXw==}
    engines: {node: ^10 || ^12 || >= 14}
    peerDependencies:
      postcss: ^8.1.0
    dependencies:
      postcss: 8.4.21
    dev: true

  /postcss-modules-local-by-default/4.0.0_postcss@8.4.21:
    resolution: {integrity: sha512-sT7ihtmGSF9yhm6ggikHdV0hlziDTX7oFoXtuVWeDd3hHObNkcHRo9V3yg7vCAY7cONyxJC/XXCmmiHHcvX7bQ==}
    engines: {node: ^10 || ^12 || >= 14}
    peerDependencies:
      postcss: ^8.1.0
    dependencies:
      icss-utils: 5.1.0_postcss@8.4.21
      postcss: 8.4.21
      postcss-selector-parser: 6.0.11
      postcss-value-parser: 4.2.0
    dev: true

  /postcss-modules-scope/3.0.0_postcss@8.4.21:
    resolution: {integrity: sha512-hncihwFA2yPath8oZ15PZqvWGkWf+XUfQgUGamS4LqoP1anQLOsOJw0vr7J7IwLpoY9fatA2qiGUGmuZL0Iqlg==}
    engines: {node: ^10 || ^12 || >= 14}
    peerDependencies:
      postcss: ^8.1.0
    dependencies:
      postcss: 8.4.21
      postcss-selector-parser: 6.0.11
    dev: true

  /postcss-modules-values/4.0.0_postcss@8.4.21:
    resolution: {integrity: sha512-RDxHkAiEGI78gS2ofyvCsu7iycRv7oqw5xMWn9iMoR0N/7mf9D50ecQqUo5BZ9Zh2vH4bCUR/ktCqbB9m8vJjQ==}
    engines: {node: ^10 || ^12 || >= 14}
    peerDependencies:
      postcss: ^8.1.0
    dependencies:
      icss-utils: 5.1.0_postcss@8.4.21
      postcss: 8.4.21
    dev: true

  /postcss-nested/6.0.0_postcss@8.4.21:
    resolution: {integrity: sha512-0DkamqrPcmkBDsLn+vQDIrtkSbNkv5AD/M322ySo9kqFkCIYklym2xEmWkwo+Y3/qZo34tzEPNUw4y7yMCdv5w==}
    engines: {node: '>=12.0'}
    peerDependencies:
      postcss: ^8.2.14
    dependencies:
      postcss: 8.4.21
      postcss-selector-parser: 6.0.11
    dev: true

  /postcss-nesting/10.2.0_postcss@8.4.21:
    resolution: {integrity: sha512-EwMkYchxiDiKUhlJGzWsD9b2zvq/r2SSubcRrgP+jujMXFzqvANLt16lJANC+5uZ6hjI7lpRmI6O8JIl+8l1KA==}
    engines: {node: ^12 || ^14 || >=16}
    peerDependencies:
      postcss: ^8.2
    dependencies:
      '@csstools/selector-specificity': 2.1.0_wajs5nedgkikc5pcuwett7legi
      postcss: 8.4.21
      postcss-selector-parser: 6.0.11
    dev: true

  /postcss-normalize-charset/5.1.0_postcss@8.4.21:
    resolution: {integrity: sha512-mSgUJ+pd/ldRGVx26p2wz9dNZ7ji6Pn8VWBajMXFf8jk7vUoSrZ2lt/wZR7DtlZYKesmZI680qjr2CeFF2fbUg==}
    engines: {node: ^10 || ^12 || >=14.0}
    peerDependencies:
      postcss: ^8.2.15
    dependencies:
      postcss: 8.4.21
    dev: true

  /postcss-normalize-display-values/5.1.0_postcss@8.4.21:
    resolution: {integrity: sha512-WP4KIM4o2dazQXWmFaqMmcvsKmhdINFblgSeRgn8BJ6vxaMyaJkwAzpPpuvSIoG/rmX3M+IrRZEz2H0glrQNEA==}
    engines: {node: ^10 || ^12 || >=14.0}
    peerDependencies:
      postcss: ^8.2.15
    dependencies:
      postcss: 8.4.21
      postcss-value-parser: 4.2.0
    dev: true

  /postcss-normalize-positions/5.1.1_postcss@8.4.21:
    resolution: {integrity: sha512-6UpCb0G4eofTCQLFVuI3EVNZzBNPiIKcA1AKVka+31fTVySphr3VUgAIULBhxZkKgwLImhzMR2Bw1ORK+37INg==}
    engines: {node: ^10 || ^12 || >=14.0}
    peerDependencies:
      postcss: ^8.2.15
    dependencies:
      postcss: 8.4.21
      postcss-value-parser: 4.2.0
    dev: true

  /postcss-normalize-repeat-style/5.1.1_postcss@8.4.21:
    resolution: {integrity: sha512-mFpLspGWkQtBcWIRFLmewo8aC3ImN2i/J3v8YCFUwDnPu3Xz4rLohDO26lGjwNsQxB3YF0KKRwspGzE2JEuS0g==}
    engines: {node: ^10 || ^12 || >=14.0}
    peerDependencies:
      postcss: ^8.2.15
    dependencies:
      postcss: 8.4.21
      postcss-value-parser: 4.2.0
    dev: true

  /postcss-normalize-string/5.1.0_postcss@8.4.21:
    resolution: {integrity: sha512-oYiIJOf4T9T1N4i+abeIc7Vgm/xPCGih4bZz5Nm0/ARVJ7K6xrDlLwvwqOydvyL3RHNf8qZk6vo3aatiw/go3w==}
    engines: {node: ^10 || ^12 || >=14.0}
    peerDependencies:
      postcss: ^8.2.15
    dependencies:
      postcss: 8.4.21
      postcss-value-parser: 4.2.0
    dev: true

  /postcss-normalize-timing-functions/5.1.0_postcss@8.4.21:
    resolution: {integrity: sha512-DOEkzJ4SAXv5xkHl0Wa9cZLF3WCBhF3o1SKVxKQAa+0pYKlueTpCgvkFAHfk+Y64ezX9+nITGrDZeVGgITJXjg==}
    engines: {node: ^10 || ^12 || >=14.0}
    peerDependencies:
      postcss: ^8.2.15
    dependencies:
      postcss: 8.4.21
      postcss-value-parser: 4.2.0
    dev: true

  /postcss-normalize-unicode/5.1.1_postcss@8.4.21:
    resolution: {integrity: sha512-qnCL5jzkNUmKVhZoENp1mJiGNPcsJCs1aaRmURmeJGES23Z/ajaln+EPTD+rBeNkSryI+2WTdW+lwcVdOikrpA==}
    engines: {node: ^10 || ^12 || >=14.0}
    peerDependencies:
      postcss: ^8.2.15
    dependencies:
      browserslist: 4.21.4
      postcss: 8.4.21
      postcss-value-parser: 4.2.0
    dev: true

  /postcss-normalize-url/5.1.0_postcss@8.4.21:
    resolution: {integrity: sha512-5upGeDO+PVthOxSmds43ZeMeZfKH+/DKgGRD7TElkkyS46JXAUhMzIKiCa7BabPeIy3AQcTkXwVVN7DbqsiCew==}
    engines: {node: ^10 || ^12 || >=14.0}
    peerDependencies:
      postcss: ^8.2.15
    dependencies:
      normalize-url: 6.1.0
      postcss: 8.4.21
      postcss-value-parser: 4.2.0
    dev: true

  /postcss-normalize-whitespace/5.1.1_postcss@8.4.21:
    resolution: {integrity: sha512-83ZJ4t3NUDETIHTa3uEg6asWjSBYL5EdkVB0sDncx9ERzOKBVJIUeDO9RyA9Zwtig8El1d79HBp0JEi8wvGQnA==}
    engines: {node: ^10 || ^12 || >=14.0}
    peerDependencies:
      postcss: ^8.2.15
    dependencies:
      postcss: 8.4.21
      postcss-value-parser: 4.2.0
    dev: true

  /postcss-normalize/10.0.1_5kwwozqejd6kse3tlstkrpsc6y:
    resolution: {integrity: sha512-+5w18/rDev5mqERcG3W5GZNMJa1eoYYNGo8gB7tEwaos0ajk3ZXAI4mHGcNT47NE+ZnZD1pEpUOFLvltIwmeJA==}
    engines: {node: '>= 12'}
    peerDependencies:
      browserslist: '>= 4'
      postcss: '>= 8'
    dependencies:
      '@csstools/normalize.css': 12.0.0
      browserslist: 4.21.4
      postcss: 8.4.21
      postcss-browser-comments: 4.0.0_5kwwozqejd6kse3tlstkrpsc6y
      sanitize.css: 13.0.0
    dev: true

  /postcss-opacity-percentage/1.1.3_postcss@8.4.21:
    resolution: {integrity: sha512-An6Ba4pHBiDtyVpSLymUUERMo2cU7s+Obz6BTrS+gxkbnSBNKSuD0AVUc+CpBMrpVPKKfoVz0WQCX+Tnst0i4A==}
    engines: {node: ^12 || ^14 || >=16}
    peerDependencies:
      postcss: ^8.2
    dependencies:
      postcss: 8.4.21
    dev: true

  /postcss-ordered-values/5.1.3_postcss@8.4.21:
    resolution: {integrity: sha512-9UO79VUhPwEkzbb3RNpqqghc6lcYej1aveQteWY+4POIwlqkYE21HKWaLDF6lWNuqCobEAyTovVhtI32Rbv2RQ==}
    engines: {node: ^10 || ^12 || >=14.0}
    peerDependencies:
      postcss: ^8.2.15
    dependencies:
      cssnano-utils: 3.1.0_postcss@8.4.21
      postcss: 8.4.21
      postcss-value-parser: 4.2.0
    dev: true

  /postcss-overflow-shorthand/3.0.4_postcss@8.4.21:
    resolution: {integrity: sha512-otYl/ylHK8Y9bcBnPLo3foYFLL6a6Ak+3EQBPOTR7luMYCOsiVTUk1iLvNf6tVPNGXcoL9Hoz37kpfriRIFb4A==}
    engines: {node: ^12 || ^14 || >=16}
    peerDependencies:
      postcss: ^8.2
    dependencies:
      postcss: 8.4.21
      postcss-value-parser: 4.2.0
    dev: true

  /postcss-page-break/3.0.4_postcss@8.4.21:
    resolution: {integrity: sha512-1JGu8oCjVXLa9q9rFTo4MbeeA5FMe00/9C7lN4va606Rdb+HkxXtXsmEDrIraQ11fGz/WvKWa8gMuCKkrXpTsQ==}
    peerDependencies:
      postcss: ^8
    dependencies:
      postcss: 8.4.21
    dev: true

  /postcss-place/7.0.5_postcss@8.4.21:
    resolution: {integrity: sha512-wR8igaZROA6Z4pv0d+bvVrvGY4GVHihBCBQieXFY3kuSuMyOmEnnfFzHl/tQuqHZkfkIVBEbDvYcFfHmpSet9g==}
    engines: {node: ^12 || ^14 || >=16}
    peerDependencies:
      postcss: ^8.2
    dependencies:
      postcss: 8.4.21
      postcss-value-parser: 4.2.0
    dev: true

  /postcss-preset-env/7.8.3_postcss@8.4.21:
    resolution: {integrity: sha512-T1LgRm5uEVFSEF83vHZJV2z19lHg4yJuZ6gXZZkqVsqv63nlr6zabMH3l4Pc01FQCyfWVrh2GaUeCVy9Po+Aag==}
    engines: {node: ^12 || ^14 || >=16}
    peerDependencies:
      postcss: ^8.2
    dependencies:
      '@csstools/postcss-cascade-layers': 1.1.1_postcss@8.4.21
      '@csstools/postcss-color-function': 1.1.1_postcss@8.4.21
      '@csstools/postcss-font-format-keywords': 1.0.1_postcss@8.4.21
      '@csstools/postcss-hwb-function': 1.0.2_postcss@8.4.21
      '@csstools/postcss-ic-unit': 1.0.1_postcss@8.4.21
      '@csstools/postcss-is-pseudo-class': 2.0.7_postcss@8.4.21
      '@csstools/postcss-nested-calc': 1.0.0_postcss@8.4.21
      '@csstools/postcss-normalize-display-values': 1.0.1_postcss@8.4.21
      '@csstools/postcss-oklab-function': 1.1.1_postcss@8.4.21
      '@csstools/postcss-progressive-custom-properties': 1.3.0_postcss@8.4.21
      '@csstools/postcss-stepped-value-functions': 1.0.1_postcss@8.4.21
      '@csstools/postcss-text-decoration-shorthand': 1.0.0_postcss@8.4.21
      '@csstools/postcss-trigonometric-functions': 1.0.2_postcss@8.4.21
      '@csstools/postcss-unset-value': 1.0.2_postcss@8.4.21
      autoprefixer: 10.4.13_postcss@8.4.21
      browserslist: 4.21.4
      css-blank-pseudo: 3.0.3_postcss@8.4.21
      css-has-pseudo: 3.0.4_postcss@8.4.21
      css-prefers-color-scheme: 6.0.3_postcss@8.4.21
      cssdb: 7.4.1
      postcss: 8.4.21
      postcss-attribute-case-insensitive: 5.0.2_postcss@8.4.21
      postcss-clamp: 4.1.0_postcss@8.4.21
      postcss-color-functional-notation: 4.2.4_postcss@8.4.21
      postcss-color-hex-alpha: 8.0.4_postcss@8.4.21
      postcss-color-rebeccapurple: 7.1.1_postcss@8.4.21
      postcss-custom-media: 8.0.2_postcss@8.4.21
      postcss-custom-properties: 12.1.11_postcss@8.4.21
      postcss-custom-selectors: 6.0.3_postcss@8.4.21
      postcss-dir-pseudo-class: 6.0.5_postcss@8.4.21
      postcss-double-position-gradients: 3.1.2_postcss@8.4.21
      postcss-env-function: 4.0.6_postcss@8.4.21
      postcss-focus-visible: 6.0.4_postcss@8.4.21
      postcss-focus-within: 5.0.4_postcss@8.4.21
      postcss-font-variant: 5.0.0_postcss@8.4.21
      postcss-gap-properties: 3.0.5_postcss@8.4.21
      postcss-image-set-function: 4.0.7_postcss@8.4.21
      postcss-initial: 4.0.1_postcss@8.4.21
      postcss-lab-function: 4.2.1_postcss@8.4.21
      postcss-logical: 5.0.4_postcss@8.4.21
      postcss-media-minmax: 5.0.0_postcss@8.4.21
      postcss-nesting: 10.2.0_postcss@8.4.21
      postcss-opacity-percentage: 1.1.3_postcss@8.4.21
      postcss-overflow-shorthand: 3.0.4_postcss@8.4.21
      postcss-page-break: 3.0.4_postcss@8.4.21
      postcss-place: 7.0.5_postcss@8.4.21
      postcss-pseudo-class-any-link: 7.1.6_postcss@8.4.21
      postcss-replace-overflow-wrap: 4.0.0_postcss@8.4.21
      postcss-selector-not: 6.0.1_postcss@8.4.21
      postcss-value-parser: 4.2.0
    dev: true

  /postcss-pseudo-class-any-link/7.1.6_postcss@8.4.21:
    resolution: {integrity: sha512-9sCtZkO6f/5ML9WcTLcIyV1yz9D1rf0tWc+ulKcvV30s0iZKS/ONyETvoWsr6vnrmW+X+KmuK3gV/w5EWnT37w==}
    engines: {node: ^12 || ^14 || >=16}
    peerDependencies:
      postcss: ^8.2
    dependencies:
      postcss: 8.4.21
      postcss-selector-parser: 6.0.11
    dev: true

  /postcss-reduce-initial/5.1.1_postcss@8.4.21:
    resolution: {integrity: sha512-//jeDqWcHPuXGZLoolFrUXBDyuEGbr9S2rMo19bkTIjBQ4PqkaO+oI8wua5BOUxpfi97i3PCoInsiFIEBfkm9w==}
    engines: {node: ^10 || ^12 || >=14.0}
    peerDependencies:
      postcss: ^8.2.15
    dependencies:
      browserslist: 4.21.4
      caniuse-api: 3.0.0
      postcss: 8.4.21
    dev: true

  /postcss-reduce-transforms/5.1.0_postcss@8.4.21:
    resolution: {integrity: sha512-2fbdbmgir5AvpW9RLtdONx1QoYG2/EtqpNQbFASDlixBbAYuTcJ0dECwlqNqH7VbaUnEnh8SrxOe2sRIn24XyQ==}
    engines: {node: ^10 || ^12 || >=14.0}
    peerDependencies:
      postcss: ^8.2.15
    dependencies:
      postcss: 8.4.21
      postcss-value-parser: 4.2.0
    dev: true

  /postcss-replace-overflow-wrap/4.0.0_postcss@8.4.21:
    resolution: {integrity: sha512-KmF7SBPphT4gPPcKZc7aDkweHiKEEO8cla/GjcBK+ckKxiZslIu3C4GCRW3DNfL0o7yW7kMQu9xlZ1kXRXLXtw==}
    peerDependencies:
      postcss: ^8.0.3
    dependencies:
      postcss: 8.4.21
    dev: true

  /postcss-selector-not/6.0.1_postcss@8.4.21:
    resolution: {integrity: sha512-1i9affjAe9xu/y9uqWH+tD4r6/hDaXJruk8xn2x1vzxC2U3J3LKO3zJW4CyxlNhA56pADJ/djpEwpH1RClI2rQ==}
    engines: {node: ^12 || ^14 || >=16}
    peerDependencies:
      postcss: ^8.2
    dependencies:
      postcss: 8.4.21
      postcss-selector-parser: 6.0.11
    dev: true

  /postcss-selector-parser/6.0.11:
    resolution: {integrity: sha512-zbARubNdogI9j7WY4nQJBiNqQf3sLS3wCP4WfOidu+p28LofJqDH1tcXypGrcmMHhDk2t9wGhCsYe/+szLTy1g==}
    engines: {node: '>=4'}
    dependencies:
      cssesc: 3.0.0
      util-deprecate: 1.0.2
    dev: true

  /postcss-svgo/5.1.0_postcss@8.4.21:
    resolution: {integrity: sha512-D75KsH1zm5ZrHyxPakAxJWtkyXew5qwS70v56exwvw542d9CRtTo78K0WeFxZB4G7JXKKMbEZtZayTGdIky/eA==}
    engines: {node: ^10 || ^12 || >=14.0}
    peerDependencies:
      postcss: ^8.2.15
    dependencies:
      postcss: 8.4.21
      postcss-value-parser: 4.2.0
      svgo: 2.8.0
    dev: true

  /postcss-unique-selectors/5.1.1_postcss@8.4.21:
    resolution: {integrity: sha512-5JiODlELrz8L2HwxfPnhOWZYWDxVHWL83ufOv84NrcgipI7TaeRsatAhK4Tr2/ZiYldpK/wBvw5BD3qfaK96GA==}
    engines: {node: ^10 || ^12 || >=14.0}
    peerDependencies:
      postcss: ^8.2.15
    dependencies:
      postcss: 8.4.21
      postcss-selector-parser: 6.0.11
    dev: true

  /postcss-value-parser/4.2.0:
    resolution: {integrity: sha512-1NNCs6uurfkVbeXG4S8JFT9t19m45ICnif8zWLd5oPSZ50QnwMfK+H3jv408d4jw/7Bttv5axS5IiHoLaVNHeQ==}
    dev: true

  /postcss/7.0.39:
    resolution: {integrity: sha512-yioayjNbHn6z1/Bywyb2Y4s3yvDAeXGOyxqD+LnVOinq6Mdmd++SW2wUNVzavyyHxd6+DxzWGIuosg6P1Rj8uA==}
    engines: {node: '>=6.0.0'}
    dependencies:
      picocolors: 0.2.1
      source-map: 0.6.1
    dev: true

  /postcss/8.4.14:
    resolution: {integrity: sha512-E398TUmfAYFPBSdzgeieK2Y1+1cpdxJx8yXbK/m57nRhKSmk1GB2tO4lbLBtlkfPQTDKfe4Xqv1ASWPpayPEig==}
    engines: {node: ^10 || ^12 || >=14}
    dependencies:
      nanoid: 3.3.4
      picocolors: 1.0.0
      source-map-js: 1.0.2
    dev: true

  /postcss/8.4.21:
    resolution: {integrity: sha512-tP7u/Sn/dVxK2NnruI4H9BG+x+Wxz6oeZ1cJ8P6G/PZY0IKk4k/63TDsQf2kQq3+qoJeLm2kIBUNlZe3zgb4Zg==}
    engines: {node: ^10 || ^12 || >=14}
    dependencies:
      nanoid: 3.3.4
      picocolors: 1.0.0
      source-map-js: 1.0.2
    dev: true

  /prelude-ls/1.1.2:
    resolution: {integrity: sha512-ESF23V4SKG6lVSGZgYNpbsiaAkdab6ZgOxe52p7+Kid3W3u3bxR4Vfd/o21dmN7jSt0IwgZ4v5MUd26FEtXE9w==}
    engines: {node: '>= 0.8.0'}
    dev: true

  /prelude-ls/1.2.1:
    resolution: {integrity: sha512-vkcDPrRZo1QZLbn5RLGPpg/WmIQ65qoWWhcGKf/b5eplkkarX0m9z8ppCat4mlOqUsWpyNuYgO3VRyrYHSzX5g==}
    engines: {node: '>= 0.8.0'}

  /prettier/2.8.4:
    resolution: {integrity: sha512-vIS4Rlc2FNh0BySk3Wkd6xmwxB0FpOndW5fisM5H8hsZSxU2VWVB5CWIkIjWvrHjIhxk2g3bfMKM87zNTrZddw==}
    engines: {node: '>=10.13.0'}
    hasBin: true
    dev: true

  /pretty-bytes/5.6.0:
    resolution: {integrity: sha512-FFw039TmrBqFK8ma/7OL3sDz/VytdtJr044/QUJtH0wK9lb9jLq9tJyIxUwtQJHwar2BqtiA4iCWSwo9JLkzFg==}
    engines: {node: '>=6'}
    dev: true

  /pretty-error/4.0.0:
    resolution: {integrity: sha512-AoJ5YMAcXKYxKhuJGdcvse+Voc6v1RgnsR3nWcYU7q4t6z0Q6T86sv5Zq8VIRbOWWFpvdGE83LtdSMNd+6Y0xw==}
    dependencies:
      lodash: 4.17.21
      renderkid: 3.0.0
    dev: true

  /pretty-format/27.5.1:
    resolution: {integrity: sha512-Qb1gy5OrP5+zDf2Bvnzdl3jsTf1qXVMazbvCoKhtKqVs4/YK4ozX4gKQJJVyNe+cajNPn0KoC0MC3FUmaHWEmQ==}
    engines: {node: ^10.13.0 || ^12.13.0 || ^14.15.0 || >=15.0.0}
    dependencies:
      ansi-regex: 5.0.1
      ansi-styles: 5.2.0
      react-is: 17.0.2
    dev: true

  /pretty-format/28.1.3:
    resolution: {integrity: sha512-8gFb/To0OmxHR9+ZTb14Df2vNxdGCX8g1xWGUTqUw5TiZvcQf5sHKObd5UcPyLLyowNwDAMTF3XWOG1B6mxl1Q==}
    engines: {node: ^12.13.0 || ^14.15.0 || ^16.10.0 || >=17.0.0}
    dependencies:
      '@jest/schemas': 28.1.3
      ansi-regex: 5.0.1
      ansi-styles: 5.2.0
      react-is: 18.2.0
    dev: true

  /process-nextick-args/2.0.1:
    resolution: {integrity: sha512-3ouUOpQhtgrbOa17J7+uxOTpITYWaGP7/AhoR3+A+/1e9skrzelGi/dXzEYyvbxubEF6Wn2ypscTKiKJFFn1ag==}
    dev: true

  /progress/2.0.3:
    resolution: {integrity: sha512-7PiHtLll5LdnKIMw100I+8xJXR5gW2QwWYkT6iJva0bXitZKa/XMrSbdmg3r2Xnaidz9Qumd0VPaMrZlF9V9sA==}
    engines: {node: '>=0.4.0'}

  /promise/8.3.0:
    resolution: {integrity: sha512-rZPNPKTOYVNEEKFaq1HqTgOwZD+4/YHS5ukLzQCypkj+OkYx7iv0mA91lJlpPPZ8vMau3IIGj5Qlwrx+8iiSmg==}
    dependencies:
      asap: 2.0.6
    dev: false

  /prompts/2.4.2:
    resolution: {integrity: sha512-NxNv/kLguCA7p3jE8oL2aEBsrJWgAakBpgmgK6lpPWV+WuOmY6r2/zbAVnP+T8bQlA0nzHXSJSJW0Hq7ylaD2Q==}
    engines: {node: '>= 6'}
    dependencies:
      kleur: 3.0.3
      sisteransi: 1.0.5

  /prop-types/15.8.1:
    resolution: {integrity: sha512-oj87CgZICdulUohogVAR7AjlC0327U4el4L6eAvOqCeudMDVU0NThNaV+b9Df4dXgSP1gXMTnPdhfe/2qDH5cg==}
    dependencies:
      loose-envify: 1.4.0
      object-assign: 4.1.1
      react-is: 16.13.1

  /proxy-addr/2.0.7:
    resolution: {integrity: sha512-llQsMLSUDUPT44jdrU/O37qlnifitDP+ZwrmmZcoSKyLKvtZxpyV0n2/bD/N4tBAAZ/gJEdZU7KMraoK1+XYAg==}
    engines: {node: '>= 0.10'}
    dependencies:
      forwarded: 0.2.0
      ipaddr.js: 1.9.1
    dev: true

  /psl/1.9.0:
    resolution: {integrity: sha512-E/ZsdU4HLs/68gYzgGTkMicWTLPdAftJLfJFlLUAAKZGkStNU72sZjT66SnMDVOfOWY/YAoiD7Jxa9iHvngcag==}
    dev: true

  /punycode/2.1.1:
    resolution: {integrity: sha512-XRsRjdf+j5ml+y/6GKHPZbrF/8p2Yga0JPtdqTIY2Xe5ohJPD9saDJJLPvp9+NSBprVvevdXZybnj2cv8OEd0A==}
    engines: {node: '>=6'}

  /qs/6.11.0:
    resolution: {integrity: sha512-MvjoMCJwEarSbUYk5O+nmoSzSutSsTwF85zcHPQ9OrlFoZOYIjaqBAJIqIXjptyD5vThxGq52Xu/MaJzRkIk4Q==}
    engines: {node: '>=0.6'}
    dependencies:
      side-channel: 1.0.4
    dev: true

  /querystringify/2.2.0:
    resolution: {integrity: sha512-FIqgj2EUvTa7R50u0rGsyTftzjYmv/a3hO345bZNrqabNqjtgiDMgmo4mkUjd+nzU5oF3dClKqFIPUKybUyqoQ==}
    dev: true

  /queue-microtask/1.2.3:
    resolution: {integrity: sha512-NuaNSa6flKT5JaSYQzJok04JzTL1CA6aGhv5rfLW3PgqA+M2ChpZQnAC8h8i4ZFkBS8X5RqkDBHA7r4hej3K9A==}

  /quick-lru/5.1.1:
    resolution: {integrity: sha512-WuyALRjWPDGtt/wzJiadO5AXY+8hZ80hVpe6MyivgraREW751X3SbhRvG3eLKOYN+8VEvqLcf3wdnt44Z4S4SA==}
    engines: {node: '>=10'}
    dev: true

  /raf/3.4.1:
    resolution: {integrity: sha512-Sq4CW4QhwOHE8ucn6J34MqtZCeWFP2aQSmrlroYgqAV1PjStIhJXxYuTgUIfkEk7zTLjmIjLmU5q+fbD1NnOJA==}
    dependencies:
      performance-now: 2.1.0
    dev: false

  /randombytes/2.1.0:
    resolution: {integrity: sha512-vYl3iOX+4CKUWuxGi9Ukhie6fsqXqS9FE2Zaic4tNFD2N2QQaXOMFbuKK4QmDHC0JO6B1Zp41J0LpT0oR68amQ==}
    dependencies:
      safe-buffer: 5.2.1

  /range-parser/1.2.1:
    resolution: {integrity: sha512-Hrgsx+orqoygnmhFbKaHE6c296J+HTAQXoxEF6gNupROmmGJRoyzfG3ccAveqCBrwr/2yxQ5BVd/GTl5agOwSg==}
    engines: {node: '>= 0.6'}
    dev: true

  /raw-body/2.5.1:
    resolution: {integrity: sha512-qqJBtEyVgS0ZmPGdCFPWJ3FreoqvG4MVQln/kCgF7Olq95IbOp0/BWyMwbdtn4VTvkM8Y7khCQ2Xgk/tcrCXig==}
    engines: {node: '>= 0.8'}
    dependencies:
      bytes: 3.1.2
      http-errors: 2.0.0
      iconv-lite: 0.4.24
      unpipe: 1.0.0
    dev: true

  /react-app-polyfill/3.0.0:
    resolution: {integrity: sha512-sZ41cxiU5llIB003yxxQBYrARBqe0repqPTTYBTmMqTz9szeBbE37BehCE891NZsmdZqqP+xWKdT3eo3vOzN8w==}
    engines: {node: '>=14'}
    dependencies:
      core-js: 3.27.2
      object-assign: 4.1.1
      promise: 8.3.0
      raf: 3.4.1
      regenerator-runtime: 0.13.11
      whatwg-fetch: 3.6.2
    dev: false

  /react-clientside-effect/1.2.6_react@18.2.0:
    resolution: {integrity: sha512-XGGGRQAKY+q25Lz9a/4EPqom7WRjz3z9R2k4jhVKA/puQFH/5Nt27vFZYql4m4NVNdUvX8PS3O7r/Zzm7cjUlg==}
    peerDependencies:
      react: ^15.3.0 || ^16.0.0 || ^17.0.0 || ^18.0.0
    dependencies:
      '@babel/runtime': 7.20.6
      react: 18.2.0

  /react-dev-utils/12.0.1_uubirpwd7fpxm3brmgu33c3h6m:
    resolution: {integrity: sha512-84Ivxmr17KjUupyqzFode6xKhjwuEJDROWKJy/BthkL7Wn6NJ8h4WE6k/exAv6ImS+0oZLRRW5j/aINMHyeGeQ==}
    engines: {node: '>=14'}
    peerDependencies:
      typescript: '>=2.7'
      webpack: '>=4'
    peerDependenciesMeta:
      typescript:
        optional: true
    dependencies:
      '@babel/code-frame': 7.18.6
      address: 1.2.2
      browserslist: 4.21.4
      chalk: 4.1.2
      cross-spawn: 7.0.3
      detect-port-alt: 1.1.6
      escape-string-regexp: 4.0.0
      filesize: 8.0.7
      find-up: 5.0.0
      fork-ts-checker-webpack-plugin: 6.5.2_uubirpwd7fpxm3brmgu33c3h6m
      global-modules: 2.0.0
      globby: 11.1.0
      gzip-size: 6.0.0
      immer: 9.0.19
      is-root: 2.1.0
      loader-utils: 3.2.1
      open: 8.4.0
      pkg-up: 3.1.0
      prompts: 2.4.2
      react-error-overlay: 6.0.11
      recursive-readdir: 2.2.3
      shell-quote: 1.7.4
      strip-ansi: 6.0.1
      text-table: 0.2.0
      typescript: 4.9.4
      webpack: 5.75.0
    transitivePeerDependencies:
      - eslint
      - supports-color
      - vue-template-compiler
    dev: false

  /react-dom/18.2.0_react@18.2.0:
    resolution: {integrity: sha512-6IMTriUmvsjHUjNtEDudZfuDQUoWXVxKHhlEGSk81n4YFS+r/Kl99wXiwlVXtPBtJenozv2P+hxDsw9eA7Xo6g==}
    peerDependencies:
      react: ^18.2.0
    dependencies:
      loose-envify: 1.4.0
      react: 18.2.0
      scheduler: 0.23.0

  /react-error-overlay/6.0.11:
    resolution: {integrity: sha512-/6UZ2qgEyH2aqzYZgQPxEnz33NJ2gNsnHA2o5+o4wW9bLM/JYQitNP9xPhsXwC08hMMovfGe/8retsdDsczPRg==}
    dev: false

  /react-focus-lock/2.9.2_kzbn2opkn2327fwg5yzwzya5o4:
    resolution: {integrity: sha512-5JfrsOKyA5Zn3h958mk7bAcfphr24jPoMoznJ8vaJF6fUrPQ8zrtEd3ILLOK8P5jvGxdMd96OxWNjDzATfR2qw==}
    peerDependencies:
      '@types/react': ^16.8.0 || ^17.0.0 || ^18.0.0
      react: ^16.8.0 || ^17.0.0 || ^18.0.0
    peerDependenciesMeta:
      '@types/react':
        optional: true
    dependencies:
      '@babel/runtime': 7.20.6
      '@types/react': 18.0.26
      focus-lock: 0.11.4
      prop-types: 15.8.1
      react: 18.2.0
      react-clientside-effect: 1.2.6_react@18.2.0
      use-callback-ref: 1.3.0_kzbn2opkn2327fwg5yzwzya5o4
      use-sidecar: 1.1.2_kzbn2opkn2327fwg5yzwzya5o4
    dev: false

  /react-focus-lock/2.9.2_pmekkgnqduwlme35zpnqhenc34:
    resolution: {integrity: sha512-5JfrsOKyA5Zn3h958mk7bAcfphr24jPoMoznJ8vaJF6fUrPQ8zrtEd3ILLOK8P5jvGxdMd96OxWNjDzATfR2qw==}
    peerDependencies:
      '@types/react': ^16.8.0 || ^17.0.0 || ^18.0.0
      react: ^16.8.0 || ^17.0.0 || ^18.0.0
    peerDependenciesMeta:
      '@types/react':
        optional: true
    dependencies:
      '@babel/runtime': 7.20.6
      '@types/react': 18.0.28
      focus-lock: 0.11.4
      prop-types: 15.8.1
      react: 18.2.0
      react-clientside-effect: 1.2.6_react@18.2.0
      use-callback-ref: 1.3.0_pmekkgnqduwlme35zpnqhenc34
      use-sidecar: 1.1.2_pmekkgnqduwlme35zpnqhenc34

  /react-is/16.13.1:
    resolution: {integrity: sha512-24e6ynE2H+OKt4kqsOvNd8kBpV65zoxbA4BVsEOB3ARVWQki/DHzaUoC5KuON/BiccDaCCTZBuOcfZs70kR8bQ==}

  /react-is/17.0.2:
    resolution: {integrity: sha512-w2GsyukL62IJnlaff/nRegPQR94C/XXamvMWmSHRJ4y7Ts/4ocGRmTHvOs8PSE6pB3dWOrD/nueuU5sduBsQ4w==}
    dev: true

  /react-is/18.2.0:
    resolution: {integrity: sha512-xWGDIW6x921xtzPkhiULtthJHoJvBbF3q26fzloPCK0hsvxtPVelvftw3zjbHWSkR2km9Z+4uxbDDK/6Zw9B8w==}
    dev: true

  /react-refresh/0.14.0:
    resolution: {integrity: sha512-wViHqhAd8OHeLS/IRMJjTSDHF3U9eWi62F/MledQGPdJGDhodXJ9PBLNGr6WWL7qlH12Mt3TyTpbS+hGXMjCzQ==}
    engines: {node: '>=0.10.0'}
    dev: true

  /react-remove-scroll-bar/2.3.4_kzbn2opkn2327fwg5yzwzya5o4:
    resolution: {integrity: sha512-63C4YQBUt0m6ALadE9XV56hV8BgJWDmmTPY758iIJjfQKt2nYwoUrPk0LXRXcB/yIj82T1/Ixfdpdk68LwIB0A==}
    engines: {node: '>=10'}
    peerDependencies:
      '@types/react': ^16.8.0 || ^17.0.0 || ^18.0.0
      react: ^16.8.0 || ^17.0.0 || ^18.0.0
    peerDependenciesMeta:
      '@types/react':
        optional: true
    dependencies:
      '@types/react': 18.0.26
      react: 18.2.0
      react-style-singleton: 2.2.1_kzbn2opkn2327fwg5yzwzya5o4
      tslib: 2.4.1
    dev: false

  /react-remove-scroll-bar/2.3.4_pmekkgnqduwlme35zpnqhenc34:
    resolution: {integrity: sha512-63C4YQBUt0m6ALadE9XV56hV8BgJWDmmTPY758iIJjfQKt2nYwoUrPk0LXRXcB/yIj82T1/Ixfdpdk68LwIB0A==}
    engines: {node: '>=10'}
    peerDependencies:
      '@types/react': ^16.8.0 || ^17.0.0 || ^18.0.0
      react: ^16.8.0 || ^17.0.0 || ^18.0.0
    peerDependenciesMeta:
      '@types/react':
        optional: true
    dependencies:
      '@types/react': 18.0.28
      react: 18.2.0
      react-style-singleton: 2.2.1_pmekkgnqduwlme35zpnqhenc34
      tslib: 2.4.1

  /react-remove-scroll/2.5.5_kzbn2opkn2327fwg5yzwzya5o4:
    resolution: {integrity: sha512-ImKhrzJJsyXJfBZ4bzu8Bwpka14c/fQt0k+cyFp/PBhTfyDnU5hjOtM4AG/0AMyy8oKzOTR0lDgJIM7pYXI0kw==}
    engines: {node: '>=10'}
    peerDependencies:
      '@types/react': ^16.8.0 || ^17.0.0 || ^18.0.0
      react: ^16.8.0 || ^17.0.0 || ^18.0.0
    peerDependenciesMeta:
      '@types/react':
        optional: true
    dependencies:
      '@types/react': 18.0.26
      react: 18.2.0
      react-remove-scroll-bar: 2.3.4_kzbn2opkn2327fwg5yzwzya5o4
      react-style-singleton: 2.2.1_kzbn2opkn2327fwg5yzwzya5o4
      tslib: 2.4.1
      use-callback-ref: 1.3.0_kzbn2opkn2327fwg5yzwzya5o4
      use-sidecar: 1.1.2_kzbn2opkn2327fwg5yzwzya5o4
    dev: false

  /react-remove-scroll/2.5.5_pmekkgnqduwlme35zpnqhenc34:
    resolution: {integrity: sha512-ImKhrzJJsyXJfBZ4bzu8Bwpka14c/fQt0k+cyFp/PBhTfyDnU5hjOtM4AG/0AMyy8oKzOTR0lDgJIM7pYXI0kw==}
    engines: {node: '>=10'}
    peerDependencies:
      '@types/react': ^16.8.0 || ^17.0.0 || ^18.0.0
      react: ^16.8.0 || ^17.0.0 || ^18.0.0
    peerDependenciesMeta:
      '@types/react':
        optional: true
    dependencies:
      '@types/react': 18.0.28
      react: 18.2.0
      react-remove-scroll-bar: 2.3.4_pmekkgnqduwlme35zpnqhenc34
      react-style-singleton: 2.2.1_pmekkgnqduwlme35zpnqhenc34
      tslib: 2.4.1
      use-callback-ref: 1.3.0_pmekkgnqduwlme35zpnqhenc34
      use-sidecar: 1.1.2_pmekkgnqduwlme35zpnqhenc34

  /react-style-singleton/2.2.1_kzbn2opkn2327fwg5yzwzya5o4:
    resolution: {integrity: sha512-ZWj0fHEMyWkHzKYUr2Bs/4zU6XLmq9HsgBURm7g5pAVfyn49DgUiNgY2d4lXRlYSiCif9YBGpQleewkcqddc7g==}
    engines: {node: '>=10'}
    peerDependencies:
      '@types/react': ^16.8.0 || ^17.0.0 || ^18.0.0
      react: ^16.8.0 || ^17.0.0 || ^18.0.0
    peerDependenciesMeta:
      '@types/react':
        optional: true
    dependencies:
      '@types/react': 18.0.26
      get-nonce: 1.0.1
      invariant: 2.2.4
      react: 18.2.0
      tslib: 2.4.1
    dev: false

  /react-style-singleton/2.2.1_pmekkgnqduwlme35zpnqhenc34:
    resolution: {integrity: sha512-ZWj0fHEMyWkHzKYUr2Bs/4zU6XLmq9HsgBURm7g5pAVfyn49DgUiNgY2d4lXRlYSiCif9YBGpQleewkcqddc7g==}
    engines: {node: '>=10'}
    peerDependencies:
      '@types/react': ^16.8.0 || ^17.0.0 || ^18.0.0
      react: ^16.8.0 || ^17.0.0 || ^18.0.0
    peerDependenciesMeta:
      '@types/react':
        optional: true
    dependencies:
      '@types/react': 18.0.28
      get-nonce: 1.0.1
      invariant: 2.2.4
      react: 18.2.0
      tslib: 2.4.1

  /react/18.2.0:
    resolution: {integrity: sha512-/3IjMdb2L9QbBdWiW5e3P2/npwMBaU9mHCSCUzNln0ZCYbcfTsGbTJrU/kGemdH2IWmB2ioZ+zkxtmq6g09fGQ==}
    engines: {node: '>=0.10.0'}
    dependencies:
      loose-envify: 1.4.0

  /read-cache/1.0.0:
    resolution: {integrity: sha512-Owdv/Ft7IjOgm/i0xvNDZ1LrRANRfew4b2prF3OWMQLxLfu3bS8FVhCsrSCMK4lR56Y9ya+AThoTpDCTxCmpRA==}
    dependencies:
      pify: 2.3.0
    dev: true

  /readable-stream/2.3.7:
    resolution: {integrity: sha512-Ebho8K4jIbHAxnuxi7o42OrZgF/ZTNcsZj6nRKyUmkhLFq8CHItp/fy6hQZuZmP/n3yZ9VBUbp4zz/mX8hmYPw==}
    dependencies:
      core-util-is: 1.0.3
      inherits: 2.0.4
      isarray: 1.0.0
      process-nextick-args: 2.0.1
      safe-buffer: 5.1.2
      string_decoder: 1.1.1
      util-deprecate: 1.0.2
    dev: true

  /readable-stream/3.6.0:
    resolution: {integrity: sha512-BViHy7LKeTz4oNnkcLJ+lVSL6vpiFeX6/d3oSH8zCW7UxP2onchk+vTGB143xuFjHS3deTgkKoXXymXqymiIdA==}
    engines: {node: '>= 6'}
    dependencies:
      inherits: 2.0.4
      string_decoder: 1.3.0
      util-deprecate: 1.0.2
    dev: true

  /readdirp/3.6.0:
    resolution: {integrity: sha512-hOS089on8RduqdbhvQ5Z37A0ESjsqz6qnRcffsMU3495FuTdqSm+7bhJ29JvIOsBDEEnan5DPu9t3To9VRlMzA==}
    engines: {node: '>=8.10.0'}
    dependencies:
      picomatch: 2.3.1

  /recast/0.23.1:
    resolution: {integrity: sha512-RokaBcoxSjXUDzz1TXSZmZsSW6ZpLmlA3GGqJ8uuTrQ9hZhEz+4Tpsc+gRvYRJ2BU4H+ZyUlg91eSGDw7bwy7g==}
    engines: {node: '>= 4'}
    dependencies:
      assert: 2.0.0
      ast-types: 0.16.1
      esprima: 4.0.1
      source-map: 0.6.1
      tslib: 2.4.1
    dev: false

  /reconnecting-eventsource/1.6.2:
    resolution: {integrity: sha512-vHhoxVLbA2YcfljWMKEbgR1KVTgwIrnyh/bzVJc+gfQbGcUIToLL6jNhkUL4E+9FbnAcfUVNLIw2YCiliTg/4g==}
    engines: {node: '>=12.0.0'}
    dev: false

  /recursive-readdir/2.2.3:
    resolution: {integrity: sha512-8HrF5ZsXk5FAH9dgsx3BlUer73nIhuj+9OrQwEbLTPOBzGkL1lsFCR01am+v+0m2Cmbs1nP12hLDl5FA7EszKA==}
    engines: {node: '>=6.0.0'}
    dependencies:
      minimatch: 3.1.2
    dev: false

  /redent/3.0.0:
    resolution: {integrity: sha512-6tDA8g98We0zd0GvVeMT9arEOnTw9qM03L9cJXaCjrip1OO764RDBLBfrB4cwzNGDj5OA5ioymC9GkizgWJDUg==}
    engines: {node: '>=8'}
    dependencies:
      indent-string: 4.0.0
      strip-indent: 3.0.0
    dev: true

  /regenerate-unicode-properties/10.1.0:
    resolution: {integrity: sha512-d1VudCLoIGitcU/hEg2QqvyGZQmdC0Lf8BqdOMXGFSvJP4bNV1+XqbPQeHHLD51Jh4QJJ225dlIFvY4Ly6MXmQ==}
    engines: {node: '>=4'}
    dependencies:
      regenerate: 1.4.2
    dev: true

  /regenerate/1.4.2:
    resolution: {integrity: sha512-zrceR/XhGYU/d/opr2EKO7aRHUeiBI8qjtfHqADTwZd6Szfy16la6kqD0MIUs5z5hx6AaKa+PixpPrR289+I0A==}
    dev: true

  /regenerator-runtime/0.13.11:
    resolution: {integrity: sha512-kY1AZVr2Ra+t+piVaJ4gxaFaReZVH40AKNo7UCX6W+dEwBo/2oZJzqfuN1qLq1oL45o56cPaTXELwrTh8Fpggg==}

  /regenerator-transform/0.15.1:
    resolution: {integrity: sha512-knzmNAcuyxV+gQCufkYcvOqX/qIIfHLv0u5x79kRxuGojfYVky1f15TzZEu2Avte8QGepvUNTnLskf8E6X6Vyg==}
    dependencies:
      '@babel/runtime': 7.20.6
    dev: true

  /regex-parser/2.2.11:
    resolution: {integrity: sha512-jbD/FT0+9MBU2XAZluI7w2OBs1RBi6p9M83nkoZayQXXU9e8Robt69FcZc7wU4eJD/YFTjn1JdCk3rbMJajz8Q==}
    dev: true

  /regexp.prototype.flags/1.4.3:
    resolution: {integrity: sha512-fjggEOO3slI6Wvgjwflkc4NFRCTZAu5CnNfBd5qOMYhWdn67nJBBu34/TkD++eeFmd8C9r9jfXJ27+nSiRkSUA==}
    engines: {node: '>= 0.4'}
    dependencies:
      call-bind: 1.0.2
      define-properties: 1.1.4
      functions-have-names: 1.2.3

  /regexpp/3.2.0:
    resolution: {integrity: sha512-pq2bWo9mVD43nbts2wGv17XLiNLya+GklZ8kaDLV2Z08gDCsGpnKn9BFMepvWuHCbyVvY7J5o5+BVvoQbmlJLg==}
    engines: {node: '>=8'}

  /regexpu-core/5.2.2:
    resolution: {integrity: sha512-T0+1Zp2wjF/juXMrMxHxidqGYn8U4R+zleSJhX9tQ1PUsS8a9UtYfbsF9LdiVgNX3kiX8RNaKM42nfSgvFJjmw==}
    engines: {node: '>=4'}
    dependencies:
      regenerate: 1.4.2
      regenerate-unicode-properties: 10.1.0
      regjsgen: 0.7.1
      regjsparser: 0.9.1
      unicode-match-property-ecmascript: 2.0.0
      unicode-match-property-value-ecmascript: 2.1.0
    dev: true

  /regjsgen/0.7.1:
    resolution: {integrity: sha512-RAt+8H2ZEzHeYWxZ3H2z6tF18zyyOnlcdaafLrm21Bguj7uZy6ULibiAFdXEtKQY4Sy7wDTwDiOazasMLc4KPA==}
    dev: true

  /regjsparser/0.9.1:
    resolution: {integrity: sha512-dQUtn90WanSNl+7mQKcXAgZxvUe7Z0SqXlgzv0za4LwiUhyzBC58yQO3liFoUgu8GiJVInAhJjkj1N0EtQ5nkQ==}
    hasBin: true
    dependencies:
      jsesc: 0.5.0
    dev: true

  /relateurl/0.2.7:
    resolution: {integrity: sha512-G08Dxvm4iDN3MLM0EsP62EDV9IuhXPR6blNz6Utcp7zyV3tr4HVNINt6MpaRWbxoOHT3Q7YN2P+jaHX8vUbgog==}
    engines: {node: '>= 0.10'}
    dev: true

  /renderkid/3.0.0:
    resolution: {integrity: sha512-q/7VIQA8lmM1hF+jn+sFSPWGlMkSAeNYcPLmDQx2zzuiDfaLrOmumR8iaUKlenFgh0XRPIUeSPlH3A+AW3Z5pg==}
    dependencies:
      css-select: 4.3.0
      dom-converter: 0.2.0
      htmlparser2: 6.1.0
      lodash: 4.17.21
      strip-ansi: 6.0.1
    dev: true

  /require-directory/2.1.1:
    resolution: {integrity: sha512-fGxEI7+wsG9xrvdjsrlmL22OMTTiHRwAMroiEeMgq8gzoLC/PQr7RsRDSTLUg/bZAZtF+TVIkHc6/4RIKrui+Q==}
    engines: {node: '>=0.10.0'}
    dev: true

  /require-from-string/2.0.2:
    resolution: {integrity: sha512-Xf0nWe6RseziFMu+Ap9biiUbmplq6S9/p+7w7YXP/JBHhrUDDUhwa+vANyubuqfZWTveU//DYVGsDG7RKL/vEw==}
    engines: {node: '>=0.10.0'}

  /requires-port/1.0.0:
    resolution: {integrity: sha512-KigOCHcocU3XODJxsu8i/j8T9tzT4adHiecwORRQ0ZZFcp7ahwXuRU1m+yuO90C5ZUyGeGfocHDI14M3L3yDAQ==}
    dev: true

  /resolve-cwd/3.0.0:
    resolution: {integrity: sha512-OrZaX2Mb+rJCpH/6CpSqt9xFVpN++x01XnN2ie9g6P5/3xelLAkXWVADpdz1IHD/KFfEXyE6V0U01OQ3UO2rEg==}
    engines: {node: '>=8'}
    dependencies:
      resolve-from: 5.0.0
    dev: true

  /resolve-from/4.0.0:
    resolution: {integrity: sha512-pb/MYmXstAkysRFx8piNI1tGFNQIFA3vkE3Gq4EuA1dF6gHp/+vgZqsCGJapvy8N3Q+4o7FwvquPJcnZ7RYy4g==}
    engines: {node: '>=4'}

  /resolve-from/5.0.0:
    resolution: {integrity: sha512-qYg9KP24dD5qka9J47d0aVky0N+b4fTU89LN9iDnjB5waksiC49rvMB0PrUJQGoTmH50XPiqOvAjDfaijGxYZw==}
    engines: {node: '>=8'}
    dev: true

  /resolve-url-loader/4.0.0:
    resolution: {integrity: sha512-05VEMczVREcbtT7Bz+C+96eUO5HDNvdthIiMB34t7FcF8ehcu4wC0sSgPUubs3XW2Q3CNLJk/BJrCU9wVRymiA==}
    engines: {node: '>=8.9'}
    peerDependencies:
      rework: 1.0.1
      rework-visit: 1.0.0
    peerDependenciesMeta:
      rework:
        optional: true
      rework-visit:
        optional: true
    dependencies:
      adjust-sourcemap-loader: 4.0.0
      convert-source-map: 1.9.0
      loader-utils: 2.0.4
      postcss: 7.0.39
      source-map: 0.6.1
    dev: true

  /resolve.exports/1.1.1:
    resolution: {integrity: sha512-/NtpHNDN7jWhAaQ9BvBUYZ6YTXsRBgfqWFWP7BZBaoMJO/I3G5OFzvTuWNlZC3aPjins1F+TNrLKsGbH4rfsRQ==}
    engines: {node: '>=10'}
    dev: true

  /resolve/1.22.1:
    resolution: {integrity: sha512-nBpuuYuY5jFsli/JIs1oldw6fOQCBioohqWZg/2hiaOybXOft4lonv85uDOKXdf8rhyK159cxU5cDcK/NKk8zw==}
    hasBin: true
    dependencies:
      is-core-module: 2.11.0
      path-parse: 1.0.7
      supports-preserve-symlinks-flag: 1.0.0

  /resolve/2.0.0-next.4:
    resolution: {integrity: sha512-iMDbmAWtfU+MHpxt/I5iWI7cY6YVEZUQ3MBgPQ++XD1PELuJHIl82xBmObyP2KyQmkNB2dsqF7seoQQiAn5yDQ==}
    hasBin: true
    dependencies:
      is-core-module: 2.11.0
      path-parse: 1.0.7
      supports-preserve-symlinks-flag: 1.0.0

  /response-iterator/0.2.6:
    resolution: {integrity: sha512-pVzEEzrsg23Sh053rmDUvLSkGXluZio0qu8VT6ukrYuvtjVfCbDZH9d6PGXb8HZfzdNZt8feXv/jvUzlhRgLnw==}
    engines: {node: '>=0.8'}
    dev: false

  /retry/0.13.1:
    resolution: {integrity: sha512-XQBQ3I8W1Cge0Seh+6gjj03LbmRFWuoszgK9ooCpwYIrhhoO80pfq4cUkU5DkknwfOfFteRwlZ56PYOGYyFWdg==}
    engines: {node: '>= 4'}
    dev: true

  /reusify/1.0.4:
    resolution: {integrity: sha512-U9nH88a3fc/ekCF1l0/UP1IosiuIjyTh7hBvXVMHYgVcfGvt897Xguj2UOLDeI5BG2m7/uwyaLVT6fbtCwTyzw==}
    engines: {iojs: '>=1.0.0', node: '>=0.10.0'}

  /rimraf/3.0.2:
    resolution: {integrity: sha512-JZkJMZkAGFFPP2YqXZXPbMlMBgsxzE8ILs4lMIX/2o0L9UBw9O/Y3o6wFw/i9YLapcUJWwqbi3kdxIPdC62TIA==}
    hasBin: true
    dependencies:
      glob: 7.2.3

  /rollup-plugin-terser/7.0.2_rollup@2.79.1:
    resolution: {integrity: sha512-w3iIaU4OxcF52UUXiZNsNeuXIMDvFrr+ZXK6bFZ0Q60qyVfq4uLptoS4bbq3paG3x216eQllFZX7zt6TIImguQ==}
    deprecated: This package has been deprecated and is no longer maintained. Please use @rollup/plugin-terser
    peerDependencies:
      rollup: ^2.0.0
    dependencies:
      '@babel/code-frame': 7.18.6
      jest-worker: 26.6.2
      rollup: 2.79.1
      serialize-javascript: 4.0.0
      terser: 5.16.1
    dev: true

  /rollup/2.79.1:
    resolution: {integrity: sha512-uKxbd0IhMZOhjAiD5oAFp7BqvkA4Dv47qpOCtaNvng4HBwdbWtdOh8f5nZNuk2rp51PMGk3bzfWu5oayNEuYnw==}
    engines: {node: '>=10.0.0'}
    hasBin: true
    optionalDependencies:
      fsevents: 2.3.2
    dev: true

  /rollup/3.7.4:
    resolution: {integrity: sha512-jN9rx3k5pfg9H9al0r0y1EYKSeiRANZRYX32SuNXAnKzh6cVyf4LZVto1KAuDnbHT03E1CpsgqDKaqQ8FZtgxw==}
    engines: {node: '>=14.18.0', npm: '>=8.0.0'}
    hasBin: true
    optionalDependencies:
      fsevents: 2.3.2
    dev: true

  /run-parallel/1.2.0:
    resolution: {integrity: sha512-5l4VyZR86LZ/lDxZTR6jqL8AFE2S0IFLMP26AbjsLVADxHdhB/c0GUsH+y39UfCi3dzz8OlQuPmnaJOMoDHQBA==}
    dependencies:
      queue-microtask: 1.2.3

  /safe-buffer/5.1.2:
    resolution: {integrity: sha512-Gd2UZBJDkXlY7GbJxfsE8/nvKkUEU1G38c1siN6QP6a9PT9MmHB8GnpscSmMJSoF8LOIrt8ud/wPtojys4G6+g==}
    dev: true

  /safe-buffer/5.2.1:
    resolution: {integrity: sha512-rp3So07KcdmmKbGvgaNxQSJr7bGVSVk5S9Eq1F+ppbRo70+YeaDxkw5Dd8NPN+GD6bjnYm2VuPuCXmpuYvmCXQ==}

  /safe-regex-test/1.0.0:
    resolution: {integrity: sha512-JBUUzyOgEwXQY1NuPtvcj/qcBDbDmEvWufhlnXZIm75DEHp+afM1r1ujJpJsV/gSM4t59tpDyPi1sd6ZaPFfsA==}
    dependencies:
      call-bind: 1.0.2
      get-intrinsic: 1.1.3
      is-regex: 1.1.4

  /safe-stable-stringify/2.4.2:
    resolution: {integrity: sha512-gMxvPJYhP0O9n2pvcfYfIuYgbledAOJFcqRThtPRmjscaipiwcwPPKLytpVzMkG2HAN87Qmo2d4PtGiri1dSLA==}
    engines: {node: '>=10'}
    dev: false

  /safer-buffer/2.1.2:
    resolution: {integrity: sha512-YZo3K82SD7Riyi0E1EQPojLz7kpepnSQI9IyPbHHg1XXXevb5dJI7tpyN2ADxGcQbHG7vcyRHk0cbwqcQriUtg==}
    dev: true

  /sanitize.css/13.0.0:
    resolution: {integrity: sha512-ZRwKbh/eQ6w9vmTjkuG0Ioi3HBwPFce0O+v//ve+aOq1oeCy7jMV2qzzAlpsNuqpqCBjjriM1lbtZbF/Q8jVyA==}
    dev: true

  /sass-loader/12.6.0_webpack@5.75.0:
    resolution: {integrity: sha512-oLTaH0YCtX4cfnJZxKSLAyglED0naiYfNG1iXfU5w1LNZ+ukoA5DtyDIN5zmKVZwYNJP4KRc5Y3hkWga+7tYfA==}
    engines: {node: '>= 12.13.0'}
    peerDependencies:
      fibers: '>= 3.1.0'
      node-sass: ^4.0.0 || ^5.0.0 || ^6.0.0 || ^7.0.0
      sass: ^1.3.0
      sass-embedded: '*'
      webpack: ^5.0.0
    peerDependenciesMeta:
      fibers:
        optional: true
      node-sass:
        optional: true
      sass:
        optional: true
      sass-embedded:
        optional: true
    dependencies:
      klona: 2.0.6
      neo-async: 2.6.2
      webpack: 5.75.0
    dev: true

  /saxes/5.0.1:
    resolution: {integrity: sha512-5LBh1Tls8c9xgGjw3QrMwETmTMVk0oFgvrFSvWx62llR2hcEInrKNZ2GZCCuuy2lvWrdl5jhbpeqc5hRYKFOcw==}
    engines: {node: '>=10'}
    dependencies:
      xmlchars: 2.2.0
    dev: true

  /scheduler/0.23.0:
    resolution: {integrity: sha512-CtuThmgHNg7zIZWAXi3AsyIzA3n4xx7aNyjwC2VJldO2LMVDhFK+63xGqq6CsJH4rTAt6/M+N4GhZiDYPx9eUw==}
    dependencies:
      loose-envify: 1.4.0

  /schema-utils/2.7.0:
    resolution: {integrity: sha512-0ilKFI6QQF5nxDZLFn2dMjvc4hjg/Wkg7rHd3jK6/A4a1Hl9VFdQWvgB1UMGoU94pad1P/8N7fMcEnLnSiju8A==}
    engines: {node: '>= 8.9.0'}
    dependencies:
      '@types/json-schema': 7.0.11
      ajv: 6.12.6
      ajv-keywords: 3.5.2_ajv@6.12.6
    dev: false

  /schema-utils/3.1.1:
    resolution: {integrity: sha512-Y5PQxS4ITlC+EahLuXaY86TXfR7Dc5lw294alXOq86JAHCihAIZfqv8nNCWvaEJvaC51uN9hbLGeV0cFBdH+Fw==}
    engines: {node: '>= 10.13.0'}
    dependencies:
      '@types/json-schema': 7.0.11
      ajv: 6.12.6
      ajv-keywords: 3.5.2_ajv@6.12.6

  /schema-utils/4.0.0:
    resolution: {integrity: sha512-1edyXKgh6XnJsJSQ8mKWXnN/BVaIbFMLpouRUrXgVq7WYne5kw3MW7UPhO44uRXQSIpTSXoJbmrR2X0w9kUTyg==}
    engines: {node: '>= 12.13.0'}
    dependencies:
      '@types/json-schema': 7.0.11
      ajv: 8.11.2
      ajv-formats: 2.1.1
      ajv-keywords: 5.1.0_ajv@8.11.2
    dev: true

  /select-hose/2.0.0:
    resolution: {integrity: sha512-mEugaLK+YfkijB4fx0e6kImuJdCIt2LxCRcbEYPqRGCs4F2ogyfZU5IAZRdjCP8JPq2AtdNoC/Dux63d9Kiryg==}
    dev: true

  /selfsigned/2.1.1:
    resolution: {integrity: sha512-GSL3aowiF7wa/WtSFwnUrludWFoNhftq8bUkH9pkzjpN2XSPOAYEgg6e0sS9s0rZwgJzJiQRPU18A6clnoW5wQ==}
    engines: {node: '>=10'}
    dependencies:
      node-forge: 1.3.1
    dev: true

  /semver/6.3.0:
    resolution: {integrity: sha512-b39TBaTSfV6yBrapU89p5fKekE2m/NwnDocOVruQFS1/veMgdzuPcnOM34M6CwxW8jH/lxEa5rBoDeUwu5HHTw==}
    hasBin: true

  /semver/7.3.8:
    resolution: {integrity: sha512-NB1ctGL5rlHrPJtFDVIVzTyQylMLu9N9VICA6HSFJo8MCGVTMW6gfpicwKmmK/dAjTOrqu5l63JJOpDSrAis3A==}
    engines: {node: '>=10'}
    hasBin: true
    dependencies:
      lru-cache: 6.0.0

  /send/0.18.0:
    resolution: {integrity: sha512-qqWzuOjSFOuqPjFe4NOsMLafToQQwBSOEpS+FwEt3A2V3vKubTquT3vmLTQpFgMXp8AlFWFuP1qKaJZOtPpVXg==}
    engines: {node: '>= 0.8.0'}
    dependencies:
      debug: 2.6.9
      depd: 2.0.0
      destroy: 1.2.0
      encodeurl: 1.0.2
      escape-html: 1.0.3
      etag: 1.8.1
      fresh: 0.5.2
      http-errors: 2.0.0
      mime: 1.6.0
      ms: 2.1.3
      on-finished: 2.4.1
      range-parser: 1.2.1
      statuses: 2.0.1
    transitivePeerDependencies:
      - supports-color
    dev: true

  /serialize-javascript/4.0.0:
    resolution: {integrity: sha512-GaNA54380uFefWghODBWEGisLZFj00nS5ACs6yHa9nLqlLpVLO8ChDGeKRjZnV4Nh4n0Qi7nhYZD/9fCPzEqkw==}
    dependencies:
      randombytes: 2.1.0
    dev: true

  /serialize-javascript/6.0.1:
    resolution: {integrity: sha512-owoXEFjWRllis8/M1Q+Cw5k8ZH40e3zhp/ovX+Xr/vi1qj6QesbyXXViFbpNvWvPNAD62SutwEXavefrLJWj7w==}
    dependencies:
      randombytes: 2.1.0

  /serve-index/1.9.1:
    resolution: {integrity: sha512-pXHfKNP4qujrtteMrSBb0rc8HJ9Ms/GrXwcUtUtD5s4ewDJI8bT3Cz2zTVRMKtri49pLx2e0Ya8ziP5Ya2pZZw==}
    engines: {node: '>= 0.8.0'}
    dependencies:
      accepts: 1.3.8
      batch: 0.6.1
      debug: 2.6.9
      escape-html: 1.0.3
      http-errors: 1.6.3
      mime-types: 2.1.35
      parseurl: 1.3.3
    transitivePeerDependencies:
      - supports-color
    dev: true

  /serve-static/1.15.0:
    resolution: {integrity: sha512-XGuRDNjXUijsUL0vl6nSD7cwURuzEgglbOaFuZM9g3kwDXOWVTck0jLzjPzGD+TazWbboZYu52/9/XPdUgne9g==}
    engines: {node: '>= 0.8.0'}
    dependencies:
      encodeurl: 1.0.2
      escape-html: 1.0.3
      parseurl: 1.3.3
      send: 0.18.0
    transitivePeerDependencies:
      - supports-color
    dev: true

  /set-value/4.1.0:
    resolution: {integrity: sha512-zTEg4HL0RwVrqcWs3ztF+x1vkxfm0lP+MQQFPiMJTKVceBwEV0A569Ou8l9IYQG8jOZdMVI1hGsc0tmeD2o/Lw==}
    engines: {node: '>=11.0'}
    dependencies:
      is-plain-object: 2.0.4
      is-primitive: 3.0.1

  /setprototypeof/1.1.0:
    resolution: {integrity: sha512-BvE/TwpZX4FXExxOxZyRGQQv651MSwmWKZGqvmPcRIjDqWub67kTKuIMx43cZZrS/cBBzwBcNDWoFxt2XEFIpQ==}
    dev: true

  /setprototypeof/1.2.0:
    resolution: {integrity: sha512-E5LDX7Wrp85Kil5bhZv46j8jOeboKq5JMmYM3gVGdGH8xFpPWXUMsNrlODCrkoxMEeNi/XZIwuRvY4XNwYMJpw==}
    dev: true

  /shebang-command/2.0.0:
    resolution: {integrity: sha512-kHxr2zZpYtdmrN1qDjrrX/Z1rR1kG8Dx+gkpK1G4eXmvXswmcE1hTWBWYUzlraYw1/yZp6YuDY77YtvbN0dmDA==}
    engines: {node: '>=8'}
    dependencies:
      shebang-regex: 3.0.0

  /shebang-regex/3.0.0:
    resolution: {integrity: sha512-7++dFhtcx3353uBaq8DDR4NuxBetBzC7ZQOhmTQInHEd6bSrXdiEyzCvG07Z44UYdLShWUyXt5M/yhz8ekcb1A==}
    engines: {node: '>=8'}

  /shell-quote/1.7.4:
    resolution: {integrity: sha512-8o/QEhSSRb1a5i7TFR0iM4G16Z0vYB2OQVs4G3aAFXjn3T6yEx8AZxy1PgDF7I00LZHYA3WxaSYIf5e5sAX8Rw==}
    dev: false

  /side-channel/1.0.4:
    resolution: {integrity: sha512-q5XPytqFEIKHkGdiMIrY10mvLRvnQh42/+GoBlFW3b2LXLE2xxJpZFdm94we0BaoV3RwJyGqg5wS7epxTv0Zvw==}
    dependencies:
      call-bind: 1.0.2
      get-intrinsic: 1.1.3
      object-inspect: 1.12.2

  /signal-exit/3.0.7:
    resolution: {integrity: sha512-wnD2ZE+l+SPC/uoS0vXeE9L1+0wuaMqKlfz9AMUo38JsyLSBWSFcHR1Rri62LZc12vLr1gb3jl7iwQhgwpAbGQ==}

  /sisteransi/1.0.5:
    resolution: {integrity: sha512-bLGGlR1QxBcynn2d5YmDX4MGjlZvy2MRBDRNHLJ8VI6l6+9FUiyTFNJ0IveOSP0bcXgVDPRcfGqA0pjaqUpfVg==}

  /slash/3.0.0:
    resolution: {integrity: sha512-g9Q1haeby36OSStwb4ntCGGGaKsaVSjQ68fBxoQcutl5fS1vuY18H3wSt3jFyFtrkx+Kz0V1G85A4MyAdDMi2Q==}
    engines: {node: '>=8'}

  /slash/4.0.0:
    resolution: {integrity: sha512-3dOsAHXXUkQTpOYcoAxLIorMTp4gIQr5IW3iVb7A7lFIp0VHhnynm9izx6TssdrIcVIESAlVjtnO2K8bg+Coew==}
    engines: {node: '>=12'}

  /slice-ansi/4.0.0:
    resolution: {integrity: sha512-qMCMfhY040cVHT43K9BFygqYbUPFZKHOg7K73mtTWJRb8pyP3fzf4Ixd5SzdEJQ6MRUg/WBnOLxghZtKKurENQ==}
    engines: {node: '>=10'}
    dependencies:
      ansi-styles: 4.3.0
      astral-regex: 2.0.0
      is-fullwidth-code-point: 3.0.0

  /sockjs/0.3.24:
    resolution: {integrity: sha512-GJgLTZ7vYb/JtPSSZ10hsOYIvEYsjbNU+zPdIHcUaWVNUEPivzxku31865sSSud0Da0W4lEeOPlmw93zLQchuQ==}
    dependencies:
      faye-websocket: 0.11.4
      uuid: 8.3.2
      websocket-driver: 0.7.4
    dev: true

  /source-list-map/2.0.1:
    resolution: {integrity: sha512-qnQ7gVMxGNxsiL4lEuJwe/To8UnK7fAnmbGEEH8RpLouuKbeEm0lhbQVFIrNSuB+G7tVrAlVsZgETT5nljf+Iw==}
    dev: true

  /source-map-js/1.0.2:
    resolution: {integrity: sha512-R0XvVJ9WusLiqTCEiGCmICCMplcCkIwwR11mOSD9CR5u+IXYdiseeEuXCVAjS54zqwkLcPNnmU4OeJ6tUrWhDw==}
    engines: {node: '>=0.10.0'}
    dev: true

  /source-map-loader/3.0.2_webpack@5.75.0:
    resolution: {integrity: sha512-BokxPoLjyl3iOrgkWaakaxqnelAJSS+0V+De0kKIq6lyWrXuiPgYTGp6z3iHmqljKAaLXwZa+ctD8GccRJeVvg==}
    engines: {node: '>= 12.13.0'}
    peerDependencies:
      webpack: ^5.0.0
    dependencies:
      abab: 2.0.6
      iconv-lite: 0.6.3
      source-map-js: 1.0.2
      webpack: 5.75.0
    dev: true

  /source-map-support/0.5.21:
    resolution: {integrity: sha512-uBHU3L3czsIyYXKX88fdrGovxdSCoTGDRZ6SYXtSRxLZUzHg5P/66Ht6uoUlHu9EZod+inXhKo3qQgwXUT/y1w==}
    dependencies:
      buffer-from: 1.1.2
      source-map: 0.6.1

  /source-map/0.6.1:
    resolution: {integrity: sha512-UjgapumWlbMhkBgzT7Ykc5YXUT46F0iKu8SGXq0bcwP5dz/h0Plj6enJqjz1Zbq2l5WaqYnrVbwWOWMyF3F47g==}
    engines: {node: '>=0.10.0'}

  /source-map/0.7.4:
    resolution: {integrity: sha512-l3BikUxvPOcn5E74dZiq5BGsTb5yEwhaTSzccU6t4sDOH8NWJCstKO5QT2CvtFoK6F0saL7p9xHAqHOlCPJygA==}
    engines: {node: '>= 8'}
    dev: true

  /source-map/0.8.0-beta.0:
    resolution: {integrity: sha512-2ymg6oRBpebeZi9UUNsgQ89bhx01TcTkmNTGnNO88imTmbSgy4nfujrgVEFKWpMTEGA11EDkTt7mqObTPdigIA==}
    engines: {node: '>= 8'}
    dependencies:
      whatwg-url: 7.1.0
    dev: true

  /sourcemap-codec/1.4.8:
    resolution: {integrity: sha512-9NykojV5Uih4lgo5So5dtw+f0JgJX30KCNI8gwhz2J9A15wD0Ml6tjHKwf6fTSa6fAdVBdZeNOs9eJ71qCk8vA==}
    deprecated: Please use @jridgewell/sourcemap-codec instead
    dev: true

  /spdy-transport/3.0.0:
    resolution: {integrity: sha512-hsLVFE5SjA6TCisWeJXFKniGGOpBgMLmerfO2aCyCU5s7nJ/rpAepqmFifv/GCbSbueEeAJJnmSQ2rKC/g8Fcw==}
    dependencies:
      debug: 4.3.4
      detect-node: 2.1.0
      hpack.js: 2.1.6
      obuf: 1.1.2
      readable-stream: 3.6.0
      wbuf: 1.7.3
    transitivePeerDependencies:
      - supports-color
    dev: true

  /spdy/4.0.2:
    resolution: {integrity: sha512-r46gZQZQV+Kl9oItvl1JZZqJKGr+oEkB08A6BzkiR7593/7IbtuncXHd2YoYeTsG4157ZssMu9KYvUHLcjcDoA==}
    engines: {node: '>=6.0.0'}
    dependencies:
      debug: 4.3.4
      handle-thing: 2.0.1
      http-deceiver: 1.2.7
      select-hose: 2.0.0
      spdy-transport: 3.0.0
    transitivePeerDependencies:
      - supports-color
    dev: true

  /sprintf-js/1.0.3:
    resolution: {integrity: sha512-D9cPgkvLlV3t3IzL0D0YLvGA9Ahk4PcvVwUbN0dSGr1aP0Nrt4AEnTUbuGvquEC0mA64Gqt1fzirlRs5ibXx8g==}

  /stable/0.1.8:
    resolution: {integrity: sha512-ji9qxRnOVfcuLDySj9qzhGSEFVobyt1kIOSkj1qZzYLzq7Tos/oUUWvotUPQLlrsidqsK6tBH89Bc9kL5zHA6w==}
    deprecated: 'Modern JS already guarantees Array#sort() is a stable sort, so this library is deprecated. See the compatibility table on MDN: https://developer.mozilla.org/en-US/docs/Web/JavaScript/Reference/Global_Objects/Array/sort#browser_compatibility'
    dev: true

  /stack-utils/2.0.6:
    resolution: {integrity: sha512-XlkWvfIm6RmsWtNJx+uqtKLS8eqFbxUg0ZzLXqY0caEy9l7hruX8IpiDnjsLavoBgqCCR71TqWO8MaXYheJ3RQ==}
    engines: {node: '>=10'}
    dependencies:
      escape-string-regexp: 2.0.0
    dev: true

  /stackframe/1.3.4:
    resolution: {integrity: sha512-oeVtt7eWQS+Na6F//S4kJ2K2VbRlS9D43mAlMyVpVWovy9o+jfgH8O9agzANzaiLjclA0oYzUXEM4PurhSUChw==}
    dev: true

  /statuses/1.5.0:
    resolution: {integrity: sha512-OpZ3zP+jT1PI7I8nemJX4AKmAX070ZkYPVWV/AaKTJl+tXCTGyVdC1a4SL8RUQYEwk/f34ZX8UTykN68FwrqAA==}
    engines: {node: '>= 0.6'}
    dev: true

  /statuses/2.0.1:
    resolution: {integrity: sha512-RwNA9Z/7PrK06rYLIzFMlaF+l73iwpzsqRIFgbMLbTcLD6cOao82TaWefPXQvB2fOC4AjuYSEndS7N/mTCbkdQ==}
    engines: {node: '>= 0.8'}
    dev: true

  /stop-iteration-iterator/1.0.0:
    resolution: {integrity: sha512-iCGQj+0l0HOdZ2AEeBADlsRC+vsnDsZsbdSiH1yNSjcfKM7fdpCMfqAL/dwF5BLiw/XhRft/Wax6zQbhq2BcjQ==}
    engines: {node: '>= 0.4'}
    dependencies:
      internal-slot: 1.0.4
    dev: true

  /string-length/4.0.2:
    resolution: {integrity: sha512-+l6rNN5fYHNhZZy41RXsYptCjA2Igmq4EG7kZAYFQI1E1VTXarr6ZPXBg6eq7Y6eK4FEhY6AJlyuFIb/v/S0VQ==}
    engines: {node: '>=10'}
    dependencies:
      char-regex: 1.0.2
      strip-ansi: 6.0.1
    dev: true

  /string-length/5.0.1:
    resolution: {integrity: sha512-9Ep08KAMUn0OadnVaBuRdE2l615CQ508kr0XMadjClfYpdCyvrbFp6Taebo8yyxokQ4viUd/xPPUA4FGgUa0ow==}
    engines: {node: '>=12.20'}
    dependencies:
      char-regex: 2.0.1
      strip-ansi: 7.0.1
    dev: true

  /string-natural-compare/3.0.1:
    resolution: {integrity: sha512-n3sPwynL1nwKi3WJ6AIsClwBMa0zTi54fn2oLU6ndfTSIO05xaznjSf15PcBZU6FNWbmN5Q6cxT4V5hGvB4taw==}
    dev: true

  /string-width/4.2.3:
    resolution: {integrity: sha512-wKyQRQpjJ0sIp62ErSZdGsjMJWsap5oRNihHhu6G7JVO/9jIB6UyevL+tXuOqrng8j/cxKTWyWUwvSTriiZz/g==}
    engines: {node: '>=8'}
    dependencies:
      emoji-regex: 8.0.0
      is-fullwidth-code-point: 3.0.0
      strip-ansi: 6.0.1

  /string.prototype.matchall/4.0.8:
    resolution: {integrity: sha512-6zOCOcJ+RJAQshcTvXPHoxoQGONa3e/Lqx90wUA+wEzX78sg5Bo+1tQo4N0pohS0erG9qtCqJDjNCQBjeWVxyg==}
    dependencies:
      call-bind: 1.0.2
      define-properties: 1.1.4
      es-abstract: 1.20.5
      get-intrinsic: 1.1.3
      has-symbols: 1.0.3
      internal-slot: 1.0.4
      regexp.prototype.flags: 1.4.3
      side-channel: 1.0.4

  /string.prototype.trimend/1.0.6:
    resolution: {integrity: sha512-JySq+4mrPf9EsDBEDYMOb/lM7XQLulwg5R/m1r0PXEFqrV0qHvl58sdTilSXtKOflCsK2E8jxf+GKC0T07RWwQ==}
    dependencies:
      call-bind: 1.0.2
      define-properties: 1.1.4
      es-abstract: 1.20.5

  /string.prototype.trimstart/1.0.6:
    resolution: {integrity: sha512-omqjMDaY92pbn5HOX7f9IccLA+U1tA9GvtU4JrodiXFfYB7jPzzHpRzpglLAjtUV6bB557zwClJezTqnAiYnQA==}
    dependencies:
      call-bind: 1.0.2
      define-properties: 1.1.4
      es-abstract: 1.20.5

  /string_decoder/1.1.1:
    resolution: {integrity: sha512-n/ShnvDi6FHbbVfviro+WojiFzv+s8MPMHBczVePfUpDJLwoLT0ht1l4YwBCbi8pJAveEEdnkHyPyTP/mzRfwg==}
    dependencies:
      safe-buffer: 5.1.2
    dev: true

  /string_decoder/1.3.0:
    resolution: {integrity: sha512-hkRX8U1WjJFd8LsDJ2yQ/wWWxaopEsABU1XfkM8A+j0+85JAGppt16cr1Whg6KIbb4okU6Mql6BOj+uup/wKeA==}
    dependencies:
      safe-buffer: 5.2.1
    dev: true

  /stringify-object/3.3.0:
    resolution: {integrity: sha512-rHqiFh1elqCQ9WPLIC8I0Q/g/wj5J1eMkyoiD6eoQApWHP0FtlK7rqnhmabL5VUY9JQCcqwwvlOaSuutekgyrw==}
    engines: {node: '>=4'}
    dependencies:
      get-own-enumerable-property-symbols: 3.0.2
      is-obj: 1.0.1
      is-regexp: 1.0.0
    dev: true

  /strip-ansi/6.0.1:
    resolution: {integrity: sha512-Y38VPSHcqkFrCpFnQ9vuSXmquuv5oXOKpGeT6aGrr3o3Gc9AlVa6JBfUSOCnbxGGZF+/0ooI7KrPuUSztUdU5A==}
    engines: {node: '>=8'}
    dependencies:
      ansi-regex: 5.0.1

  /strip-ansi/7.0.1:
    resolution: {integrity: sha512-cXNxvT8dFNRVfhVME3JAe98mkXDYN2O1l7jmcwMnOslDeESg1rF/OZMtK0nRAhiari1unG5cD4jG3rapUAkLbw==}
    engines: {node: '>=12'}
    dependencies:
      ansi-regex: 6.0.1
    dev: true

  /strip-bom/3.0.0:
    resolution: {integrity: sha512-vavAMRXOgBVNF6nyEEmL3DBK19iRpDcoIwW+swQ+CbGiu7lju6t+JklA1MHweoWtadgt4ISVUsXLyDq34ddcwA==}
    engines: {node: '>=4'}

  /strip-bom/4.0.0:
    resolution: {integrity: sha512-3xurFv5tEgii33Zi8Jtp55wEIILR9eh34FAW00PZf+JnSsTmV/ioewSgQl97JHvgjoRGwPShsWm+IdrxB35d0w==}
    engines: {node: '>=8'}
    dev: true

  /strip-comments/2.0.1:
    resolution: {integrity: sha512-ZprKx+bBLXv067WTCALv8SSz5l2+XhpYCsVtSqlMnkAXMWDq+/ekVbl1ghqP9rUHTzv6sm/DwCOiYutU/yp1fw==}
    engines: {node: '>=10'}
    dev: true

  /strip-final-newline/2.0.0:
    resolution: {integrity: sha512-BrpvfNAE3dcvq7ll3xVumzjKjZQ5tI1sEUIKr3Uoks0XUl45St3FlatVqef9prk4jRDzhW6WZg+3bk93y6pLjA==}
    engines: {node: '>=6'}
    dev: true

  /strip-final-newline/3.0.0:
    resolution: {integrity: sha512-dOESqjYr96iWYylGObzd39EuNTa5VJxyvVAEm5Jnh7KGo75V43Hk1odPQkNDyXNmUR6k+gEiDVXnjB8HJ3crXw==}
    engines: {node: '>=12'}
    dev: false

  /strip-indent/3.0.0:
    resolution: {integrity: sha512-laJTa3Jb+VQpaC6DseHhF7dXVqHTfJPCRDaEbid/drOhgitgYku/letMUqOXFoWV0zIIUbjpdH2t+tYj4bQMRQ==}
    engines: {node: '>=8'}
    dependencies:
      min-indent: 1.0.1
    dev: true

  /strip-json-comments/3.1.1:
    resolution: {integrity: sha512-6fPc+R4ihwqP6N/aIv2f1gMH8lOVtWQHoqC4yK6oSDVVocumAsfCqjkXnqiYMhmMwS/mEHLp7Vehlt3ql6lEig==}
    engines: {node: '>=8'}

  /style-loader/3.3.1_webpack@5.75.0:
    resolution: {integrity: sha512-GPcQ+LDJbrcxHORTRes6Jy2sfvK2kS6hpSfI/fXhPt+spVzxF6LJ1dHLN9zIGmVaaP044YKaIatFaufENRiDoQ==}
    engines: {node: '>= 12.13.0'}
    peerDependencies:
      webpack: ^5.0.0
    dependencies:
      webpack: 5.75.0
    dev: true

  /styled-jsx/5.1.0:
    resolution: {integrity: sha512-/iHaRJt9U7T+5tp6TRelLnqBqiaIT0HsO0+vgyj8hK2KUk7aejFqRrumqPUlAqDwAj8IbS/1hk3IhBAAK/FCUQ==}
    engines: {node: '>= 12.0.0'}
    peerDependencies:
      '@babel/core': '*'
      babel-plugin-macros: '*'
      react: '>= 16.8.0 || 17.x.x || ^18.0.0-0'
    peerDependenciesMeta:
      '@babel/core':
        optional: true
      babel-plugin-macros:
        optional: true
    dependencies:
      client-only: 0.0.1
    dev: true

  /stylehacks/5.1.1_postcss@8.4.21:
    resolution: {integrity: sha512-sBpcd5Hx7G6seo7b1LkpttvTz7ikD0LlH5RmdcBNb6fFR0Fl7LQwHDFr300q4cwUqi+IYrFGmsIHieMBfnN/Bw==}
    engines: {node: ^10 || ^12 || >=14.0}
    peerDependencies:
      postcss: ^8.2.15
    dependencies:
      browserslist: 4.21.4
      postcss: 8.4.21
      postcss-selector-parser: 6.0.11
    dev: true

  /sucrase/3.29.0:
    resolution: {integrity: sha512-bZPAuGA5SdFHuzqIhTAqt9fvNEo9rESqXIG3oiKdF8K4UmkQxC4KlNL3lVyAErXp+mPvUqZ5l13qx6TrDIGf3A==}
    engines: {node: '>=8'}
    hasBin: true
    dependencies:
      commander: 4.1.1
      glob: 7.1.6
      lines-and-columns: 1.2.4
      mz: 2.7.0
      pirates: 4.0.5
      ts-interface-checker: 0.1.13
    dev: true

  /supports-color/5.5.0:
    resolution: {integrity: sha512-QjVjwdXIt408MIiAqCX4oUKsgU2EqAGzs2Ppkm4aQYbjm+ZEWEcW4SfFNTr4uMNZma0ey4f5lgLrkB0aX0QMow==}
    engines: {node: '>=4'}
    dependencies:
      has-flag: 3.0.0

  /supports-color/7.2.0:
    resolution: {integrity: sha512-qpCAvRl9stuOHveKsn7HncJRvv501qIacKzQlO/+Lwxc9+0q2wLyv4Dfvt80/DPn2pqOBsJdDiogXGR9+OvwRw==}
    engines: {node: '>=8'}
    dependencies:
      has-flag: 4.0.0

  /supports-color/8.1.1:
    resolution: {integrity: sha512-MpUEN2OodtUzxvKQl72cUF7RQ5EiHsGvSsVG0ia9c5RbWGL2CI4C7EpPS8UTBIplnlzZiNuV56w+FuNxy3ty2Q==}
    engines: {node: '>=10'}
    dependencies:
      has-flag: 4.0.0

  /supports-hyperlinks/2.3.0:
    resolution: {integrity: sha512-RpsAZlpWcDwOPQA22aCH4J0t7L8JmAvsCxfOSEwm7cQs3LshN36QaTkwd70DnBOXDWGssw2eUoc8CaRWT0XunA==}
    engines: {node: '>=8'}
    dependencies:
      has-flag: 4.0.0
      supports-color: 7.2.0
    dev: true

  /supports-preserve-symlinks-flag/1.0.0:
    resolution: {integrity: sha512-ot0WnXS9fgdkgIcePe6RHNk1WA8+muPa6cSjeR3V8K27q9BB1rTE3R1p7Hv0z1ZyAc8s6Vvv8DIyWf681MAt0w==}
    engines: {node: '>= 0.4'}

  /svg-parser/2.0.4:
    resolution: {integrity: sha512-e4hG1hRwoOdRb37cIMSgzNsxyzKfayW6VOflrwvR+/bzrkyxY/31WkbgnQpgtrNp1SdpJvpUAGTa/ZoiPNDuRQ==}
    dev: true

  /svgo/2.8.0:
    resolution: {integrity: sha512-+N/Q9kV1+F+UeWYoSiULYo4xYSDQlTgb+ayMobAXPwMnLvop7oxKMo9OzIrX5x3eS4L4f2UHhc9axXwY8DpChg==}
    engines: {node: '>=10.13.0'}
    hasBin: true
    dependencies:
      '@trysound/sax': 0.2.0
      commander: 7.2.0
      css-select: 4.3.0
      css-tree: 1.1.3
      csso: 4.2.0
      picocolors: 1.0.0
      stable: 0.1.8
    dev: true

  /symbol-observable/4.0.0:
    resolution: {integrity: sha512-b19dMThMV4HVFynSAM1++gBHAbk2Tc/osgLIBZMKsyqh34jb2e8Os7T6ZW/Bt3pJFdBTd2JwAnAAEQV7rSNvcQ==}
    engines: {node: '>=0.10'}
    dev: false

  /symbol-tree/3.2.4:
    resolution: {integrity: sha512-9QNk5KwDF+Bvz+PyObkmSYjI5ksVUYtjW7AU22r2NKcfLJcXp96hkDWU3+XndOsUb+AQ9QhfzfCT2O+CNWT5Tw==}
    dev: true

  /synckit/0.8.5:
    resolution: {integrity: sha512-L1dapNV6vu2s/4Sputv8xGsCdAVlb5nRDMFU/E27D44l5U6cw1g0dGd45uLc+OXjNMmF4ntiMdCimzcjFKQI8Q==}
    engines: {node: ^14.18.0 || >=16.0.0}
    dependencies:
      '@pkgr/utils': 2.3.1
      tslib: 2.5.0
    dev: false

  /tabbable/4.0.0:
    resolution: {integrity: sha512-H1XoH1URcBOa/rZZWxLxHCtOdVUEev+9vo5YdYhC9tCY4wnybX+VQrCYuy9ubkg69fCBxCONJOSLGfw0DWMffQ==}

  /table/6.8.1:
    resolution: {integrity: sha512-Y4X9zqrCftUhMeH2EptSSERdVKt/nEdijTOacGD/97EKjhQ/Qs8RTlEGABSJNNN8lac9kheH+af7yAkEWlgneA==}
    engines: {node: '>=10.0.0'}
    dependencies:
      ajv: 8.11.2
      lodash.truncate: 4.4.2
      slice-ansi: 4.0.0
      string-width: 4.2.3
      strip-ansi: 6.0.1

  /tailwindcss/3.2.4_postcss@8.4.21:
    resolution: {integrity: sha512-AhwtHCKMtR71JgeYDaswmZXhPcW9iuI9Sp2LvZPo9upDZ7231ZJ7eA9RaURbhpXGVlrjX4cFNlB4ieTetEb7hQ==}
    engines: {node: '>=12.13.0'}
    hasBin: true
    peerDependencies:
      postcss: ^8.0.9
    dependencies:
      arg: 5.0.2
      chokidar: 3.5.3
      color-name: 1.1.4
      detective: 5.2.1
      didyoumean: 1.2.2
      dlv: 1.1.3
      fast-glob: 3.2.12
      glob-parent: 6.0.2
      is-glob: 4.0.3
      lilconfig: 2.0.6
      micromatch: 4.0.5
      normalize-path: 3.0.0
      object-hash: 3.0.0
      picocolors: 1.0.0
      postcss: 8.4.21
      postcss-import: 14.1.0_postcss@8.4.21
      postcss-js: 4.0.0_postcss@8.4.21
      postcss-load-config: 3.1.4_postcss@8.4.21
      postcss-nested: 6.0.0_postcss@8.4.21
      postcss-selector-parser: 6.0.11
      postcss-value-parser: 4.2.0
      quick-lru: 5.1.1
      resolve: 1.22.1
    transitivePeerDependencies:
      - ts-node
    dev: true

  /tapable/1.1.3:
    resolution: {integrity: sha512-4WK/bYZmj8xLr+HUCODHGF1ZFzsYffasLUgEiMBY4fgtltdO6B4WJtlSbPaDTLpYTcGVwM2qLnFTICEcNxs3kA==}
    engines: {node: '>=6'}
    dev: false

  /tapable/2.2.1:
    resolution: {integrity: sha512-GNzQvQTOIP6RyTfE2Qxb8ZVlNmw0n88vp1szwWRimP02mnTsx3Wtn5qRdqY9w2XduFNUgvOwhNnQsjwCp+kqaQ==}
    engines: {node: '>=6'}

  /temp-dir/2.0.0:
    resolution: {integrity: sha512-aoBAniQmmwtcKp/7BzsH8Cxzv8OL736p7v1ihGb5e9DJ9kTwGWHrQrVB5+lfVDzfGrdRzXch+ig7LHaY1JTOrg==}
    engines: {node: '>=8'}
    dev: true

  /tempy/0.6.0:
    resolution: {integrity: sha512-G13vtMYPT/J8A4X2SjdtBTphZlrp1gKv6hZiOjw14RCWg6GbHuQBGtjlx75xLbYV/wEc0D7G5K4rxKP/cXk8Bw==}
    engines: {node: '>=10'}
    dependencies:
      is-stream: 2.0.1
      temp-dir: 2.0.0
      type-fest: 0.16.0
      unique-string: 2.0.0
    dev: true

  /terminal-link/2.1.1:
    resolution: {integrity: sha512-un0FmiRUQNr5PJqy9kP7c40F5BOfpGlYTrxonDChEZB7pzZxRNp/bt+ymiy9/npwXya9KH99nJ/GXFIiUkYGFQ==}
    engines: {node: '>=8'}
    dependencies:
      ansi-escapes: 4.3.2
      supports-hyperlinks: 2.3.0
    dev: true

  /terser-webpack-plugin/5.3.6_webpack@5.75.0:
    resolution: {integrity: sha512-kfLFk+PoLUQIbLmB1+PZDMRSZS99Mp+/MHqDNmMA6tOItzRt+Npe3E+fsMs5mfcM0wCtrrdU387UnV+vnSffXQ==}
    engines: {node: '>= 10.13.0'}
    peerDependencies:
      '@swc/core': '*'
      esbuild: '*'
      uglify-js: '*'
      webpack: ^5.1.0
    peerDependenciesMeta:
      '@swc/core':
        optional: true
      esbuild:
        optional: true
      uglify-js:
        optional: true
    dependencies:
      '@jridgewell/trace-mapping': 0.3.17
      jest-worker: 27.5.1
      schema-utils: 3.1.1
      serialize-javascript: 6.0.1
      terser: 5.16.1
      webpack: 5.75.0

  /terser/5.16.1:
    resolution: {integrity: sha512-xvQfyfA1ayT0qdK47zskQgRZeWLoOQ8JQ6mIgRGVNwZKdQMU+5FkCBjmv4QjcrTzyZquRw2FVtlJSRUmMKQslw==}
    engines: {node: '>=10'}
    hasBin: true
    dependencies:
      '@jridgewell/source-map': 0.3.2
      acorn: 8.8.2
      commander: 2.20.3
      source-map-support: 0.5.21

  /test-exclude/6.0.0:
    resolution: {integrity: sha512-cAGWPIyOHU6zlmg88jwm7VRyXnMN7iV68OGAbYDk/Mh/xC/pzVPlQtY6ngoIH/5/tciuhGfvESU8GrHrcxD56w==}
    engines: {node: '>=8'}
    dependencies:
      '@istanbuljs/schema': 0.1.3
      glob: 7.2.3
      minimatch: 3.1.2
    dev: true

  /text-table/0.2.0:
    resolution: {integrity: sha512-N+8UisAXDGk8PFXP4HAzVR9nbfmVJ3zYLAWiTIoqC5v5isinhr+r5uaO8+7r3BMfuNIufIsA7RdpVgacC2cSpw==}

  /thenify-all/1.6.0:
    resolution: {integrity: sha512-RNxQH/qI8/t3thXJDwcstUO4zeqo64+Uy/+sNVRBx4Xn2OX+OZ9oP+iJnNFqplFra2ZUVeKCSa2oVWi3T4uVmA==}
    engines: {node: '>=0.8'}
    dependencies:
      thenify: 3.3.1
    dev: true

  /thenify/3.3.1:
    resolution: {integrity: sha512-RVZSIV5IG10Hk3enotrhvz0T9em6cyHBLkH/YAZuKqd8hRkKhSfCGIcP2KUY0EPxndzANBmNllzWPwak+bheSw==}
    dependencies:
      any-promise: 1.3.0
    dev: true

  /throat/6.0.2:
    resolution: {integrity: sha512-WKexMoJj3vEuK0yFEapj8y64V0A6xcuPuK9Gt1d0R+dzCSJc0lHqQytAbSB4cDAK0dWh4T0E2ETkoLE2WZ41OQ==}
    dev: true

  /thunky/1.1.0:
    resolution: {integrity: sha512-eHY7nBftgThBqOyHGVN+l8gF0BucP09fMo0oO/Lb0w1OF80dJv+lDVpXG60WMQvkcxAkNybKsrEIE3ZtKGmPrA==}
    dev: true

  /tiny-glob/0.2.9:
    resolution: {integrity: sha512-g/55ssRPUjShh+xkfx9UPDXqhckHEsHr4Vd9zX55oSdGZc/MD0m3sferOkwWtp98bv+kcVfEHtRJgBVJzelrzg==}
    dependencies:
      globalyzer: 0.1.0
      globrex: 0.1.2
    dev: false

  /tiny-warning/1.0.3:
    resolution: {integrity: sha512-lBN9zLN/oAf68o3zNXYrdCt1kP8WsiGW8Oo2ka41b2IM5JL/S1CTyX1rW0mb/zSuJun0ZUrDxx4sqvYS2FWzPA==}

  /tmpl/1.0.5:
    resolution: {integrity: sha512-3f0uOEAQwIqGuWW2MVzYg8fV/QNnc/IpuJNG837rLuczAaLVHslWHZQj4IGiEl5Hs3kkbhwL9Ab7Hrsmuj+Smw==}
    dev: true

  /to-fast-properties/2.0.0:
    resolution: {integrity: sha512-/OaKK0xYrs3DmxRYqL/yDc+FxFUVYhDlXMhRmv3z915w2HF1tnN1omB354j8VUGO/hbRzyD6Y3sA7v7GS/ceog==}
    engines: {node: '>=4'}

  /to-regex-range/5.0.1:
    resolution: {integrity: sha512-65P7iz6X5yEr1cwcgvQxbbIw7Uk3gOy5dIdtZ4rDveLqhrdJP+Li/Hx6tyK0NEb+2GCyneCMJiGqrADCSNk8sQ==}
    engines: {node: '>=8.0'}
    dependencies:
      is-number: 7.0.0

  /toggle-selection/1.0.6:
    resolution: {integrity: sha512-BiZS+C1OS8g/q2RRbJmy59xpyghNBqrr6k5L/uKBGRsTfxmu3ffiRnd8mlGPUVayg8pvfi5urfnu8TU7DVOkLQ==}

  /toidentifier/1.0.1:
    resolution: {integrity: sha512-o5sSPKEkg/DIQNmH43V0/uerLrpzVedkUh8tGNvaeXpfpuwjKenlSox/2O/BTlZUtEe+JG7s5YhEz608PlAHRA==}
    engines: {node: '>=0.6'}
    dev: true

  /tough-cookie/4.1.2:
    resolution: {integrity: sha512-G9fqXWoYFZgTc2z8Q5zaHy/vJMjm+WV0AkAeHxVCQiEB1b+dGvWzFW6QV07cY5jQ5gRkeid2qIkzkxUnmoQZUQ==}
    engines: {node: '>=6'}
    dependencies:
      psl: 1.9.0
      punycode: 2.1.1
      universalify: 0.2.0
      url-parse: 1.5.10
    dev: true

  /tr46/1.0.1:
    resolution: {integrity: sha512-dTpowEjclQ7Kgx5SdBkqRzVhERQXov8/l9Ft9dVM9fmg0W0KQSVaXX9T4i6twCPNtYiZM53lpSSUAwJbFPOHxA==}
    dependencies:
      punycode: 2.1.1
    dev: true

  /tr46/2.1.0:
    resolution: {integrity: sha512-15Ih7phfcdP5YxqiB+iDtLoaTz4Nd35+IiAv0kQ5FNKHzXgdWqPoTIqEDDJmXceQt4JZk6lVPT8lnDlPpGDppw==}
    engines: {node: '>=8'}
    dependencies:
      punycode: 2.1.1
    dev: true

  /tree-kill/1.2.2:
    resolution: {integrity: sha512-L0Orpi8qGpRG//Nd+H90vFB+3iHnue1zSSGmNOOCh1GLJ7rUKVwV2HvijphGQS2UmhUZewS9VgvxYIdgr+fG1A==}
    hasBin: true
    dev: true

  /tryer/1.0.1:
    resolution: {integrity: sha512-c3zayb8/kWWpycWYg87P71E1S1ZL6b6IJxfb5fvsUgsf0S2MVGaDhDXXjDMpdCpfWXqptc+4mXwmiy1ypXqRAA==}
    dev: false

  /ts-interface-checker/0.1.13:
    resolution: {integrity: sha512-Y/arvbn+rrz3JCKl9C4kVNfTfSm2/mEp5FSz5EsZSANGPSlQrpRI5M4PKF+mJnE52jOO90PnPSc3Ur3bTQw0gA==}
    dev: true

  /ts-invariant/0.10.3:
    resolution: {integrity: sha512-uivwYcQaxAucv1CzRp2n/QdYPo4ILf9VXgH19zEIjFx2EJufV16P0JtJVpYHy89DItG6Kwj2oIUjrcK5au+4tQ==}
    engines: {node: '>=8'}
    dependencies:
      tslib: 2.4.1
    dev: false

  /tsconfig-paths/3.14.1:
    resolution: {integrity: sha512-fxDhWnFSLt3VuTwtvJt5fpwxBHg5AdKWMsgcPOOIilyjymcYVZoCQF8fvFRezCNfblEXmi+PcM1eYHeOAgXCOQ==}
    dependencies:
      '@types/json5': 0.0.29
      json5: 1.0.1
      minimist: 1.2.7
      strip-bom: 3.0.0

  /tslib/1.14.1:
    resolution: {integrity: sha512-Xni35NKzjgMrwevysHTCArtLDpPvye8zV/0E4EyYn43P7/7qvQwPh9BGkHewbMulVntbigmcT7rdX3BNo9wRJg==}

  /tslib/2.4.1:
    resolution: {integrity: sha512-tGyy4dAjRIEwI7BzsB0lynWgOpfqjUdq91XXAlIWD2OwKBH7oCl/GZG/HT4BOHrTlPMOASlMQ7veyTqpmRcrNA==}

  /tslib/2.5.0:
    resolution: {integrity: sha512-336iVw3rtn2BUK7ORdIAHTyxHGRIHVReokCR3XjbckJMK7ms8FysBfhLR8IXnAgy7T0PTPNBWKiH514FOW/WSg==}
    dev: false

  /tsup/6.5.0_typescript@4.9.4:
    resolution: {integrity: sha512-36u82r7rYqRHFkD15R20Cd4ercPkbYmuvRkz3Q1LCm5BsiFNUgpo36zbjVhCOgvjyxNBWNKHsaD5Rl8SykfzNA==}
    engines: {node: '>=14'}
    hasBin: true
    peerDependencies:
      '@swc/core': ^1
      postcss: ^8.4.12
      typescript: ^4.1.0
    peerDependenciesMeta:
      '@swc/core':
        optional: true
      postcss:
        optional: true
      typescript:
        optional: true
    dependencies:
      bundle-require: 3.1.2_esbuild@0.15.18
      cac: 6.7.14
      chokidar: 3.5.3
      debug: 4.3.4
      esbuild: 0.15.18
      execa: 5.1.1
      globby: 11.1.0
      joycon: 3.1.1
      postcss-load-config: 3.1.4
      resolve-from: 5.0.0
      rollup: 3.7.4
      source-map: 0.8.0-beta.0
      sucrase: 3.29.0
      tree-kill: 1.2.2
      typescript: 4.9.4
    transitivePeerDependencies:
      - supports-color
      - ts-node
    dev: true

  /tsup/6.6.3_typescript@4.9.4:
    resolution: {integrity: sha512-OLx/jFllYlVeZQ7sCHBuRVEQBBa1tFbouoc/gbYakyipjVQdWy/iQOvmExUA/ewap9iQ7tbJf9pW0PgcEFfJcQ==}
    engines: {node: '>=14.18'}
    hasBin: true
    peerDependencies:
      '@swc/core': ^1
      postcss: ^8.4.12
      typescript: ^4.1.0
    peerDependenciesMeta:
      '@swc/core':
        optional: true
      postcss:
        optional: true
      typescript:
        optional: true
    dependencies:
      bundle-require: 4.0.1_esbuild@0.17.10
      cac: 6.7.14
      chokidar: 3.5.3
      debug: 4.3.4
      esbuild: 0.17.10
      execa: 5.1.1
      globby: 11.1.0
      joycon: 3.1.1
      postcss-load-config: 3.1.4
      resolve-from: 5.0.0
      rollup: 3.7.4
      source-map: 0.8.0-beta.0
      sucrase: 3.29.0
      tree-kill: 1.2.2
      typescript: 4.9.4
    transitivePeerDependencies:
      - supports-color
      - ts-node
    dev: true

  /tsup/6.6.3_uujdqti2krmttzhqvubwnsmcci:
    resolution: {integrity: sha512-OLx/jFllYlVeZQ7sCHBuRVEQBBa1tFbouoc/gbYakyipjVQdWy/iQOvmExUA/ewap9iQ7tbJf9pW0PgcEFfJcQ==}
    engines: {node: '>=14.18'}
    hasBin: true
    peerDependencies:
      '@swc/core': ^1
      postcss: ^8.4.12
      typescript: ^4.1.0
    peerDependenciesMeta:
      '@swc/core':
        optional: true
      postcss:
        optional: true
      typescript:
        optional: true
    dependencies:
      bundle-require: 4.0.1_esbuild@0.17.10
      cac: 6.7.14
      chokidar: 3.5.3
      debug: 4.3.4
      esbuild: 0.17.10
      execa: 5.1.1
      globby: 11.1.0
      joycon: 3.1.1
      postcss: 8.4.21
      postcss-load-config: 3.1.4_postcss@8.4.21
      resolve-from: 5.0.0
      rollup: 3.7.4
      source-map: 0.8.0-beta.0
      sucrase: 3.29.0
      tree-kill: 1.2.2
      typescript: 4.9.5
    transitivePeerDependencies:
      - supports-color
      - ts-node
    dev: true

  /tsutils/3.21.0_typescript@4.9.4:
    resolution: {integrity: sha512-mHKK3iUXL+3UF6xL5k0PEhKRUBKPBCv/+RkEOpjRWxxx27KKRBmmA60A9pgOUvMi8GKhRMPEmjBRPzs2W7O1OA==}
    engines: {node: '>= 6'}
    peerDependencies:
      typescript: '>=2.8.0 || >= 3.2.0-dev || >= 3.3.0-dev || >= 3.4.0-dev || >= 3.5.0-dev || >= 3.6.0-dev || >= 3.6.0-beta || >= 3.7.0-dev || >= 3.7.0-beta'
    dependencies:
      tslib: 1.14.1
      typescript: 4.9.4

  /turbo-darwin-64/1.8.3:
    resolution: {integrity: sha512-bLM084Wr17VAAY/EvCWj7+OwYHvI9s/NdsvlqGp8iT5HEYVimcornCHespgJS/yvZDfC+mX9EQkn3V2JmYgGGw==}
    cpu: [x64]
    os: [darwin]
    requiresBuild: true
    dev: true
    optional: true

  /turbo-darwin-arm64/1.8.3:
    resolution: {integrity: sha512-4oZjXtzakopMK110kue3z/hqu3WLv+eDLZOX1NGdo49gqca9BeD8GbH+sXpAp6tqyeuzpss+PIliVYuyt7LgbA==}
    cpu: [arm64]
    os: [darwin]
    requiresBuild: true
    dev: true
    optional: true

  /turbo-linux-64/1.8.3:
    resolution: {integrity: sha512-uvX2VKotf5PU14FCxJA5iHItPQno2JWzerMd+g3/h/Asay6dvxvtVjc39MQeGT0H5njSvzVKFkT+3/5q8lgOEg==}
    cpu: [x64]
    os: [linux]
    requiresBuild: true
    dev: true
    optional: true

  /turbo-linux-arm64/1.8.3:
    resolution: {integrity: sha512-E1p+oH3XKMaPS4rqWhYsL4j2Pzc0d/9P5KU7Kn1kqVLo2T3iRA7n2KVULEieUNE0nTH+aIJPXYXOpqCI5wFJaA==}
    cpu: [arm64]
    os: [linux]
    requiresBuild: true
    dev: true
    optional: true

  /turbo-windows-64/1.8.3:
    resolution: {integrity: sha512-cnzAytHtoLXd0J7aNzRpZFpL/GTjcBmkvAPlbOdf/Pl1iwS4qzGrudZQ+OM1lmLgLIfBPIavsGHBknTwTNib4A==}
    cpu: [x64]
    os: [win32]
    requiresBuild: true
    dev: true
    optional: true

  /turbo-windows-arm64/1.8.3:
    resolution: {integrity: sha512-ulIiItNm2w/zYJdD5/oAzjzNns1IjbpweRzpsE8tLXaWwo6+fnXXkyloUug0IUhcd2k6fJXfoiDZfygqpOVuXg==}
    cpu: [arm64]
    os: [win32]
    requiresBuild: true
    dev: true
    optional: true

  /turbo/1.8.3:
    resolution: {integrity: sha512-zGrkU1EuNFmkq6iky6LcMqD4h0OLE8XysVFxQWRIZbcTNnf0XAycbsbeEyiJpiWeqb7qtg2bVuY9EYcNoNhVuQ==}
    hasBin: true
    requiresBuild: true
    optionalDependencies:
      turbo-darwin-64: 1.8.3
      turbo-darwin-arm64: 1.8.3
      turbo-linux-64: 1.8.3
      turbo-linux-arm64: 1.8.3
      turbo-windows-64: 1.8.3
      turbo-windows-arm64: 1.8.3
    dev: true

  /type-check/0.3.2:
    resolution: {integrity: sha512-ZCmOJdvOWDBYJlzAoFkC+Q0+bUyEOS1ltgp1MGU03fqHG+dbi9tBFU2Rd9QKiDZFAYrhPh2JUf7rZRIuHRKtOg==}
    engines: {node: '>= 0.8.0'}
    dependencies:
      prelude-ls: 1.1.2
    dev: true

  /type-check/0.4.0:
    resolution: {integrity: sha512-XleUoc9uwGXqjWwXaUTZAmzMcFZ5858QA2vvx1Ur5xIcixXIP+8LnFDgRplU30us6teqdlskFfu+ae4K79Ooew==}
    engines: {node: '>= 0.8.0'}
    dependencies:
      prelude-ls: 1.2.1

  /type-detect/4.0.8:
    resolution: {integrity: sha512-0fr/mIH1dlO+x7TlcMy+bIDqKPsw/70tVyeHW787goQjhmqaZe10uwLujubK9q9Lg6Fiho1KUKDYz0Z7k7g5/g==}
    engines: {node: '>=4'}
    dev: true

  /type-fest/0.16.0:
    resolution: {integrity: sha512-eaBzG6MxNzEn9kiwvtre90cXaNLkmadMWa1zQMs3XORCXNbsH/OewwbxC5ia9dCxIxnTAsSxXJaa/p5y8DlvJg==}
    engines: {node: '>=10'}
    dev: true

  /type-fest/0.20.2:
    resolution: {integrity: sha512-Ne+eE4r0/iWnpAxD852z3A+N0Bt5RN//NjJwRd2VFHEmrywxf5vsZlh4R6lixl6B+wz/8d+maTSAkN1FIkI3LQ==}
    engines: {node: '>=10'}

  /type-fest/0.21.3:
    resolution: {integrity: sha512-t0rzBq87m3fVcduHDUFhKmyyX+9eo6WQjZvf51Ea/M0Q7+T374Jp1aUiyUl0GKxp8M/OETVHSDvmkyPgvX+X2w==}
    engines: {node: '>=10'}
    dev: true

  /type-is/1.6.18:
    resolution: {integrity: sha512-TkRKr9sUTxEH8MdfuCSP7VizJyzRNMjj2J2do2Jr3Kym598JVdEksuzPQCnlFPW4ky9Q+iA+ma9BGm06XQBy8g==}
    engines: {node: '>= 0.6'}
    dependencies:
      media-typer: 0.3.0
      mime-types: 2.1.35
    dev: true

  /typedarray-to-buffer/3.1.5:
    resolution: {integrity: sha512-zdu8XMNEDepKKR+XYOXAVPtWui0ly0NtohUscw+UmaHiAWT8hrV1rr//H6V+0DvJ3OQ19S979M0laLfX8rm82Q==}
    dependencies:
      is-typedarray: 1.0.0
    dev: true

  /typescript/4.9.4:
    resolution: {integrity: sha512-Uz+dTXYzxXXbsFpM86Wh3dKCxrQqUcVMxwU54orwlJjOpO3ao8L7j5lH+dWfTwgCwIuM9GQ2kvVotzYJMXTBZg==}
    engines: {node: '>=4.2.0'}
    hasBin: true

  /typescript/4.9.5:
    resolution: {integrity: sha512-1FXk9E2Hm+QzZQ7z+McJiHL4NW1F2EzMu9Nq9i3zAaGqibafqYwCVU6WyWAuyQRRzOlxou8xZSyXLEN8oKj24g==}
    engines: {node: '>=4.2.0'}
    hasBin: true
    dev: true

  /uc.micro/1.0.6:
    resolution: {integrity: sha512-8Y75pvTYkLJW2hWQHXxoqRgV7qb9B+9vFEtidML+7koHUFapnVJAZ6cKs+Qjz5Aw3aZWHMC6u0wJE3At+nSGwA==}

  /unbox-primitive/1.0.2:
    resolution: {integrity: sha512-61pPlCD9h51VoreyJ0BReideM3MDKMKnh6+V9L08331ipq6Q8OFXZYiqP6n/tbHx4s5I9uRhcye6BrbkizkBDw==}
    dependencies:
      call-bind: 1.0.2
      has-bigints: 1.0.2
      has-symbols: 1.0.3
      which-boxed-primitive: 1.0.2

  /unicode-canonical-property-names-ecmascript/2.0.0:
    resolution: {integrity: sha512-yY5PpDlfVIU5+y/BSCxAJRBIS1Zc2dDG3Ujq+sR0U+JjUevW2JhocOF+soROYDSaAezOzOKuyyixhD6mBknSmQ==}
    engines: {node: '>=4'}
    dev: true

  /unicode-match-property-ecmascript/2.0.0:
    resolution: {integrity: sha512-5kaZCrbp5mmbz5ulBkDkbY0SsPOjKqVS35VpL9ulMPfSl0J0Xsm+9Evphv9CoIZFwre7aJoa94AY6seMKGVN5Q==}
    engines: {node: '>=4'}
    dependencies:
      unicode-canonical-property-names-ecmascript: 2.0.0
      unicode-property-aliases-ecmascript: 2.1.0
    dev: true

  /unicode-match-property-value-ecmascript/2.1.0:
    resolution: {integrity: sha512-qxkjQt6qjg/mYscYMC0XKRn3Rh0wFPlfxB0xkt9CfyTvpX1Ra0+rAmdX2QyAobptSEvuy4RtpPRui6XkV+8wjA==}
    engines: {node: '>=4'}
    dev: true

  /unicode-property-aliases-ecmascript/2.1.0:
    resolution: {integrity: sha512-6t3foTQI9qne+OZoVQB/8x8rk2k1eVy1gRXhV3oFQ5T6R1dqQ1xtin3XqSlx3+ATBkliTaR/hHyJBm+LVPNM8w==}
    engines: {node: '>=4'}
    dev: true

  /unique-string/2.0.0:
    resolution: {integrity: sha512-uNaeirEPvpZWSgzwsPGtU2zVSTrn/8L5q/IexZmH0eH6SA73CmAA5U4GwORTxQAZs95TAXLNqeLoPPNO5gZfWg==}
    engines: {node: '>=8'}
    dependencies:
      crypto-random-string: 2.0.0
    dev: true

  /universalify/0.2.0:
    resolution: {integrity: sha512-CJ1QgKmNg3CwvAv/kOFmtnEN05f0D/cn9QntgNOQlQF9dgvVTHj3t+8JPdjqawCHk7V/KA+fbUqzZ9XWhcqPUg==}
    engines: {node: '>= 4.0.0'}
    dev: true

  /universalify/2.0.0:
    resolution: {integrity: sha512-hAZsKq7Yy11Zu1DE0OzWjw7nnLZmJZYTDZZyEFHZdUhV8FkH5MCfoU1XMaxXovpyW5nq5scPqq0ZDP9Zyl04oQ==}
    engines: {node: '>= 10.0.0'}

  /unpipe/1.0.0:
    resolution: {integrity: sha512-pjy2bYhSsufwWlKwPc+l3cN7+wuJlK6uz0YdJEOlQDbl6jo/YlPi4mb8agUkVC8BF7V8NuzeyPNqRksA3hztKQ==}
    engines: {node: '>= 0.8'}
    dev: true

  /upath/1.2.0:
    resolution: {integrity: sha512-aZwGpamFO61g3OlfT7OQCHqhGnW43ieH9WZeP7QxN/G/jS4jfqUkZxoryvJgVPEcrl5NL/ggHsSmLMHuH64Lhg==}
    engines: {node: '>=4'}
    dev: true

  /update-browserslist-db/1.0.10_browserslist@4.21.4:
    resolution: {integrity: sha512-OztqDenkfFkbSG+tRxBeAnCVPckDBcvibKd35yDONx6OU8N7sqgwc7rCbkJ/WcYtVRZ4ba68d6byhC21GFh7sQ==}
    hasBin: true
    peerDependencies:
      browserslist: '>= 4.21.0'
    dependencies:
      browserslist: 4.21.4
      escalade: 3.1.1
      picocolors: 1.0.0

  /uri-js/4.4.1:
    resolution: {integrity: sha512-7rKUyy33Q1yc98pQ1DAmLtwX109F7TIfWlW1Ydo8Wl1ii1SeHieeh0HHfPeL2fMXK6z0s8ecKs9frCuLJvndBg==}
    dependencies:
      punycode: 2.1.1

  /url-parse/1.5.10:
    resolution: {integrity: sha512-WypcfiRhfeUP9vvF0j6rw0J3hrWrw6iZv3+22h6iRMJ/8z1Tj6XfLP4DsUix5MhMPnXpiHDoKyoZ/bdCkwBCiQ==}
    dependencies:
      querystringify: 2.2.0
      requires-port: 1.0.0
    dev: true

  /use-callback-ref/1.3.0_kzbn2opkn2327fwg5yzwzya5o4:
    resolution: {integrity: sha512-3FT9PRuRdbB9HfXhEq35u4oZkvpJ5kuYbpqhCfmiZyReuRgpnhDlbr2ZEnnuS0RrJAPn6l23xjFg9kpDM+Ms7w==}
    engines: {node: '>=10'}
    peerDependencies:
      '@types/react': ^16.8.0 || ^17.0.0 || ^18.0.0
      react: ^16.8.0 || ^17.0.0 || ^18.0.0
    peerDependenciesMeta:
      '@types/react':
        optional: true
    dependencies:
      '@types/react': 18.0.26
      react: 18.2.0
      tslib: 2.4.1
    dev: false

  /use-callback-ref/1.3.0_pmekkgnqduwlme35zpnqhenc34:
    resolution: {integrity: sha512-3FT9PRuRdbB9HfXhEq35u4oZkvpJ5kuYbpqhCfmiZyReuRgpnhDlbr2ZEnnuS0RrJAPn6l23xjFg9kpDM+Ms7w==}
    engines: {node: '>=10'}
    peerDependencies:
      '@types/react': ^16.8.0 || ^17.0.0 || ^18.0.0
      react: ^16.8.0 || ^17.0.0 || ^18.0.0
    peerDependenciesMeta:
      '@types/react':
        optional: true
    dependencies:
      '@types/react': 18.0.28
      react: 18.2.0
      tslib: 2.4.1

  /use-sidecar/1.1.2_kzbn2opkn2327fwg5yzwzya5o4:
    resolution: {integrity: sha512-epTbsLuzZ7lPClpz2TyryBfztm7m+28DlEv2ZCQ3MDr5ssiwyOwGH/e5F9CkfWjJ1t4clvI58yF822/GUkjjhw==}
    engines: {node: '>=10'}
    peerDependencies:
      '@types/react': ^16.9.0 || ^17.0.0 || ^18.0.0
      react: ^16.8.0 || ^17.0.0 || ^18.0.0
    peerDependenciesMeta:
      '@types/react':
        optional: true
    dependencies:
      '@types/react': 18.0.26
      detect-node-es: 1.1.0
      react: 18.2.0
      tslib: 2.4.1
    dev: false

  /use-sidecar/1.1.2_pmekkgnqduwlme35zpnqhenc34:
    resolution: {integrity: sha512-epTbsLuzZ7lPClpz2TyryBfztm7m+28DlEv2ZCQ3MDr5ssiwyOwGH/e5F9CkfWjJ1t4clvI58yF822/GUkjjhw==}
    engines: {node: '>=10'}
    peerDependencies:
      '@types/react': ^16.9.0 || ^17.0.0 || ^18.0.0
      react: ^16.8.0 || ^17.0.0 || ^18.0.0
    peerDependenciesMeta:
      '@types/react':
        optional: true
    dependencies:
      '@types/react': 18.0.28
      detect-node-es: 1.1.0
      react: 18.2.0
      tslib: 2.4.1

  /util-deprecate/1.0.2:
    resolution: {integrity: sha512-EPD5q1uXyFxJpCrLnCc1nHnq3gOa6DZBocAIiI2TaSCA7VCJ1UJDMagCzIkXNsUYfD1daK//LTEQ8xiIbrHtcw==}
    dev: true

  /util/0.12.5:
    resolution: {integrity: sha512-kZf/K6hEIrWHI6XqOFUiiMa+79wE/D8Q+NCNAWclkyg3b4d2k7s0QGepNjiABc+aR3N1PAyHL7p6UcLY6LmrnA==}
    dependencies:
      inherits: 2.0.4
      is-arguments: 1.1.1
      is-generator-function: 1.0.10
      is-typed-array: 1.1.10
      which-typed-array: 1.1.9
    dev: false

  /utila/0.4.0:
    resolution: {integrity: sha512-Z0DbgELS9/L/75wZbro8xAnT50pBVFQZ+hUEueGDU5FN51YSCYM+jdxsfCiHjwNP/4LCDD0i/graKpeBnOXKRA==}
    dev: true

  /utils-merge/1.0.1:
    resolution: {integrity: sha512-pMZTvIkT1d+TFGvDOqodOclx0QWkkgi6Tdoa8gC8ffGAAqz9pzPTZWAybbsHHoED/ztMtkv/VoYTYyShUn81hA==}
    engines: {node: '>= 0.4.0'}
    dev: true

  /uuid/8.3.2:
    resolution: {integrity: sha512-+NYs2QeMWy+GWFOEm9xnn6HCDp0l7QBD7ml8zLUmJ+93Q5NF0NocErnwkTkXVFNiX3/fpC6afS8Dhb/gz7R7eg==}
    hasBin: true
    dev: true

  /v8-compile-cache/2.3.0:
    resolution: {integrity: sha512-l8lCEmLcLYZh4nbunNZvQCJc5pv7+RCwa8q/LdUx8u7lsWvPDKmpodJAJNwkAhJC//dFY48KuIEmjtd4RViDrA==}

  /v8-to-istanbul/8.1.1:
    resolution: {integrity: sha512-FGtKtv3xIpR6BYhvgH8MI/y78oT7d8Au3ww4QIxymrCtZEh5b8gCw2siywE+puhEmuWKDtmfrvF5UlB298ut3w==}
    engines: {node: '>=10.12.0'}
    dependencies:
      '@types/istanbul-lib-coverage': 2.0.4
      convert-source-map: 1.9.0
      source-map: 0.7.4
    dev: true

  /validate-npm-package-name/4.0.0:
    resolution: {integrity: sha512-mzR0L8ZDktZjpX4OB46KT+56MAhl4EIazWP/+G/HPGuvfdaqg4YsCdtOm6U9+LOFyYDoh4dpnpxZRB9MQQns5Q==}
    engines: {node: ^12.13.0 || ^14.15.0 || >=16.0.0}
    dependencies:
      builtins: 5.0.1
    dev: false

  /value-or-promise/1.0.12:
    resolution: {integrity: sha512-Z6Uz+TYwEqE7ZN50gwn+1LCVo9ZVrpxRPOhOLnncYkY1ZzOYtrX8Fwf/rFktZ8R5mJms6EZf5TqNOMeZmnPq9Q==}
    engines: {node: '>=12'}
    dev: false

  /vary/1.1.2:
    resolution: {integrity: sha512-BNGbWLfd0eUPabhkXUVm0j8uuvREyTh5ovRa/dyow/BqAbZJyC+5fU+IzQOzmAKzYqYRAISoRhdQr3eIZ/PXqg==}
    engines: {node: '>= 0.8'}
    dev: true

  /vite-plugin-watch-and-run/1.1.1:
    resolution: {integrity: sha512-bm+Li/EQTpD/H29OYx457YHNchAyWVe8AJq9beSkMP2u4QIQGx4eYJMPgjVIFZBAY0S8mj2toiQqYm2fJQhsow==}
    dependencies:
      '@kitql/helper': 0.6.1
      micromatch: 4.0.5
    dev: false

  /vscode-languageserver-types/3.17.2:
    resolution: {integrity: sha512-zHhCWatviizPIq9B7Vh9uvrH6x3sK8itC84HkamnBWoDFJtzBf7SWlpLCZUit72b3os45h6RWQNC9xHRDF8dRA==}

  /w3c-hr-time/1.0.2:
    resolution: {integrity: sha512-z8P5DvDNjKDoFIHK7q8r8lackT6l+jo/Ye3HOle7l9nICP9lf1Ci25fy9vHd0JOWewkIFzXIEig3TdKT7JQ5fQ==}
    deprecated: Use your platform's native performance.now() and performance.timeOrigin.
    dependencies:
      browser-process-hrtime: 1.0.0
    dev: true

  /w3c-xmlserializer/2.0.0:
    resolution: {integrity: sha512-4tzD0mF8iSiMiNs30BiLO3EpfGLZUT2MSX/G+o7ZywDzliWQ3OPtTZ0PTC3B3ca1UAf4cJMHB+2Bf56EriJuRA==}
    engines: {node: '>=10'}
    dependencies:
      xml-name-validator: 3.0.0
    dev: true

  /walker/1.0.8:
    resolution: {integrity: sha512-ts/8E8l5b7kY0vlWLewOkDXMmPdLcVV4GmOQLyxuSswIJsweeFZtAsMF7k1Nszz+TYBQrlYRmzOnr398y1JemQ==}
    dependencies:
      makeerror: 1.0.12
    dev: true

  /watchpack/2.4.0:
    resolution: {integrity: sha512-Lcvm7MGST/4fup+ifyKi2hjyIAwcdI4HRgtvTpIUxBRhB+RFtUh8XtDOxUfctVCnhVi+QQj49i91OyvzkJl6cg==}
    engines: {node: '>=10.13.0'}
    dependencies:
      glob-to-regexp: 0.4.1
      graceful-fs: 4.2.10

  /wbuf/1.7.3:
    resolution: {integrity: sha512-O84QOnr0icsbFGLS0O3bI5FswxzRr8/gHwWkDlQFskhSPryQXvrTMxjxGP4+iWYoauLoBvfDpkrOauZ+0iZpDA==}
    dependencies:
      minimalistic-assert: 1.0.1
    dev: true

  /web-streams-polyfill/3.2.1:
    resolution: {integrity: sha512-e0MO3wdXWKrLbL0DgGnUV7WHVuw9OUvL4hjgnPkIeEvESk74gAITi5G606JtZPp39cd8HA9VQzCIvA49LpPN5Q==}
    engines: {node: '>= 8'}
    dev: false

  /webidl-conversions/4.0.2:
    resolution: {integrity: sha512-YQ+BmxuTgd6UXZW3+ICGfyqRyHXVlD5GtQr5+qjiNW7bF0cqrzX500HVXPBOvgXb5YnzDd+h0zqyv61KUD7+Sg==}
    dev: true

  /webidl-conversions/5.0.0:
    resolution: {integrity: sha512-VlZwKPCkYKxQgeSbH5EyngOmRp7Ww7I9rQLERETtf5ofd9pGeswWiOtogpEO850jziPRarreGxn5QIiTqpb2wA==}
    engines: {node: '>=8'}
    dev: true

  /webidl-conversions/6.1.0:
    resolution: {integrity: sha512-qBIvFLGiBpLjfwmYAaHPXsn+ho5xZnGvyGvsarywGNc8VyQJUMHJ8OBKGGrPER0okBeMDaan4mNBlgBROxuI8w==}
    engines: {node: '>=10.4'}
    dev: true

  /webpack-dev-middleware/5.3.3_webpack@5.75.0:
    resolution: {integrity: sha512-hj5CYrY0bZLB+eTO+x/j67Pkrquiy7kWepMHmUMoPsmcUaeEnQJqFzHJOyxgWlq746/wUuA64p9ta34Kyb01pA==}
    engines: {node: '>= 12.13.0'}
    peerDependencies:
      webpack: ^4.0.0 || ^5.0.0
    dependencies:
      colorette: 2.0.19
      memfs: 3.4.13
      mime-types: 2.1.35
      range-parser: 1.2.1
      schema-utils: 4.0.0
      webpack: 5.75.0
    dev: true

  /webpack-dev-server/4.11.1_webpack@5.75.0:
    resolution: {integrity: sha512-lILVz9tAUy1zGFwieuaQtYiadImb5M3d+H+L1zDYalYoDl0cksAB1UNyuE5MMWJrG6zR1tXkCP2fitl7yoUJiw==}
    engines: {node: '>= 12.13.0'}
    hasBin: true
    peerDependencies:
      webpack: ^4.37.0 || ^5.0.0
      webpack-cli: '*'
    peerDependenciesMeta:
      webpack-cli:
        optional: true
    dependencies:
      '@types/bonjour': 3.5.10
      '@types/connect-history-api-fallback': 1.3.5
      '@types/express': 4.17.16
      '@types/serve-index': 1.9.1
      '@types/serve-static': 1.15.0
      '@types/sockjs': 0.3.33
      '@types/ws': 8.5.4
      ansi-html-community: 0.0.8
      bonjour-service: 1.1.0
      chokidar: 3.5.3
      colorette: 2.0.19
      compression: 1.7.4
      connect-history-api-fallback: 2.0.0
      default-gateway: 6.0.3
      express: 4.18.2
      graceful-fs: 4.2.10
      html-entities: 2.3.3
      http-proxy-middleware: 2.0.6_@types+express@4.17.16
      ipaddr.js: 2.0.1
      open: 8.4.0
      p-retry: 4.6.2
      rimraf: 3.0.2
      schema-utils: 4.0.0
      selfsigned: 2.1.1
      serve-index: 1.9.1
      sockjs: 0.3.24
      spdy: 4.0.2
      webpack: 5.75.0
      webpack-dev-middleware: 5.3.3_webpack@5.75.0
      ws: 8.12.0
    transitivePeerDependencies:
      - bufferutil
      - debug
      - supports-color
      - utf-8-validate
    dev: true

  /webpack-manifest-plugin/4.1.1_webpack@5.75.0:
    resolution: {integrity: sha512-YXUAwxtfKIJIKkhg03MKuiFAD72PlrqCiwdwO4VEXdRO5V0ORCNwaOwAZawPZalCbmH9kBDmXnNeQOw+BIEiow==}
    engines: {node: '>=12.22.0'}
    peerDependencies:
      webpack: ^4.44.2 || ^5.47.0
    dependencies:
      tapable: 2.2.1
      webpack: 5.75.0
      webpack-sources: 2.3.1
    dev: true

  /webpack-sources/1.4.3:
    resolution: {integrity: sha512-lgTS3Xhv1lCOKo7SA5TjKXMjpSM4sBjNV5+q2bqesbSPs5FjGmU6jjtBSkX9b4qW87vDIsCIlUPOEhbZrMdjeQ==}
    dependencies:
      source-list-map: 2.0.1
      source-map: 0.6.1
    dev: true

  /webpack-sources/2.3.1:
    resolution: {integrity: sha512-y9EI9AO42JjEcrTJFOYmVywVZdKVUfOvDUPsJea5GIr1JOEGFVqwlY2K098fFoIjOkDzHn2AjRvM8dsBZu+gCA==}
    engines: {node: '>=10.13.0'}
    dependencies:
      source-list-map: 2.0.1
      source-map: 0.6.1
    dev: true

  /webpack-sources/3.2.3:
    resolution: {integrity: sha512-/DyMEOrDgLKKIG0fmvtz+4dUX/3Ghozwgm6iPp8KRhvn+eQf9+Q7GWxVNMk3+uCPWfdXYC4ExGBckIXdFEfH1w==}
    engines: {node: '>=10.13.0'}

  /webpack/5.75.0:
    resolution: {integrity: sha512-piaIaoVJlqMsPtX/+3KTTO6jfvrSYgauFVdt8cr9LTHKmcq/AMd4mhzsiP7ZF/PGRNPGA8336jldh9l2Kt2ogQ==}
    engines: {node: '>=10.13.0'}
    hasBin: true
    peerDependencies:
      webpack-cli: '*'
    peerDependenciesMeta:
      webpack-cli:
        optional: true
    dependencies:
      '@types/eslint-scope': 3.7.4
      '@types/estree': 0.0.51
      '@webassemblyjs/ast': 1.11.1
      '@webassemblyjs/wasm-edit': 1.11.1
      '@webassemblyjs/wasm-parser': 1.11.1
      acorn: 8.8.2
      acorn-import-assertions: 1.8.0_acorn@8.8.2
      browserslist: 4.21.4
      chrome-trace-event: 1.0.3
      enhanced-resolve: 5.12.0
      es-module-lexer: 0.9.3
      eslint-scope: 5.1.1
      events: 3.3.0
      glob-to-regexp: 0.4.1
      graceful-fs: 4.2.10
      json-parse-even-better-errors: 2.3.1
      loader-runner: 4.3.0
      mime-types: 2.1.35
      neo-async: 2.6.2
      schema-utils: 3.1.1
      tapable: 2.2.1
      terser-webpack-plugin: 5.3.6_webpack@5.75.0
      watchpack: 2.4.0
      webpack-sources: 3.2.3
    transitivePeerDependencies:
      - '@swc/core'
      - esbuild
      - uglify-js

  /websocket-driver/0.7.4:
    resolution: {integrity: sha512-b17KeDIQVjvb0ssuSDF2cYXSg2iztliJ4B9WdsuB6J952qCPKmnVq4DyW5motImXHDC1cBT/1UezrJVsKw5zjg==}
    engines: {node: '>=0.8.0'}
    dependencies:
      http-parser-js: 0.5.8
      safe-buffer: 5.2.1
      websocket-extensions: 0.1.4
    dev: true

  /websocket-extensions/0.1.4:
    resolution: {integrity: sha512-OqedPIGOfsDlo31UNwYbCFMSaO9m9G/0faIHj5/dZFDMFqPTcx6UwqyOy3COEaEOg/9VsGIpdqn62W5KhoKSpg==}
    engines: {node: '>=0.8.0'}
    dev: true

  /whatwg-encoding/1.0.5:
    resolution: {integrity: sha512-b5lim54JOPN9HtzvK9HFXvBma/rnfFeqsic0hSpjtDbVxR3dJKLc+KB4V6GgiGOvl7CY/KNh8rxSo9DKQrnUEw==}
    dependencies:
      iconv-lite: 0.4.24
    dev: true

  /whatwg-fetch/3.6.2:
    resolution: {integrity: sha512-bJlen0FcuU/0EMLrdbJ7zOnW6ITZLrZMIarMUVmdKtsGvZna8vxKYaexICWPfZ8qwf9fzNq+UEIZrnSaApt6RA==}
    dev: false

  /whatwg-mimetype/2.3.0:
    resolution: {integrity: sha512-M4yMwr6mAnQz76TbJm914+gPpB/nCwvZbJU28cUD6dR004SAxDLOOSUaB1JDRqLtaOV/vi0IC5lEAGFgrjGv/g==}
    dev: true

  /whatwg-url/7.1.0:
    resolution: {integrity: sha512-WUu7Rg1DroM7oQvGWfOiAK21n74Gg+T4elXEQYkOhtyLeWiJFoOGLXPKI/9gzIie9CtwVLm8wtw6YJdKyxSjeg==}
    dependencies:
      lodash.sortby: 4.7.0
      tr46: 1.0.1
      webidl-conversions: 4.0.2
    dev: true

  /whatwg-url/8.7.0:
    resolution: {integrity: sha512-gAojqb/m9Q8a5IV96E3fHJM70AzCkgt4uXYX2O7EmuyOnLrViCQlsEBmF9UQIu3/aeAIp2U17rtbpZWNntQqdg==}
    engines: {node: '>=10'}
    dependencies:
      lodash: 4.17.21
      tr46: 2.1.0
      webidl-conversions: 6.1.0
    dev: true

  /which-boxed-primitive/1.0.2:
    resolution: {integrity: sha512-bwZdv0AKLpplFY2KZRX6TvyuN7ojjr7lwkg6ml0roIy9YeuSr7JS372qlNW18UQYzgYK9ziGcerWqZOmEn9VNg==}
    dependencies:
      is-bigint: 1.0.4
      is-boolean-object: 1.1.2
      is-number-object: 1.0.7
      is-string: 1.0.7
      is-symbol: 1.0.4

  /which-collection/1.0.1:
    resolution: {integrity: sha512-W8xeTUwaln8i3K/cY1nGXzdnVZlidBcagyNFtBdD5kxnb4TvGKR7FfSIS3mYpwWS1QUCutfKz8IY8RjftB0+1A==}
    dependencies:
      is-map: 2.0.2
      is-set: 2.0.2
      is-weakmap: 2.0.1
      is-weakset: 2.0.2
    dev: true

  /which-typed-array/1.1.9:
    resolution: {integrity: sha512-w9c4xkx6mPidwp7180ckYWfMmvxpjlZuIudNtDf4N/tTAUB8VJbX25qZoAsrtGuYNnGw3pa0AXgbGKRB8/EceA==}
    engines: {node: '>= 0.4'}
    dependencies:
      available-typed-arrays: 1.0.5
      call-bind: 1.0.2
      for-each: 0.3.3
      gopd: 1.0.1
      has-tostringtag: 1.0.0
      is-typed-array: 1.1.10

  /which/1.3.1:
    resolution: {integrity: sha512-HxJdYWq1MTIQbJ3nw0cqssHoTNU267KlrDuGZ1WYlxDStUtKUhOaJmh112/TZmHxxUfuJqPXSOm7tDyas0OSIQ==}
    hasBin: true
    dependencies:
      isexe: 2.0.0
    dev: false

  /which/2.0.2:
    resolution: {integrity: sha512-BLI3Tl1TW3Pvl70l3yq3Y64i+awpwXqsGBYWkkqMtnbXgrMD+yj7rhW0kuEDxzJaYXGjEW5ogapKNMEKNMjibA==}
    engines: {node: '>= 8'}
    hasBin: true
    dependencies:
      isexe: 2.0.0

  /wonka/6.2.3:
    resolution: {integrity: sha512-EFOYiqDeYLXSzGYt2X3aVe9Hq1XJG+Hz/HjTRRT4dZE9q95khHl5+7pzUSXI19dbMO1/2UMrTf7JT7/7JrSQSQ==}
    dev: false

  /word-wrap/1.2.3:
    resolution: {integrity: sha512-Hz/mrNwitNRh/HUAtM/VT/5VH+ygD6DV7mYKZAtHOrbs8U7lvPS6xf7EJKMF0uW1KJCl0H701g3ZGus+muE5vQ==}
    engines: {node: '>=0.10.0'}

  /workbox-background-sync/6.5.4:
    resolution: {integrity: sha512-0r4INQZMyPky/lj4Ou98qxcThrETucOde+7mRGJl13MPJugQNKeZQOdIJe/1AchOP23cTqHcN/YVpD6r8E6I8g==}
    dependencies:
      idb: 7.1.1
      workbox-core: 6.5.4
    dev: true

  /workbox-broadcast-update/6.5.4:
    resolution: {integrity: sha512-I/lBERoH1u3zyBosnpPEtcAVe5lwykx9Yg1k6f8/BGEPGaMMgZrwVrqL1uA9QZ1NGGFoyE6t9i7lBjOlDhFEEw==}
    dependencies:
      workbox-core: 6.5.4
    dev: true

  /workbox-build/6.5.4:
    resolution: {integrity: sha512-kgRevLXEYvUW9WS4XoziYqZ8Q9j/2ziJYEtTrjdz5/L/cTUa2XfyMP2i7c3p34lgqJ03+mTiz13SdFef2POwbA==}
    engines: {node: '>=10.0.0'}
    dependencies:
      '@apideck/better-ajv-errors': 0.3.6_ajv@8.11.2
      '@babel/core': 7.20.12
      '@babel/preset-env': 7.20.2_@babel+core@7.20.12
      '@babel/runtime': 7.20.6
      '@rollup/plugin-babel': 5.3.1_3dsfpkpoyvuuxyfgdbpn4j4uzm
      '@rollup/plugin-node-resolve': 11.2.1_rollup@2.79.1
      '@rollup/plugin-replace': 2.4.2_rollup@2.79.1
      '@surma/rollup-plugin-off-main-thread': 2.2.3
      ajv: 8.11.2
      common-tags: 1.8.2
      fast-json-stable-stringify: 2.1.0
      fs-extra: 9.1.0
      glob: 7.2.3
      lodash: 4.17.21
      pretty-bytes: 5.6.0
      rollup: 2.79.1
      rollup-plugin-terser: 7.0.2_rollup@2.79.1
      source-map: 0.8.0-beta.0
      stringify-object: 3.3.0
      strip-comments: 2.0.1
      tempy: 0.6.0
      upath: 1.2.0
      workbox-background-sync: 6.5.4
      workbox-broadcast-update: 6.5.4
      workbox-cacheable-response: 6.5.4
      workbox-core: 6.5.4
      workbox-expiration: 6.5.4
      workbox-google-analytics: 6.5.4
      workbox-navigation-preload: 6.5.4
      workbox-precaching: 6.5.4
      workbox-range-requests: 6.5.4
      workbox-recipes: 6.5.4
      workbox-routing: 6.5.4
      workbox-strategies: 6.5.4
      workbox-streams: 6.5.4
      workbox-sw: 6.5.4
      workbox-window: 6.5.4
    transitivePeerDependencies:
      - '@types/babel__core'
      - supports-color
    dev: true

  /workbox-cacheable-response/6.5.4:
    resolution: {integrity: sha512-DCR9uD0Fqj8oB2TSWQEm1hbFs/85hXXoayVwFKLVuIuxwJaihBsLsp4y7J9bvZbqtPJ1KlCkmYVGQKrBU4KAug==}
    dependencies:
      workbox-core: 6.5.4
    dev: true

  /workbox-core/6.5.4:
    resolution: {integrity: sha512-OXYb+m9wZm8GrORlV2vBbE5EC1FKu71GGp0H4rjmxmF4/HLbMCoTFws87M3dFwgpmg0v00K++PImpNQ6J5NQ6Q==}
    dev: true

  /workbox-expiration/6.5.4:
    resolution: {integrity: sha512-jUP5qPOpH1nXtjGGh1fRBa1wJL2QlIb5mGpct3NzepjGG2uFFBn4iiEBiI9GUmfAFR2ApuRhDydjcRmYXddiEQ==}
    dependencies:
      idb: 7.1.1
      workbox-core: 6.5.4
    dev: true

  /workbox-google-analytics/6.5.4:
    resolution: {integrity: sha512-8AU1WuaXsD49249Wq0B2zn4a/vvFfHkpcFfqAFHNHwln3jK9QUYmzdkKXGIZl9wyKNP+RRX30vcgcyWMcZ9VAg==}
    dependencies:
      workbox-background-sync: 6.5.4
      workbox-core: 6.5.4
      workbox-routing: 6.5.4
      workbox-strategies: 6.5.4
    dev: true

  /workbox-navigation-preload/6.5.4:
    resolution: {integrity: sha512-IIwf80eO3cr8h6XSQJF+Hxj26rg2RPFVUmJLUlM0+A2GzB4HFbQyKkrgD5y2d84g2IbJzP4B4j5dPBRzamHrng==}
    dependencies:
      workbox-core: 6.5.4
    dev: true

  /workbox-precaching/6.5.4:
    resolution: {integrity: sha512-hSMezMsW6btKnxHB4bFy2Qfwey/8SYdGWvVIKFaUm8vJ4E53JAY+U2JwLTRD8wbLWoP6OVUdFlXsTdKu9yoLTg==}
    dependencies:
      workbox-core: 6.5.4
      workbox-routing: 6.5.4
      workbox-strategies: 6.5.4
    dev: true

  /workbox-range-requests/6.5.4:
    resolution: {integrity: sha512-Je2qR1NXCFC8xVJ/Lux6saH6IrQGhMpDrPXWZWWS8n/RD+WZfKa6dSZwU+/QksfEadJEr/NfY+aP/CXFFK5JFg==}
    dependencies:
      workbox-core: 6.5.4
    dev: true

  /workbox-recipes/6.5.4:
    resolution: {integrity: sha512-QZNO8Ez708NNwzLNEXTG4QYSKQ1ochzEtRLGaq+mr2PyoEIC1xFW7MrWxrONUxBFOByksds9Z4//lKAX8tHyUA==}
    dependencies:
      workbox-cacheable-response: 6.5.4
      workbox-core: 6.5.4
      workbox-expiration: 6.5.4
      workbox-precaching: 6.5.4
      workbox-routing: 6.5.4
      workbox-strategies: 6.5.4
    dev: true

  /workbox-routing/6.5.4:
    resolution: {integrity: sha512-apQswLsbrrOsBUWtr9Lf80F+P1sHnQdYodRo32SjiByYi36IDyL2r7BH1lJtFX8fwNHDa1QOVY74WKLLS6o5Pg==}
    dependencies:
      workbox-core: 6.5.4
    dev: true

  /workbox-strategies/6.5.4:
    resolution: {integrity: sha512-DEtsxhx0LIYWkJBTQolRxG4EI0setTJkqR4m7r4YpBdxtWJH1Mbg01Cj8ZjNOO8etqfA3IZaOPHUxCs8cBsKLw==}
    dependencies:
      workbox-core: 6.5.4
    dev: true

  /workbox-streams/6.5.4:
    resolution: {integrity: sha512-FXKVh87d2RFXkliAIheBojBELIPnWbQdyDvsH3t74Cwhg0fDheL1T8BqSM86hZvC0ZESLsznSYWw+Va+KVbUzg==}
    dependencies:
      workbox-core: 6.5.4
      workbox-routing: 6.5.4
    dev: true

  /workbox-sw/6.5.4:
    resolution: {integrity: sha512-vo2RQo7DILVRoH5LjGqw3nphavEjK4Qk+FenXeUsknKn14eCNedHOXWbmnvP4ipKhlE35pvJ4yl4YYf6YsJArA==}
    dev: true

  /workbox-webpack-plugin/6.5.4_webpack@5.75.0:
    resolution: {integrity: sha512-LmWm/zoaahe0EGmMTrSLUi+BjyR3cdGEfU3fS6PN1zKFYbqAKuQ+Oy/27e4VSXsyIwAw8+QDfk1XHNGtZu9nQg==}
    engines: {node: '>=10.0.0'}
    peerDependencies:
      webpack: ^4.4.0 || ^5.9.0
    dependencies:
      fast-json-stable-stringify: 2.1.0
      pretty-bytes: 5.6.0
      upath: 1.2.0
      webpack: 5.75.0
      webpack-sources: 1.4.3
      workbox-build: 6.5.4
    transitivePeerDependencies:
      - '@types/babel__core'
      - supports-color
    dev: true

  /workbox-window/6.5.4:
    resolution: {integrity: sha512-HnLZJDwYBE+hpG25AQBO8RUWBJRaCsI9ksQJEp3aCOFCaG5kqaToAYXFRAHxzRluM2cQbGzdQF5rjKPWPA1fug==}
    dependencies:
      '@types/trusted-types': 2.0.2
      workbox-core: 6.5.4
    dev: true

  /wrap-ansi/7.0.0:
    resolution: {integrity: sha512-YVGIj2kamLSTxw6NsZjoBxfSwsn0ycdesmc4p+Q21c5zPuZ1pl+NfxVdxPtdHvmNVOQ6XSYG4AUtyt/Fi7D16Q==}
    engines: {node: '>=10'}
    dependencies:
      ansi-styles: 4.3.0
      string-width: 4.2.3
      strip-ansi: 6.0.1
    dev: true

  /wrappy/1.0.2:
    resolution: {integrity: sha512-l4Sp/DRseor9wL6EvV2+TuQn63dMkPjZ/sp9XkghTEbV9KlPS1xUsZ3u7/IQO4wxtcFB4bgpQPRcR3QCvezPcQ==}

  /write-file-atomic/3.0.3:
    resolution: {integrity: sha512-AvHcyZ5JnSfq3ioSyjrBkH9yW4m7Ayk8/9My/DD9onKeu/94fwrMocemO2QAJFAlnnDN+ZDS+ZjAR5ua1/PV/Q==}
    dependencies:
      imurmurhash: 0.1.4
      is-typedarray: 1.0.0
      signal-exit: 3.0.7
      typedarray-to-buffer: 3.1.5
    dev: true

  /ws/7.5.9:
    resolution: {integrity: sha512-F+P9Jil7UiSKSkppIiD94dN07AwvFixvLIj1Og1Rl9GGMuNipJnV9JzjD6XuqmAeiswGvUmNLjr5cFuXwNS77Q==}
    engines: {node: '>=8.3.0'}
    peerDependencies:
      bufferutil: ^4.0.1
      utf-8-validate: ^5.0.2
    peerDependenciesMeta:
      bufferutil:
        optional: true
      utf-8-validate:
        optional: true
    dev: true

  /ws/8.12.0:
    resolution: {integrity: sha512-kU62emKIdKVeEIOIKVegvqpXMSTAMLJozpHZaJNDYqBjzlSYXQGviYwN1osDLJ9av68qHd4a2oSjd7yD4pacig==}
    engines: {node: '>=10.0.0'}
    peerDependencies:
      bufferutil: ^4.0.1
      utf-8-validate: '>=5.0.2'
    peerDependenciesMeta:
      bufferutil:
        optional: true
      utf-8-validate:
        optional: true
    dev: true

  /xml-name-validator/3.0.0:
    resolution: {integrity: sha512-A5CUptxDsvxKJEU3yO6DuWBSJz/qizqzJKOMIfUJHETbBw/sFaDxgd6fxm1ewUaM0jZ444Fc5vC5ROYurg/4Pw==}
    dev: true

  /xmlchars/2.2.0:
    resolution: {integrity: sha512-JZnDKK8B0RCDw84FNdDAIpZK+JuJw+s7Lz8nksI7SIuU3UXJJslUthsi+uWBUYOwPFwW7W7PRLRfUKpxjtjFCw==}
    dev: true

  /xtend/4.0.2:
    resolution: {integrity: sha512-LKYU1iAXJXUgAXn9URjiu+MWhyUXHsvfp7mcuYm9dSUKK0/CjtrUwFAxD82/mCWbtLsGjFIad0wIsod4zrTAEQ==}
    engines: {node: '>=0.4'}
    dev: true

  /y18n/5.0.8:
    resolution: {integrity: sha512-0pfFzegeDWJHJIAmTLRP2DwHjdF5s7jo9tuztdQxAhINCdvS+3nGINqPd00AphqJR/0LhANUS6/+7SCb98YOfA==}
    engines: {node: '>=10'}
    dev: true

  /yallist/3.1.1:
    resolution: {integrity: sha512-a4UGQaWPH59mOXUYnAG2ewncQS4i4F43Tv3JoAM+s2VDAmS9NsK8GpDMLrCHPksFT7h3K6TOoUNn2pb7RoXx4g==}
    dev: true

  /yallist/4.0.0:
    resolution: {integrity: sha512-3wdGidZyq5PB084XLES5TpOSRA3wjXAlIWMhum2kRcv/41Sn2emQ0dycQW4uZXLejwKvg6EsvbdlVL+FYEct7A==}

  /yaml/1.10.2:
    resolution: {integrity: sha512-r3vXyErRCYJ7wg28yvBY5VSoAF8ZvlcW9/BwUzEtUsjvX/DKs24dIkuwjtuprwJJHsbyUbLApepYTR1BN4uHrg==}
    engines: {node: '>= 6'}

  /yargs-parser/20.2.9:
    resolution: {integrity: sha512-y11nGElTIV+CT3Zv9t7VKl+Q3hTQoT9a1Qzezhhl6Rp21gJ/IVTW7Z3y9EWXhuUBC2Shnf+DX0antecpAwSP8w==}
    engines: {node: '>=10'}
    dev: true

  /yargs/16.2.0:
    resolution: {integrity: sha512-D1mvvtDG0L5ft/jGWkLpG1+m0eQxOfaBvTNELraWj22wSVUMWxZUvYgJYcKh6jGGIkJFhH4IZPQhR4TKpc8mBw==}
    engines: {node: '>=10'}
    dependencies:
      cliui: 7.0.4
      escalade: 3.1.1
      get-caller-file: 2.0.5
      require-directory: 2.1.1
      string-width: 4.2.3
      y18n: 5.0.8
      yargs-parser: 20.2.9
    dev: true

  /yocto-queue/0.1.0:
    resolution: {integrity: sha512-rVksvsnNCdJ/ohGc6xgPwyN8eheCxsiLM8mxuE/t/mOVqJewPuO1miLpTHQiRgTKCLexL4MeAFVagts7HmNZ2Q==}
    engines: {node: '>=10'}

  /zen-observable-ts/1.2.5:
    resolution: {integrity: sha512-QZWQekv6iB72Naeake9hS1KxHlotfRpe+WGNbNx5/ta+R3DNjVO2bswf63gXlWDcs+EMd7XY8HfVQyP1X6T4Zg==}
    dependencies:
      zen-observable: 0.8.15
    dev: false

  /zen-observable/0.8.15:
    resolution: {integrity: sha512-PQ2PC7R9rslx84ndNBZB/Dkv8V8fZEpk83RLgXtYd0fwUgEjseMn1Dgajh2x6S8QbZAFa9p2qVCEuYZNgve0dQ==}
    dev: false<|MERGE_RESOLUTION|>--- conflicted
+++ resolved
@@ -201,13 +201,8 @@
       camelcase: ^7.0.0
       case-sensitive-paths-webpack-plugin: ^2.4.0
       css-loader: ^6.5.1
-<<<<<<< HEAD
       css-minimizer-webpack-plugin: ^4.0.0
-      dotenv: ^10.0.0
-=======
-      css-minimizer-webpack-plugin: ^3.2.0
       dotenv: ^16.0.0
->>>>>>> 8dfb1aad
       dotenv-expand: ^5.1.0
       eslint: ^8.3.0
       eslint-config-grafbase: workspace:*
@@ -278,13 +273,8 @@
       camelcase: 7.0.1
       case-sensitive-paths-webpack-plugin: 2.4.0
       css-loader: 6.7.3_webpack@5.75.0
-<<<<<<< HEAD
       css-minimizer-webpack-plugin: 4.2.2_webpack@5.75.0
-      dotenv: 10.0.0
-=======
-      css-minimizer-webpack-plugin: 3.4.1_webpack@5.75.0
       dotenv: 16.0.3
->>>>>>> 8dfb1aad
       dotenv-expand: 5.1.0
       eslint: 8.29.0
       eslint-config-grafbase: link:../eslint-config-grafbase
