lockfileVersion: '6.0'

importers:

  .:
    devDependencies:
      eslint-config-grafbase:
        specifier: workspace:*
        version: link:packages/eslint-config-grafbase
      prettier:
        specifier: latest
        version: 2.8.8
      turbo:
        specifier: latest
        version: 1.9.3

  packages/eslint-config-grafbase:
    dependencies:
      eslint:
        specifier: ^8.0.0
        version: 8.35.0
      eslint-config-next:
        specifier: 13.2.1
        version: 13.2.1(eslint@8.35.0)(typescript@5.0.4)
      eslint-config-prettier:
        specifier: ^8.3.0
        version: 8.5.0(eslint@8.35.0)
      eslint-config-turbo:
        specifier: latest
        version: 1.9.3(eslint@8.35.0)
      eslint-plugin-react:
        specifier: 7.32.2
        version: 7.32.2(eslint@8.35.0)
    devDependencies:
      typescript:
        specifier: ^5.0.0
        version: 5.0.4

  packages/grafbase-apollo-link:
    dependencies:
      '@apollo/client':
        specifier: 3.7.9
        version: 3.7.9(graphql@16.6.0)
      '@n1ru4l/graphql-live-query':
        specifier: 0.10.0
        version: 0.10.0(graphql@16.6.0)
      '@n1ru4l/graphql-live-query-patch-json-patch':
        specifier: 0.7.0
        version: 0.7.0(graphql@16.6.0)
      '@n1ru4l/push-pull-async-iterable-iterator':
        specifier: 3.2.0
        version: 3.2.0
      '@repeaterjs/repeater':
        specifier: 3.0.4
        version: 3.0.4
      graphql:
        specifier: 16.6.0
        version: 16.6.0
      reconnecting-eventsource:
        specifier: 1.6.2
        version: 1.6.2
    devDependencies:
      eslint:
        specifier: ^8.0.0
        version: 8.29.0
      eslint-config-grafbase:
        specifier: workspace:*
        version: link:../eslint-config-grafbase
      tsconfig:
        specifier: workspace:*
        version: link:../tsconfig
      tsup:
        specifier: 6.6.3
        version: 6.6.3(postcss@8.4.21)(typescript@5.0.4)
      typescript:
        specifier: ^5.0.0
        version: 5.0.4

  packages/grafbase-graphiql:
    dependencies:
      '@graphiql/react':
        specifier: 0.15.0
        version: 0.15.0(@codemirror/language@6.0.0)(@types/react@18.0.28)(graphql@16.6.0)(react-dom@18.2.0)(react-is@17.0.2)(react@18.2.0)
      '@graphiql/toolkit':
        specifier: 0.8.0
        version: 0.8.0(graphql@16.6.0)
      '@n1ru4l/graphql-live-query':
        specifier: 0.10.0
        version: 0.10.0(graphql@16.6.0)
      '@n1ru4l/graphql-live-query-patch-json-patch':
        specifier: 0.7.0
        version: 0.7.0(graphql@16.6.0)
      '@n1ru4l/push-pull-async-iterable-iterator':
        specifier: 3.2.0
        version: 3.2.0
      '@repeaterjs/repeater':
        specifier: 3.0.4
        version: 3.0.4
      reconnecting-eventsource:
        specifier: 1.6.2
        version: 1.6.2
    devDependencies:
      '@types/react':
        specifier: 18.0.28
        version: 18.0.28
      '@types/react-dom':
        specifier: 18.0.11
        version: 18.0.11
      eslint:
        specifier: 8.35.0
        version: 8.35.0
      eslint-config-grafbase:
        specifier: workspace:*
        version: link:../eslint-config-grafbase
      graphiql:
        specifier: 2.2.0
        version: 2.2.0(@codemirror/language@6.0.0)(@types/react@18.0.28)(graphql@16.6.0)(react-dom@18.2.0)(react-is@17.0.2)(react@18.2.0)
      graphql:
        specifier: 16.6.0
        version: 16.6.0
      postcss:
        specifier: ^8.4.19
        version: 8.4.21
      postcss-nesting:
        specifier: 11.2.2
        version: 11.2.2(postcss@8.4.21)
      react:
        specifier: 18.2.0
        version: 18.2.0
      react-dom:
        specifier: 18.2.0
        version: 18.2.0(react@18.2.0)
      tsconfig:
        specifier: workspace:*
        version: link:../tsconfig
      tsup:
        specifier: 6.6.3
        version: 6.6.3(postcss@8.4.21)(typescript@5.0.4)
      typescript:
        specifier: 5.0.4
        version: 5.0.4

  packages/grafbase-houdini:
    dependencies:
      '@n1ru4l/json-patch-plus':
        specifier: ^0.2.0
        version: 0.2.0
      houdini:
        specifier: ^1.0.4
        version: 1.0.4
      reconnecting-eventsource:
        specifier: 1.6.2
        version: 1.6.2
    devDependencies:
      eslint:
        specifier: ^8.0.0
        version: 8.29.0
      eslint-config-grafbase:
        specifier: workspace:*
        version: link:../eslint-config-grafbase
      graphql:
        specifier: ^16.6.0
        version: 16.6.0
      tsconfig:
        specifier: workspace:*
        version: link:../tsconfig
      tsup:
        specifier: 6.5.0
        version: 6.5.0(typescript@5.0.4)
      typescript:
        specifier: ^5.0.0
        version: 5.0.4

  packages/grafbase-nextjs-plugin:
    dependencies:
      grafbase:
        specifier: '*'
        version: 0.1.0
      react:
        specifier: '*'
        version: 18.2.0
      react-dom:
        specifier: '*'
        version: 18.2.0(react@18.2.0)
    devDependencies:
      '@types/node':
        specifier: ^18.11.18
        version: 18.11.18
      '@types/react':
        specifier: ^18.0.17
        version: 18.0.26
      '@types/react-dom':
        specifier: ^18.0.6
        version: 18.0.9
      eslint:
        specifier: ^8.0.0
        version: 8.35.0
      eslint-config-grafbase:
        specifier: workspace:*
        version: link:../eslint-config-grafbase
      next:
        specifier: ^13.0.2
        version: 13.0.6(react-dom@18.2.0)(react@18.2.0)
      tsconfig:
        specifier: workspace:*
        version: link:../tsconfig
      tsup:
        specifier: ^6.5.0
        version: 6.5.0(typescript@5.0.4)
      typescript:
<<<<<<< HEAD
        specifier: ^5.0.0
=======
        specifier: 5.0.4
>>>>>>> 2a8ff5f2
        version: 5.0.4

  packages/grafbase-urql-exchange:
    dependencies:
      '@n1ru4l/graphql-live-query':
        specifier: 0.10.0
        version: 0.10.0(graphql@16.6.0)
      '@n1ru4l/graphql-live-query-patch-json-patch':
        specifier: 0.7.0
        version: 0.7.0(graphql@16.6.0)
      '@n1ru4l/push-pull-async-iterable-iterator':
        specifier: 3.2.0
        version: 3.2.0
      '@repeaterjs/repeater':
        specifier: 3.0.4
        version: 3.0.4
      '@urql/core':
        specifier: 4.0.6
        version: 4.0.6(graphql@16.6.0)
      graphql:
        specifier: 16.6.0
        version: 16.6.0
      reconnecting-eventsource:
        specifier: 1.6.2
        version: 1.6.2
      wonka:
        specifier: 6.3.1
        version: 6.3.1
    devDependencies:
      eslint:
        specifier: ^8.0.0
        version: 8.29.0
      eslint-config-grafbase:
        specifier: workspace:*
        version: link:../eslint-config-grafbase
      tsconfig:
        specifier: workspace:*
        version: link:../tsconfig
      tsup:
        specifier: 6.6.3
        version: 6.6.3(postcss@8.4.21)(typescript@5.0.4)
      typescript:
        specifier: ^5.0.0
        version: 5.0.4

  packages/tsconfig: {}

packages:

  /@0no-co/graphql.web@1.0.1(graphql@16.6.0):
    resolution: {integrity: sha512-6Yaxyv6rOwRkLIvFaL0NrLDgfNqC/Ng9QOPmTmlqW4mORXMEKmh5NYGkIvvt5Yw8fZesnMAqkj8cIqTj8f40cQ==}
    peerDependencies:
      graphql: ^14.0.0 || ^15.0.0 || ^16.0.0
    peerDependenciesMeta:
      graphql:
        optional: true
    dependencies:
      graphql: 16.6.0
    dev: false

  /@apollo/client@3.7.9(graphql@16.6.0):
    resolution: {integrity: sha512-YnJvrJOVWrp4y/zdNvUaM8q4GuSHCEIecsRDTJhK/veT33P/B7lfqGJ24NeLdKMj8tDEuXYF7V0t+th4+rgC+Q==}
    peerDependencies:
      graphql: ^14.0.0 || ^15.0.0 || ^16.0.0
      graphql-ws: ^5.5.5
      react: ^16.8.0 || ^17.0.0 || ^18.0.0
      react-dom: ^16.8.0 || ^17.0.0 || ^18.0.0
      subscriptions-transport-ws: ^0.9.0 || ^0.11.0
    peerDependenciesMeta:
      graphql-ws:
        optional: true
      react:
        optional: true
      react-dom:
        optional: true
      subscriptions-transport-ws:
        optional: true
    dependencies:
      '@graphql-typed-document-node/core': 3.2.0(graphql@16.6.0)
      '@wry/context': 0.7.0
      '@wry/equality': 0.5.3
      '@wry/trie': 0.3.2
      graphql: 16.6.0
      graphql-tag: 2.12.6(graphql@16.6.0)
      hoist-non-react-statics: 3.3.2
      optimism: 0.16.2
      prop-types: 15.8.1
      response-iterator: 0.2.6
      symbol-observable: 4.0.0
      ts-invariant: 0.10.3
      tslib: 2.5.0
      zen-observable-ts: 1.2.5
    dev: false

  /@babel/helper-string-parser@7.19.4:
    resolution: {integrity: sha512-nHtDoQcuqFmwYNYPz3Rah5ph2p8PFeFCsZk9A/48dPc/rGocJ5J3hAAZ7pb76VWX3fZKu+uEr/FhH5jLx7umrw==}
    engines: {node: '>=6.9.0'}
    dev: false

  /@babel/helper-validator-identifier@7.19.1:
    resolution: {integrity: sha512-awrNfaMtnHUr653GgGEs++LlAvW6w+DcPrOliSMXWCKo597CwL5Acf/wWdNkf/tfEQE3mjkeD1YOVZOUV/od1w==}
    engines: {node: '>=6.9.0'}
    dev: false

  /@babel/parser@7.20.13:
    resolution: {integrity: sha512-gFDLKMfpiXCsjt4za2JA9oTMn70CeseCehb11kRZgvd7+F67Hih3OHOK24cRrWECJ/ljfPGac6ygXAs/C8kIvw==}
    engines: {node: '>=6.0.0'}
    hasBin: true
    dependencies:
      '@babel/types': 7.21.3
    dev: false

  /@babel/runtime-corejs3@7.20.6:
    resolution: {integrity: sha512-tqeujPiuEfcH067mx+7otTQWROVMKHXEaOQcAeNV5dDdbPWvPcFA8/W9LXw2NfjNmOetqLl03dfnG2WALPlsRQ==}
    engines: {node: '>=6.9.0'}
    dependencies:
      core-js-pure: 3.26.1
      regenerator-runtime: 0.13.11
    dev: false

  /@babel/runtime@7.20.6:
    resolution: {integrity: sha512-Q+8MqP7TiHMWzSfwiJwXCjyf4GYA4Dgw3emg/7xmwsdLJOZUp+nMqcOwOzzYheuM1rhDu8FSj2l0aoMygEuXuA==}
    engines: {node: '>=6.9.0'}
    dependencies:
      regenerator-runtime: 0.13.11

  /@babel/types@7.21.3:
    resolution: {integrity: sha512-sBGdETxC+/M4o/zKC0sl6sjWv62WFR/uzxrJ6uYyMLZOUlPnwzw0tKgVHOXxaAd5l2g8pEDM5RZ495GPQI77kg==}
    engines: {node: '>=6.9.0'}
    dependencies:
      '@babel/helper-string-parser': 7.19.4
      '@babel/helper-validator-identifier': 7.19.1
      to-fast-properties: 2.0.0
    dev: false

  /@codemirror/language@6.0.0:
    resolution: {integrity: sha512-rtjk5ifyMzOna1c7PBu7J1VCt0PvA5wy3o8eMVnxMKb7z8KA7JFecvD04dSn14vj/bBaAbqRsGed5OjtofEnLA==}
    dependencies:
      '@codemirror/state': 6.2.0
      '@codemirror/view': 6.11.0
      '@lezer/common': 1.0.2
      '@lezer/highlight': 1.1.4
      '@lezer/lr': 1.3.4
      style-mod: 4.0.3

  /@codemirror/state@6.2.0:
    resolution: {integrity: sha512-69QXtcrsc3RYtOtd+GsvczJ319udtBf1PTrr2KbLWM/e2CXUPnh0Nz9AUo8WfhSQ7GeL8dPVNUmhQVgpmuaNGA==}

  /@codemirror/view@6.11.0:
    resolution: {integrity: sha512-PRpPRkqMkAKKxEuiUBxapE0YR+wqs9At92ujbJo93PwTZ0jEJDzx9wahrDcXEhQ43Pe0RK9DdZMLWrt+QN80DA==}
    dependencies:
      '@codemirror/state': 6.2.0
      style-mod: 4.0.3
      w3c-keyname: 2.2.6

  /@csstools/selector-specificity@2.1.0(postcss-selector-parser@6.0.11)(postcss@8.4.21):
    resolution: {integrity: sha512-zJ6hb3FDgBbO8d2e83vg6zq7tNvDqSq9RwdwfzJ8tdm9JHNvANq2fqwyRn6mlpUb7CwTs5ILdUrGwi9Gk4vY5w==}
    engines: {node: ^14 || ^16 || >=18}
    peerDependencies:
      postcss: ^8.4
      postcss-selector-parser: ^6.0.10
    dependencies:
      postcss: 8.4.21
      postcss-selector-parser: 6.0.11
    dev: true

  /@esbuild/android-arm64@0.17.10:
    resolution: {integrity: sha512-ht1P9CmvrPF5yKDtyC+z43RczVs4rrHpRqrmIuoSvSdn44Fs1n6DGlpZKdK6rM83pFLbVaSUwle8IN+TPmkv7g==}
    engines: {node: '>=12'}
    cpu: [arm64]
    os: [android]
    requiresBuild: true
    dev: true
    optional: true

  /@esbuild/android-arm@0.15.18:
    resolution: {integrity: sha512-5GT+kcs2WVGjVs7+boataCkO5Fg0y4kCjzkB5bAip7H4jfnOS3dA6KPiww9W1OEKTKeAcUVhdZGvgI65OXmUnw==}
    engines: {node: '>=12'}
    cpu: [arm]
    os: [android]
    requiresBuild: true
    dev: true
    optional: true

  /@esbuild/android-arm@0.17.10:
    resolution: {integrity: sha512-7YEBfZ5lSem9Tqpsz+tjbdsEshlO9j/REJrfv4DXgKTt1+/MHqGwbtlyxQuaSlMeUZLxUKBaX8wdzlTfHkmnLw==}
    engines: {node: '>=12'}
    cpu: [arm]
    os: [android]
    requiresBuild: true
    dev: true
    optional: true

  /@esbuild/android-x64@0.17.10:
    resolution: {integrity: sha512-CYzrm+hTiY5QICji64aJ/xKdN70IK8XZ6iiyq0tZkd3tfnwwSWTYH1t3m6zyaaBxkuj40kxgMyj1km/NqdjQZA==}
    engines: {node: '>=12'}
    cpu: [x64]
    os: [android]
    requiresBuild: true
    dev: true
    optional: true

  /@esbuild/darwin-arm64@0.17.10:
    resolution: {integrity: sha512-3HaGIowI+nMZlopqyW6+jxYr01KvNaLB5znXfbyyjuo4lE0VZfvFGcguIJapQeQMS4cX/NEispwOekJt3gr5Dg==}
    engines: {node: '>=12'}
    cpu: [arm64]
    os: [darwin]
    requiresBuild: true
    dev: true
    optional: true

  /@esbuild/darwin-x64@0.17.10:
    resolution: {integrity: sha512-J4MJzGchuCRG5n+B4EHpAMoJmBeAE1L3wGYDIN5oWNqX0tEr7VKOzw0ymSwpoeSpdCa030lagGUfnfhS7OvzrQ==}
    engines: {node: '>=12'}
    cpu: [x64]
    os: [darwin]
    requiresBuild: true
    dev: true
    optional: true

  /@esbuild/freebsd-arm64@0.17.10:
    resolution: {integrity: sha512-ZkX40Z7qCbugeK4U5/gbzna/UQkM9d9LNV+Fro8r7HA7sRof5Rwxc46SsqeMvB5ZaR0b1/ITQ/8Y1NmV2F0fXQ==}
    engines: {node: '>=12'}
    cpu: [arm64]
    os: [freebsd]
    requiresBuild: true
    dev: true
    optional: true

  /@esbuild/freebsd-x64@0.17.10:
    resolution: {integrity: sha512-0m0YX1IWSLG9hWh7tZa3kdAugFbZFFx9XrvfpaCMMvrswSTvUZypp0NFKriUurHpBA3xsHVE9Qb/0u2Bbi/otg==}
    engines: {node: '>=12'}
    cpu: [x64]
    os: [freebsd]
    requiresBuild: true
    dev: true
    optional: true

  /@esbuild/linux-arm64@0.17.10:
    resolution: {integrity: sha512-g1EZJR1/c+MmCgVwpdZdKi4QAJ8DCLP5uTgLWSAVd9wlqk9GMscaNMEViG3aE1wS+cNMzXXgdWiW/VX4J+5nTA==}
    engines: {node: '>=12'}
    cpu: [arm64]
    os: [linux]
    requiresBuild: true
    dev: true
    optional: true

  /@esbuild/linux-arm@0.17.10:
    resolution: {integrity: sha512-whRdrrl0X+9D6o5f0sTZtDM9s86Xt4wk1bf7ltx6iQqrIIOH+sre1yjpcCdrVXntQPCNw/G+XqsD4HuxeS+2QA==}
    engines: {node: '>=12'}
    cpu: [arm]
    os: [linux]
    requiresBuild: true
    dev: true
    optional: true

  /@esbuild/linux-ia32@0.17.10:
    resolution: {integrity: sha512-1vKYCjfv/bEwxngHERp7huYfJ4jJzldfxyfaF7hc3216xiDA62xbXJfRlradiMhGZbdNLj2WA1YwYFzs9IWNPw==}
    engines: {node: '>=12'}
    cpu: [ia32]
    os: [linux]
    requiresBuild: true
    dev: true
    optional: true

  /@esbuild/linux-loong64@0.15.18:
    resolution: {integrity: sha512-L4jVKS82XVhw2nvzLg/19ClLWg0y27ulRwuP7lcyL6AbUWB5aPglXY3M21mauDQMDfRLs8cQmeT03r/+X3cZYQ==}
    engines: {node: '>=12'}
    cpu: [loong64]
    os: [linux]
    requiresBuild: true
    dev: true
    optional: true

  /@esbuild/linux-loong64@0.17.10:
    resolution: {integrity: sha512-mvwAr75q3Fgc/qz3K6sya3gBmJIYZCgcJ0s7XshpoqIAIBszzfXsqhpRrRdVFAyV1G9VUjj7VopL2HnAS8aHFA==}
    engines: {node: '>=12'}
    cpu: [loong64]
    os: [linux]
    requiresBuild: true
    dev: true
    optional: true

  /@esbuild/linux-mips64el@0.17.10:
    resolution: {integrity: sha512-XilKPgM2u1zR1YuvCsFQWl9Fc35BqSqktooumOY2zj7CSn5czJn279j9TE1JEqSqz88izJo7yE4x3LSf7oxHzg==}
    engines: {node: '>=12'}
    cpu: [mips64el]
    os: [linux]
    requiresBuild: true
    dev: true
    optional: true

  /@esbuild/linux-ppc64@0.17.10:
    resolution: {integrity: sha512-kM4Rmh9l670SwjlGkIe7pYWezk8uxKHX4Lnn5jBZYBNlWpKMBCVfpAgAJqp5doLobhzF3l64VZVrmGeZ8+uKmQ==}
    engines: {node: '>=12'}
    cpu: [ppc64]
    os: [linux]
    requiresBuild: true
    dev: true
    optional: true

  /@esbuild/linux-riscv64@0.17.10:
    resolution: {integrity: sha512-r1m9ZMNJBtOvYYGQVXKy+WvWd0BPvSxMsVq8Hp4GzdMBQvfZRvRr5TtX/1RdN6Va8JMVQGpxqde3O+e8+khNJQ==}
    engines: {node: '>=12'}
    cpu: [riscv64]
    os: [linux]
    requiresBuild: true
    dev: true
    optional: true

  /@esbuild/linux-s390x@0.17.10:
    resolution: {integrity: sha512-LsY7QvOLPw9WRJ+fU5pNB3qrSfA00u32ND5JVDrn/xG5hIQo3kvTxSlWFRP0NJ0+n6HmhPGG0Q4jtQsb6PFoyg==}
    engines: {node: '>=12'}
    cpu: [s390x]
    os: [linux]
    requiresBuild: true
    dev: true
    optional: true

  /@esbuild/linux-x64@0.17.10:
    resolution: {integrity: sha512-zJUfJLebCYzBdIz/Z9vqwFjIA7iSlLCFvVi7glMgnu2MK7XYigwsonXshy9wP9S7szF+nmwrelNaP3WGanstEg==}
    engines: {node: '>=12'}
    cpu: [x64]
    os: [linux]
    requiresBuild: true
    dev: true
    optional: true

  /@esbuild/netbsd-x64@0.17.10:
    resolution: {integrity: sha512-lOMkailn4Ok9Vbp/q7uJfgicpDTbZFlXlnKT2DqC8uBijmm5oGtXAJy2ZZVo5hX7IOVXikV9LpCMj2U8cTguWA==}
    engines: {node: '>=12'}
    cpu: [x64]
    os: [netbsd]
    requiresBuild: true
    dev: true
    optional: true

  /@esbuild/openbsd-x64@0.17.10:
    resolution: {integrity: sha512-/VE0Kx6y7eekqZ+ZLU4AjMlB80ov9tEz4H067Y0STwnGOYL8CsNg4J+cCmBznk1tMpxMoUOf0AbWlb1d2Pkbig==}
    engines: {node: '>=12'}
    cpu: [x64]
    os: [openbsd]
    requiresBuild: true
    dev: true
    optional: true

  /@esbuild/sunos-x64@0.17.10:
    resolution: {integrity: sha512-ERNO0838OUm8HfUjjsEs71cLjLMu/xt6bhOlxcJ0/1MG3hNqCmbWaS+w/8nFLa0DDjbwZQuGKVtCUJliLmbVgg==}
    engines: {node: '>=12'}
    cpu: [x64]
    os: [sunos]
    requiresBuild: true
    dev: true
    optional: true

  /@esbuild/win32-arm64@0.17.10:
    resolution: {integrity: sha512-fXv+L+Bw2AeK+XJHwDAQ9m3NRlNemG6Z6ijLwJAAVdu4cyoFbBWbEtyZzDeL+rpG2lWI51cXeMt70HA8g2MqIg==}
    engines: {node: '>=12'}
    cpu: [arm64]
    os: [win32]
    requiresBuild: true
    dev: true
    optional: true

  /@esbuild/win32-ia32@0.17.10:
    resolution: {integrity: sha512-3s+HADrOdCdGOi5lnh5DMQEzgbsFsd4w57L/eLKKjMnN0CN4AIEP0DCP3F3N14xnxh3ruNc32A0Na9zYe1Z/AQ==}
    engines: {node: '>=12'}
    cpu: [ia32]
    os: [win32]
    requiresBuild: true
    dev: true
    optional: true

  /@esbuild/win32-x64@0.17.10:
    resolution: {integrity: sha512-oP+zFUjYNaMNmjTwlFtWep85hvwUu19cZklB3QsBOcZSs6y7hmH4LNCJ7075bsqzYaNvZFXJlAVaQ2ApITDXtw==}
    engines: {node: '>=12'}
    cpu: [x64]
    os: [win32]
    requiresBuild: true
    dev: true
    optional: true

  /@eslint/eslintrc@1.4.1:
    resolution: {integrity: sha512-XXrH9Uarn0stsyldqDYq8r++mROmWRI1xKMXa640Bb//SY1+ECYX6VzT6Lcx5frD0V30XieqJ0oX9I2Xj5aoMA==}
    engines: {node: ^12.22.0 || ^14.17.0 || >=16.0.0}
    dependencies:
      ajv: 6.12.6
      debug: 4.3.4
      espree: 9.5.1
      globals: 13.19.0
      ignore: 5.2.1
      import-fresh: 3.3.0
      js-yaml: 4.1.0
      minimatch: 3.1.2
      strip-json-comments: 3.1.1
    transitivePeerDependencies:
      - supports-color
    dev: true

  /@eslint/eslintrc@2.0.2:
    resolution: {integrity: sha512-3W4f5tDUra+pA+FzgugqL2pRimUTDJWKr7BINqOpkZrC0uYI0NIc0/JFgBROCU07HR6GieA5m3/rsPIhDmCXTQ==}
    engines: {node: ^12.22.0 || ^14.17.0 || >=16.0.0}
    dependencies:
      ajv: 6.12.6
      debug: 4.3.4
      espree: 9.5.1
      globals: 13.19.0
      ignore: 5.2.1
      import-fresh: 3.3.0
      js-yaml: 4.1.0
      minimatch: 3.1.2
      strip-json-comments: 3.1.1
    transitivePeerDependencies:
      - supports-color

  /@eslint/js@8.35.0:
    resolution: {integrity: sha512-JXdzbRiWclLVoD8sNUjR443VVlYqiYmDVT6rGUEIEHU5YJW0gaVZwV2xgM7D4arkvASqD0IlLUVjHiFuxaftRw==}
    engines: {node: ^12.22.0 || ^14.17.0 || >=16.0.0}

  /@graphiql/react@0.15.0(@codemirror/language@6.0.0)(@types/react@18.0.28)(graphql@16.6.0)(react-dom@18.2.0)(react-is@17.0.2)(react@18.2.0):
    resolution: {integrity: sha512-kJqkdf6d4Cck05Wt5yCDZXWfs7HZgcpuoWq/v8nOa698qVaNMM3qdG4CpRsZEexku0DSSJzWWuanxd5x+sRcFg==}
    peerDependencies:
      graphql: ^15.5.0 || ^16.0.0
      react: ^16.8.0 || ^17.0.0 || ^18.0.0
      react-dom: ^16.8.0 || ^17.0.0 || ^18.0.0
    dependencies:
      '@graphiql/toolkit': 0.8.0(graphql@16.6.0)
      '@reach/combobox': 0.17.0(react-dom@18.2.0)(react@18.2.0)
      '@reach/dialog': 0.17.0(@types/react@18.0.28)(react-dom@18.2.0)(react@18.2.0)
      '@reach/listbox': 0.17.0(react-dom@18.2.0)(react@18.2.0)
      '@reach/menu-button': 0.17.0(react-dom@18.2.0)(react-is@17.0.2)(react@18.2.0)
      '@reach/tooltip': 0.17.0(react-dom@18.2.0)(react@18.2.0)
      '@reach/visually-hidden': 0.17.0(react-dom@18.2.0)(react@18.2.0)
      codemirror: 5.65.11
      codemirror-graphql: 2.0.6(@codemirror/language@6.0.0)(codemirror@5.65.11)(graphql@16.6.0)
      copy-to-clipboard: 3.3.3
      graphql: 16.6.0
      graphql-language-service: 5.1.4(graphql@16.6.0)
      markdown-it: 12.3.2
      react: 18.2.0
      react-dom: 18.2.0(react@18.2.0)
      set-value: 4.1.0
    transitivePeerDependencies:
      - '@codemirror/language'
      - '@types/node'
      - '@types/react'
      - graphql-ws
      - react-is

  /@graphiql/toolkit@0.8.0(graphql@16.6.0):
    resolution: {integrity: sha512-DbMFhEKejpPzB6k8W3Mj+Rl8geXiw49USDF9Wdi06EEk1XLVh1iebDqveYY+4lViITsV4+BeGikxlqi8umfP4g==}
    peerDependencies:
      graphql: ^15.5.0 || ^16.0.0
      graphql-ws: '>= 4.5.0'
    peerDependenciesMeta:
      graphql-ws:
        optional: true
    dependencies:
      '@n1ru4l/push-pull-async-iterable-iterator': 3.2.0
      graphql: 16.6.0
      meros: 1.2.1
    transitivePeerDependencies:
      - '@types/node'

  /@graphql-tools/merge@8.3.18(graphql@15.8.0):
    resolution: {integrity: sha512-R8nBglvRWPAyLpZL/f3lxsY7wjnAeE0l056zHhcO/CgpvK76KYUt9oEkR05i8Hmt8DLRycBN0FiotJ0yDQWTVA==}
    peerDependencies:
      graphql: ^14.0.0 || ^15.0.0 || ^16.0.0 || ^17.0.0
    dependencies:
      '@graphql-tools/utils': 9.2.1(graphql@15.8.0)
      graphql: 15.8.0
      tslib: 2.5.0
    dev: false

  /@graphql-tools/schema@9.0.16(graphql@15.8.0):
    resolution: {integrity: sha512-kF+tbYPPf/6K2aHG3e1SWIbapDLQaqnIHVRG6ow3onkFoowwtKszvUyOASL6Krcv2x9bIMvd1UkvRf9OaoROQQ==}
    peerDependencies:
      graphql: ^14.0.0 || ^15.0.0 || ^16.0.0 || ^17.0.0
    dependencies:
      '@graphql-tools/merge': 8.3.18(graphql@15.8.0)
      '@graphql-tools/utils': 9.2.1(graphql@15.8.0)
      graphql: 15.8.0
      tslib: 2.5.0
      value-or-promise: 1.0.12
    dev: false

  /@graphql-tools/utils@9.2.1(graphql@15.8.0):
    resolution: {integrity: sha512-WUw506Ql6xzmOORlriNrD6Ugx+HjVgYxt9KCXD9mHAak+eaXSwuGGPyE60hy9xaDEoXKBsG7SkG69ybitaVl6A==}
    peerDependencies:
      graphql: ^14.0.0 || ^15.0.0 || ^16.0.0 || ^17.0.0
    dependencies:
      '@graphql-typed-document-node/core': 3.2.0(graphql@15.8.0)
      graphql: 15.8.0
      tslib: 2.5.0
    dev: false

  /@graphql-typed-document-node/core@3.2.0(graphql@15.8.0):
    resolution: {integrity: sha512-mB9oAsNCm9aM3/SOv4YtBMqZbYj10R7dkq8byBqxGY/ncFwhf2oQzMV+LCRlWoDSEBJ3COiR1yeDvMtsoOsuFQ==}
    peerDependencies:
      graphql: ^0.8.0 || ^0.9.0 || ^0.10.0 || ^0.11.0 || ^0.12.0 || ^0.13.0 || ^14.0.0 || ^15.0.0 || ^16.0.0 || ^17.0.0
    dependencies:
      graphql: 15.8.0
    dev: false

  /@graphql-typed-document-node/core@3.2.0(graphql@16.6.0):
    resolution: {integrity: sha512-mB9oAsNCm9aM3/SOv4YtBMqZbYj10R7dkq8byBqxGY/ncFwhf2oQzMV+LCRlWoDSEBJ3COiR1yeDvMtsoOsuFQ==}
    peerDependencies:
      graphql: ^0.8.0 || ^0.9.0 || ^0.10.0 || ^0.11.0 || ^0.12.0 || ^0.13.0 || ^14.0.0 || ^15.0.0 || ^16.0.0 || ^17.0.0
    dependencies:
      graphql: 16.6.0
    dev: false

  /@humanwhocodes/config-array@0.11.8:
    resolution: {integrity: sha512-UybHIJzJnR5Qc/MsD9Kr+RpO2h+/P1GhOwdiLPXK5TWk5sgTdu88bTD9UP+CKbPPh5Rni1u0GjAdYQLemG8g+g==}
    engines: {node: '>=10.10.0'}
    dependencies:
      '@humanwhocodes/object-schema': 1.2.1
      debug: 4.3.4
      minimatch: 3.1.2
    transitivePeerDependencies:
      - supports-color

  /@humanwhocodes/module-importer@1.0.1:
    resolution: {integrity: sha512-bxveV4V8v5Yb4ncFTT3rPSgZBOpCkjfK0y4oVVVJwIuDVBRMDXrPyXRL988i5ap9m9bnyEEjWfm5WkBmtffLfA==}
    engines: {node: '>=12.22'}

  /@humanwhocodes/object-schema@1.2.1:
    resolution: {integrity: sha512-ZnQMnLV4e7hDlUvw8H+U8ASL02SS2Gn6+9Ac3wGGLIe7+je2AeAOxPY+izIPJDfFDb7eDjev0Us8MO1iFRN8hA==}

  /@kitql/helper@0.5.0:
    resolution: {integrity: sha512-qTDsv8qmbvSyZLb75hE9N4AnmZHtCi8JxgHYAj4dbgViEjs6HVYJKqHabGR7rZCAVQj7LwWu+cTfh52QhlNMcg==}
    dev: false

  /@kitql/helper@0.6.1:
    resolution: {integrity: sha512-jHl1YHItwOI8Z0h4kvx5LaJjcjY4zbmgSZVajWaGanCmbBKYphVP3UoNHDhs5944Ar7fJ/L7MNSdIINBhurIOA==}
    dependencies:
      safe-stable-stringify: 2.4.2
    dev: false

  /@lezer/common@1.0.2:
    resolution: {integrity: sha512-SVgiGtMnMnW3ActR8SXgsDhw7a0w0ChHSYAyAUxxrOiJ1OqYWEKk/xJd84tTSPo1mo6DXLObAJALNnd0Hrv7Ng==}

  /@lezer/highlight@1.1.4:
    resolution: {integrity: sha512-IECkFmw2l7sFcYXrV8iT9GeY4W0fU4CxX0WMwhmhMIVjoDdD1Hr6q3G2NqVtLg/yVe5n7i4menG3tJ2r4eCrPQ==}
    dependencies:
      '@lezer/common': 1.0.2

  /@lezer/lr@1.3.4:
    resolution: {integrity: sha512-7o+e4og/QoC/6btozDPJqnzBhUaD1fMfmvnEKQO1wRRiTse1WxaJ3OMEXZJnkgT6HCcTVOctSoXK9jGJw2oe9g==}
    dependencies:
      '@lezer/common': 1.0.2

  /@n1ru4l/graphql-live-query-patch-json-patch@0.7.0(graphql@16.6.0):
    resolution: {integrity: sha512-1ZQKfucAGCmeaDcK8o7W/kw8EciU1chf+1J4TfxiR6g+GzpBWKi4QyEZAaQcNlHMwZg+pmfs3xUFNKaJt7N76Q==}
    peerDependencies:
      graphql: ^15.4.0 || ^16.0.0
    dependencies:
      '@n1ru4l/graphql-live-query-patch': 0.7.0(graphql@16.6.0)
      fast-json-patch: 3.1.1
      graphql: 16.6.0
    dev: false

  /@n1ru4l/graphql-live-query-patch@0.7.0(graphql@16.6.0):
    resolution: {integrity: sha512-1q49iNxqEIbmUp+qFAEVEn4ts344Cw72g5OtAuFeTwKtJT3V91kTPGMcRk5Pxb5FPHbvn52q+PCVKOAyVrtPwQ==}
    peerDependencies:
      graphql: ^15.4.0 || ^16.0.0
    dependencies:
      '@repeaterjs/repeater': 3.0.4
      graphql: 16.6.0
    dev: false

  /@n1ru4l/graphql-live-query@0.10.0(graphql@16.6.0):
    resolution: {integrity: sha512-qZ7OHH/NB0NcG/Xa7irzgjE63UH0CkofZT0Bw4Ko6iRFagPRHBM8RgFXwTt/6JbFGIEUS4STRtaFoc/Eq/ZtzQ==}
    peerDependencies:
      graphql: ^15.4.0 || ^16.0.0
    dependencies:
      graphql: 16.6.0
    dev: false

  /@n1ru4l/json-patch-plus@0.2.0:
    resolution: {integrity: sha512-pLkJy83/rVfDTyQgDSC8GeXAHEdXNHGNJrB1b7wAyGQu0iv7tpMXntKVSqj0+XKNVQbco40SZffNfVALzIt0SQ==}
    dev: false

  /@n1ru4l/push-pull-async-iterable-iterator@3.2.0:
    resolution: {integrity: sha512-3fkKj25kEjsfObL6IlKPAlHYPq/oYwUkkQ03zsTTiDjD7vg/RxjdiLeCydqtxHZP0JgsXL3D/X5oAkMGzuUp/Q==}
    engines: {node: '>=12'}

  /@next/env@13.0.6:
    resolution: {integrity: sha512-yceT6DCHKqPRS1cAm8DHvDvK74DLIkDQdm5iV+GnIts8h0QbdHvkUIkdOvQoOODgpr6018skbmSQp12z5OWIQQ==}
    dev: true

  /@next/eslint-plugin-next@13.2.1:
    resolution: {integrity: sha512-r0i5rcO6SMAZtqiGarUVMr3k256X0R0j6pEkKg4PxqUW+hG0qgMxRVAJsuoRG5OBFkCOlSfWZJ0mP9fQdCcyNg==}
    dependencies:
      glob: 7.1.7
    dev: false

  /@next/swc-android-arm-eabi@13.0.6:
    resolution: {integrity: sha512-FGFSj3v2Bluw8fD/X+1eXIEB0PhoJE0zfutsAauRhmNpjjZshLDgoXMWm1jTRL/04K/o9gwwO2+A8+sPVCH1uw==}
    engines: {node: '>= 10'}
    cpu: [arm]
    os: [android]
    requiresBuild: true
    dev: true
    optional: true

  /@next/swc-android-arm64@13.0.6:
    resolution: {integrity: sha512-7MgbtU7kimxuovVsd7jSJWMkIHBDBUsNLmmlkrBRHTvgzx5nDBXogP0hzZm7EImdOPwVMPpUHRQMBP9mbsiJYQ==}
    engines: {node: '>= 10'}
    cpu: [arm64]
    os: [android]
    requiresBuild: true
    dev: true
    optional: true

  /@next/swc-darwin-arm64@13.0.6:
    resolution: {integrity: sha512-AUVEpVTxbP/fxdFsjVI9d5a0CFn6NVV7A/RXOb0Y+pXKIIZ1V5rFjPwpYfIfyOo2lrqgehMNQcyMRoTrhq04xg==}
    engines: {node: '>= 10'}
    cpu: [arm64]
    os: [darwin]
    requiresBuild: true
    dev: true
    optional: true

  /@next/swc-darwin-x64@13.0.6:
    resolution: {integrity: sha512-SasCDJlshglsPnbzhWaIF6VEGkQy2NECcAOxPwaPr0cwbbt4aUlZ7QmskNzgolr5eAjFS/xTr7CEeKJtZpAAtQ==}
    engines: {node: '>= 10'}
    cpu: [x64]
    os: [darwin]
    requiresBuild: true
    dev: true
    optional: true

  /@next/swc-freebsd-x64@13.0.6:
    resolution: {integrity: sha512-6Lbxd9gAdXneTkwHyYW/qtX1Tdw7ND9UbiGsGz/SP43ZInNWnW6q0au4hEVPZ9bOWWRKzcVoeTBdoMpQk9Hx9w==}
    engines: {node: '>= 10'}
    cpu: [x64]
    os: [freebsd]
    requiresBuild: true
    dev: true
    optional: true

  /@next/swc-linux-arm-gnueabihf@13.0.6:
    resolution: {integrity: sha512-wNdi5A519e1P+ozEuYOhWPzzE6m1y7mkO6NFwn6watUwO0X9nZs7fT9THmnekvmFQpaZ6U+xf2MQ9poQoCh6jQ==}
    engines: {node: '>= 10'}
    cpu: [arm]
    os: [linux]
    requiresBuild: true
    dev: true
    optional: true

  /@next/swc-linux-arm64-gnu@13.0.6:
    resolution: {integrity: sha512-e8KTRnleQY1KLk5PwGV5hrmvKksCc74QRpHl5ffWnEEAtL2FE0ave5aIkXqErsPdXkiKuA/owp3LjQrP+/AH7Q==}
    engines: {node: '>= 10'}
    cpu: [arm64]
    os: [linux]
    requiresBuild: true
    dev: true
    optional: true

  /@next/swc-linux-arm64-musl@13.0.6:
    resolution: {integrity: sha512-/7RF03C3mhjYpHN+pqOolgME3guiHU5T3TsejuyteqyEyzdEyLHod+jcYH6ft7UZ71a6TdOewvmbLOtzHW2O8A==}
    engines: {node: '>= 10'}
    cpu: [arm64]
    os: [linux]
    requiresBuild: true
    dev: true
    optional: true

  /@next/swc-linux-x64-gnu@13.0.6:
    resolution: {integrity: sha512-kxyEXnYHpOEkFnmrlwB1QlzJtjC6sAJytKcceIyFUHbCaD3W/Qb5tnclcnHKTaFccizZRePXvV25Ok/eUSpKTw==}
    engines: {node: '>= 10'}
    cpu: [x64]
    os: [linux]
    requiresBuild: true
    dev: true
    optional: true

  /@next/swc-linux-x64-musl@13.0.6:
    resolution: {integrity: sha512-N0c6gubS3WW1oYYgo02xzZnNatfVQP/CiJq2ax+DJ55ePV62IACbRCU99TZNXXg+Kos6vNW4k+/qgvkvpGDeyA==}
    engines: {node: '>= 10'}
    cpu: [x64]
    os: [linux]
    requiresBuild: true
    dev: true
    optional: true

  /@next/swc-win32-arm64-msvc@13.0.6:
    resolution: {integrity: sha512-QjeMB2EBqBFPb/ac0CYr7GytbhUkrG4EwFWbcE0vsRp4H8grt25kYpFQckL4Jak3SUrp7vKfDwZ/SwO7QdO8vw==}
    engines: {node: '>= 10'}
    cpu: [arm64]
    os: [win32]
    requiresBuild: true
    dev: true
    optional: true

  /@next/swc-win32-ia32-msvc@13.0.6:
    resolution: {integrity: sha512-EQzXtdqRTcmhT/tCq81rIwE36Y3fNHPInaCuJzM/kftdXfa0F+64y7FAoMO13npX8EG1+SamXgp/emSusKrCXg==}
    engines: {node: '>= 10'}
    cpu: [ia32]
    os: [win32]
    requiresBuild: true
    dev: true
    optional: true

  /@next/swc-win32-x64-msvc@13.0.6:
    resolution: {integrity: sha512-pSkqZ//UP/f2sS9T7IvHLfEWDPTX0vRyXJnAUNisKvO3eF3e1xdhDX7dix/X3Z3lnN4UjSwOzclAI87JFbOwmQ==}
    engines: {node: '>= 10'}
    cpu: [x64]
    os: [win32]
    requiresBuild: true
    dev: true
    optional: true

  /@nodelib/fs.scandir@2.1.5:
    resolution: {integrity: sha512-vq24Bq3ym5HEQm2NKCr3yXDwjc7vTsEThRDnkp2DK9p1uqLR+DHurm/NOTo0KG7HYHU7eppKZj3MyqYuMBf62g==}
    engines: {node: '>= 8'}
    dependencies:
      '@nodelib/fs.stat': 2.0.5
      run-parallel: 1.2.0

  /@nodelib/fs.stat@2.0.5:
    resolution: {integrity: sha512-RkhPPp2zrqDAQA/2jNhnztcPAlv64XdhIp7a7454A5ovI7Bukxgt7MX7udwAu3zg1DcpPU0rz3VV1SeaqvY4+A==}
    engines: {node: '>= 8'}

  /@nodelib/fs.walk@1.2.8:
    resolution: {integrity: sha512-oGB+UxlgWcgQkgwo8GcEGwemoTFt3FIO9ababBmaGwXIoBKZ+GTy0pP185beGg7Llih/NSHSV2XAs1lnznocSg==}
    engines: {node: '>= 8'}
    dependencies:
      '@nodelib/fs.scandir': 2.1.5
      fastq: 1.14.0

  /@pkgr/utils@2.3.1:
    resolution: {integrity: sha512-wfzX8kc1PMyUILA+1Z/EqoE4UCXGy0iRGMhPwdfae1+f0OXlLqCk+By+aMzgJBzR9AzS4CDizioG6Ss1gvAFJw==}
    engines: {node: ^12.20.0 || ^14.18.0 || >=16.0.0}
    dependencies:
      cross-spawn: 7.0.3
      is-glob: 4.0.3
      open: 8.4.0
      picocolors: 1.0.0
      tiny-glob: 0.2.9
      tslib: 2.5.0
    dev: false

  /@reach/auto-id@0.17.0(react-dom@18.2.0)(react@18.2.0):
    resolution: {integrity: sha512-ud8iPwF52RVzEmkHq1twuqGuPA+moreumUHdtgvU3sr3/15BNhwp3KyDLrKKSz0LP1r3V4pSdyF9MbYM8BoSjA==}
    peerDependencies:
      react: ^16.8.0 || 17.x
      react-dom: ^16.8.0 || 17.x
    dependencies:
      '@reach/utils': 0.17.0(react-dom@18.2.0)(react@18.2.0)
      react: 18.2.0
      react-dom: 18.2.0(react@18.2.0)
      tslib: 2.5.0

  /@reach/combobox@0.17.0(react-dom@18.2.0)(react@18.2.0):
    resolution: {integrity: sha512-2mYvU5agOBCQBMdlM4cri+P1BbNwp05P1OuDyc33xJSNiBG7BMy4+ZSHJ0X4fyle6rHwSgCAOCLOeWV1XUYjoQ==}
    peerDependencies:
      react: ^16.8.0 || 17.x
      react-dom: ^16.8.0 || 17.x
    dependencies:
      '@reach/auto-id': 0.17.0(react-dom@18.2.0)(react@18.2.0)
      '@reach/descendants': 0.17.0(react-dom@18.2.0)(react@18.2.0)
      '@reach/popover': 0.17.0(react-dom@18.2.0)(react@18.2.0)
      '@reach/portal': 0.17.0(react-dom@18.2.0)(react@18.2.0)
      '@reach/utils': 0.17.0(react-dom@18.2.0)(react@18.2.0)
      prop-types: 15.8.1
      react: 18.2.0
      react-dom: 18.2.0(react@18.2.0)
      tiny-warning: 1.0.3
      tslib: 2.5.0

  /@reach/descendants@0.17.0(react-dom@18.2.0)(react@18.2.0):
    resolution: {integrity: sha512-c7lUaBfjgcmKFZiAWqhG+VnXDMEhPkI4kAav/82XKZD6NVvFjsQOTH+v3tUkskrAPV44Yuch0mFW/u5Ntifr7Q==}
    peerDependencies:
      react: ^16.8.0 || 17.x
      react-dom: ^16.8.0 || 17.x
    dependencies:
      '@reach/utils': 0.17.0(react-dom@18.2.0)(react@18.2.0)
      react: 18.2.0
      react-dom: 18.2.0(react@18.2.0)
      tslib: 2.5.0

  /@reach/dialog@0.17.0(@types/react@18.0.28)(react-dom@18.2.0)(react@18.2.0):
    resolution: {integrity: sha512-AnfKXugqDTGbeG3c8xDcrQDE4h9b/vnc27Sa118oQSquz52fneUeX9MeFb5ZEiBJK8T5NJpv7QUTBIKnFCAH5A==}
    peerDependencies:
      react: ^16.8.0 || 17.x
      react-dom: ^16.8.0 || 17.x
    dependencies:
      '@reach/portal': 0.17.0(react-dom@18.2.0)(react@18.2.0)
      '@reach/utils': 0.17.0(react-dom@18.2.0)(react@18.2.0)
      prop-types: 15.8.1
      react: 18.2.0
      react-dom: 18.2.0(react@18.2.0)
      react-focus-lock: 2.9.2(@types/react@18.0.28)(react@18.2.0)
      react-remove-scroll: 2.5.5(@types/react@18.0.28)(react@18.2.0)
      tslib: 2.5.0
    transitivePeerDependencies:
      - '@types/react'

  /@reach/dropdown@0.17.0(react-dom@18.2.0)(react@18.2.0):
    resolution: {integrity: sha512-qBTIGInhxtPHtdj4Pl2XZgZMz3e37liydh0xR3qc48syu7g71sL4nqyKjOzThykyfhA3Pb3/wFgsFJKGTSdaig==}
    peerDependencies:
      react: ^16.8.0 || 17.x
      react-dom: ^16.8.0 || 17.x
    dependencies:
      '@reach/auto-id': 0.17.0(react-dom@18.2.0)(react@18.2.0)
      '@reach/descendants': 0.17.0(react-dom@18.2.0)(react@18.2.0)
      '@reach/popover': 0.17.0(react-dom@18.2.0)(react@18.2.0)
      '@reach/utils': 0.17.0(react-dom@18.2.0)(react@18.2.0)
      react: 18.2.0
      react-dom: 18.2.0(react@18.2.0)
      tslib: 2.5.0

  /@reach/listbox@0.17.0(react-dom@18.2.0)(react@18.2.0):
    resolution: {integrity: sha512-AMnH1P6/3VKy2V/nPb4Es441arYR+t4YRdh9jdcFVrCOD6y7CQrlmxsYjeg9Ocdz08XpdoEBHM3PKLJqNAUr7A==}
    peerDependencies:
      react: ^16.8.0 || 17.x
      react-dom: ^16.8.0 || 17.x
    dependencies:
      '@reach/auto-id': 0.17.0(react-dom@18.2.0)(react@18.2.0)
      '@reach/descendants': 0.17.0(react-dom@18.2.0)(react@18.2.0)
      '@reach/machine': 0.17.0(react-dom@18.2.0)(react@18.2.0)
      '@reach/popover': 0.17.0(react-dom@18.2.0)(react@18.2.0)
      '@reach/utils': 0.17.0(react-dom@18.2.0)(react@18.2.0)
      prop-types: 15.8.1
      react: 18.2.0
      react-dom: 18.2.0(react@18.2.0)

  /@reach/machine@0.17.0(react-dom@18.2.0)(react@18.2.0):
    resolution: {integrity: sha512-9EHnuPgXzkbRENvRUzJvVvYt+C2jp7PGN0xon7ffmKoK8rTO6eA/bb7P0xgloyDDQtu88TBUXKzW0uASqhTXGA==}
    peerDependencies:
      react: ^16.8.0 || 17.x
      react-dom: ^16.8.0 || 17.x
    dependencies:
      '@reach/utils': 0.17.0(react-dom@18.2.0)(react@18.2.0)
      '@xstate/fsm': 1.4.0
      react: 18.2.0
      react-dom: 18.2.0(react@18.2.0)
      tslib: 2.5.0

  /@reach/menu-button@0.17.0(react-dom@18.2.0)(react-is@17.0.2)(react@18.2.0):
    resolution: {integrity: sha512-YyuYVyMZKamPtivoEI6D0UEILYH3qZtg4kJzEAuzPmoR/aHN66NZO75Fx0gtjG1S6fZfbiARaCOZJC0VEiDOtQ==}
    peerDependencies:
      react: ^16.8.0 || 17.x
      react-dom: ^16.8.0 || 17.x
      react-is: ^16.8.0 || 17.x
    dependencies:
      '@reach/dropdown': 0.17.0(react-dom@18.2.0)(react@18.2.0)
      '@reach/popover': 0.17.0(react-dom@18.2.0)(react@18.2.0)
      '@reach/utils': 0.17.0(react-dom@18.2.0)(react@18.2.0)
      prop-types: 15.8.1
      react: 18.2.0
      react-dom: 18.2.0(react@18.2.0)
      react-is: 17.0.2
      tiny-warning: 1.0.3
      tslib: 2.5.0

  /@reach/observe-rect@1.2.0:
    resolution: {integrity: sha512-Ba7HmkFgfQxZqqaeIWWkNK0rEhpxVQHIoVyW1YDSkGsGIXzcaW4deC8B0pZrNSSyLTdIk7y+5olKt5+g0GmFIQ==}

  /@reach/popover@0.17.0(react-dom@18.2.0)(react@18.2.0):
    resolution: {integrity: sha512-yYbBF4fMz4Ml4LB3agobZjcZ/oPtPsNv70ZAd7lEC2h7cvhF453pA+zOBGYTPGupKaeBvgAnrMjj7RnxDU5hoQ==}
    peerDependencies:
      react: ^16.8.0 || 17.x
      react-dom: ^16.8.0 || 17.x
    dependencies:
      '@reach/portal': 0.17.0(react-dom@18.2.0)(react@18.2.0)
      '@reach/rect': 0.17.0(react-dom@18.2.0)(react@18.2.0)
      '@reach/utils': 0.17.0(react-dom@18.2.0)(react@18.2.0)
      react: 18.2.0
      react-dom: 18.2.0(react@18.2.0)
      tabbable: 4.0.0
      tslib: 2.5.0

  /@reach/portal@0.17.0(react-dom@18.2.0)(react@18.2.0):
    resolution: {integrity: sha512-+IxsgVycOj+WOeNPL2NdgooUdHPSY285wCtj/iWID6akyr4FgGUK7sMhRM9aGFyrGpx2vzr+eggbUmAVZwOz+A==}
    peerDependencies:
      react: ^16.8.0 || 17.x
      react-dom: ^16.8.0 || 17.x
    dependencies:
      '@reach/utils': 0.17.0(react-dom@18.2.0)(react@18.2.0)
      react: 18.2.0
      react-dom: 18.2.0(react@18.2.0)
      tiny-warning: 1.0.3
      tslib: 2.5.0

  /@reach/rect@0.17.0(react-dom@18.2.0)(react@18.2.0):
    resolution: {integrity: sha512-3YB7KA5cLjbLc20bmPkJ06DIfXSK06Cb5BbD2dHgKXjUkT9WjZaLYIbYCO8dVjwcyO3GCNfOmPxy62VsPmZwYA==}
    peerDependencies:
      react: ^16.8.0 || 17.x
      react-dom: ^16.8.0 || 17.x
    dependencies:
      '@reach/observe-rect': 1.2.0
      '@reach/utils': 0.17.0(react-dom@18.2.0)(react@18.2.0)
      prop-types: 15.8.1
      react: 18.2.0
      react-dom: 18.2.0(react@18.2.0)
      tiny-warning: 1.0.3
      tslib: 2.5.0

  /@reach/tooltip@0.17.0(react-dom@18.2.0)(react@18.2.0):
    resolution: {integrity: sha512-HP8Blordzqb/Cxg+jnhGmWQfKgypamcYLBPlcx6jconyV5iLJ5m93qipr1giK7MqKT2wlsKWy44ZcOrJ+Wrf8w==}
    peerDependencies:
      react: ^16.8.0 || 17.x
      react-dom: ^16.8.0 || 17.x
    dependencies:
      '@reach/auto-id': 0.17.0(react-dom@18.2.0)(react@18.2.0)
      '@reach/portal': 0.17.0(react-dom@18.2.0)(react@18.2.0)
      '@reach/rect': 0.17.0(react-dom@18.2.0)(react@18.2.0)
      '@reach/utils': 0.17.0(react-dom@18.2.0)(react@18.2.0)
      '@reach/visually-hidden': 0.17.0(react-dom@18.2.0)(react@18.2.0)
      prop-types: 15.8.1
      react: 18.2.0
      react-dom: 18.2.0(react@18.2.0)
      tiny-warning: 1.0.3
      tslib: 2.5.0

  /@reach/utils@0.17.0(react-dom@18.2.0)(react@18.2.0):
    resolution: {integrity: sha512-M5y8fCBbrWeIsxedgcSw6oDlAMQDkl5uv3VnMVJ7guwpf4E48Xlh1v66z/1BgN/WYe2y8mB/ilFD2nysEfdGeA==}
    peerDependencies:
      react: ^16.8.0 || 17.x
      react-dom: ^16.8.0 || 17.x
    dependencies:
      react: 18.2.0
      react-dom: 18.2.0(react@18.2.0)
      tiny-warning: 1.0.3
      tslib: 2.5.0

  /@reach/visually-hidden@0.17.0(react-dom@18.2.0)(react@18.2.0):
    resolution: {integrity: sha512-T6xF3Nv8vVnjVkGU6cm0+kWtvliLqPAo8PcZ+WxkKacZsaHTjaZb4v1PaCcyQHmuTNT/vtTVNOJLG0SjQOIb7g==}
    peerDependencies:
      react: ^16.8.0 || 17.x
      react-dom: ^16.8.0 || 17.x
    dependencies:
      prop-types: 15.8.1
      react: 18.2.0
      react-dom: 18.2.0(react@18.2.0)
      tslib: 2.5.0

  /@repeaterjs/repeater@3.0.4:
    resolution: {integrity: sha512-AW8PKd6iX3vAZ0vA43nOUOnbq/X5ihgU+mSXXqunMkeQADGiqw/PY0JNeYtD5sr0PAy51YPgAPbDoeapv9r8WA==}
    dev: false

  /@rushstack/eslint-patch@1.2.0:
    resolution: {integrity: sha512-sXo/qW2/pAcmT43VoRKOJbDOfV3cYpq3szSVfIThQXNt+E4DfKj361vaAt3c88U5tPUxzEswam7GW48PJqtKAg==}
    dev: false

  /@swc/helpers@0.4.14:
    resolution: {integrity: sha512-4C7nX/dvpzB7za4Ql9K81xK3HPxCpHMgwTZVyf+9JQ6VUbn9jjZVN7/Nkdz/Ugzs2CSjqnL/UPXroiVBVHUWUw==}
    dependencies:
      tslib: 2.5.0
    dev: true

  /@types/braces@3.0.1:
    resolution: {integrity: sha512-+euflG6ygo4bn0JHtn4pYqcXwRtLvElQ7/nnjDu7iYG56H0+OhCd7d6Ug0IE3WcFpZozBKW2+80FUbv5QGk5AQ==}
    dev: false

  /@types/estree@1.0.0:
    resolution: {integrity: sha512-WulqXMDUTYAXCjZnk6JtIHPigp55cVtDgDrO2gHRwhyJto21+1zbVCtOYB2L1F9w4qCQ0rOGWBnBe0FNTiEJIQ==}
    dev: false

  /@types/fs-extra@9.0.13:
    resolution: {integrity: sha512-nEnwB++1u5lVDM2UI4c1+5R+FYaKfaAzS4OococimjVm3nQw3TuzH5UNsocrcTBbhnerblyHj4A49qXbIiZdpA==}
    dependencies:
      '@types/node': 18.11.18
    dev: false

  /@types/json5@0.0.29:
    resolution: {integrity: sha512-dRLjCWHYg4oaA77cxO64oO+7JwCwnIzkZPdrrC71jQmQtlhM556pwKo5bUzqvZndkVbeFLIIi+9TC40JNF5hNQ==}
    dev: false

  /@types/micromatch@4.0.2:
    resolution: {integrity: sha512-oqXqVb0ci19GtH0vOA/U2TmHTcRY9kuZl4mqUxe0QmJAlIW13kzhuK5pi1i9+ngav8FjpSb9FVS/GE00GLX1VA==}
    dependencies:
      '@types/braces': 3.0.1
    dev: false

  /@types/node@18.11.18:
    resolution: {integrity: sha512-DHQpWGjyQKSHj3ebjFI/wRKcqQcdR+MoFBygntYOZytCqNfkd2ZC4ARDJ2DQqhjH5p85Nnd3jhUJIXrszFX/JA==}

  /@types/prompts@2.4.2:
    resolution: {integrity: sha512-TwNx7qsjvRIUv/BCx583tqF5IINEVjCNqg9ofKHRlSoUHE62WBHrem4B1HGXcIrG511v29d1kJ9a/t2Esz7MIg==}
    dependencies:
      '@types/node': 18.11.18
      kleur: 3.0.3
    dev: false

  /@types/prop-types@15.7.5:
    resolution: {integrity: sha512-JCB8C6SnDoQf0cNycqd/35A7MjcnK+ZTqE7judS6o7utxUCg6imJg3QK2qzHKszlTjcj2cn+NwMB2i96ubpj7w==}

  /@types/react-dom@18.0.11:
    resolution: {integrity: sha512-O38bPbI2CWtgw/OoQoY+BRelw7uysmXbWvw3nLWO21H1HSh+GOlqPuXshJfjmpNlKiiSDG9cc1JZAaMmVdcTlw==}
    dependencies:
      '@types/react': 18.0.28
    dev: true

  /@types/react-dom@18.0.9:
    resolution: {integrity: sha512-qnVvHxASt/H7i+XG1U1xMiY5t+IHcPGUK7TDMDzom08xa7e86eCeKOiLZezwCKVxJn6NEiiy2ekgX8aQssjIKg==}
    dependencies:
      '@types/react': 18.0.28
    dev: true

  /@types/react@18.0.26:
    resolution: {integrity: sha512-hCR3PJQsAIXyxhTNSiDFY//LhnMZWpNNr5etoCqx/iUfGc5gXWtQR2Phl908jVR6uPXacojQWTg4qRpkxTuGug==}
    dependencies:
      '@types/prop-types': 15.7.5
      '@types/scheduler': 0.16.2
      csstype: 3.1.1
    dev: true

  /@types/react@18.0.28:
    resolution: {integrity: sha512-RD0ivG1kEztNBdoAK7lekI9M+azSnitIn85h4iOiaLjaTrMjzslhaqCGaI4IyCJ1RljWiLCEu4jyrLLgqxBTew==}
    dependencies:
      '@types/prop-types': 15.7.5
      '@types/scheduler': 0.16.2
      csstype: 3.1.1

  /@types/scheduler@0.16.2:
    resolution: {integrity: sha512-hppQEBDmlwhFAXKJX2KnWLYu5yMfi91yazPb2l+lbJiwW+wdo1gNeRA+3RgNSO39WYX2euey41KEwnqesU2Jew==}

  /@typescript-eslint/parser@5.46.1(eslint@8.35.0)(typescript@5.0.4):
    resolution: {integrity: sha512-RelQ5cGypPh4ySAtfIMBzBGyrNerQcmfA1oJvPj5f+H4jI59rl9xxpn4bonC0tQvUKOEN7eGBFWxFLK3Xepneg==}
    engines: {node: ^12.22.0 || ^14.17.0 || >=16.0.0}
    peerDependencies:
      eslint: ^6.0.0 || ^7.0.0 || ^8.0.0
      typescript: '*'
    peerDependenciesMeta:
      typescript:
        optional: true
    dependencies:
      '@typescript-eslint/scope-manager': 5.46.1
      '@typescript-eslint/types': 5.46.1
      '@typescript-eslint/typescript-estree': 5.46.1(typescript@5.0.4)
      debug: 4.3.4
      eslint: 8.35.0
      typescript: 5.0.4
    transitivePeerDependencies:
      - supports-color
    dev: false

  /@typescript-eslint/scope-manager@5.46.1:
    resolution: {integrity: sha512-iOChVivo4jpwUdrJZyXSMrEIM/PvsbbDOX1y3UCKjSgWn+W89skxWaYXACQfxmIGhPVpRWK/VWPYc+bad6smIA==}
    engines: {node: ^12.22.0 || ^14.17.0 || >=16.0.0}
    dependencies:
      '@typescript-eslint/types': 5.46.1
      '@typescript-eslint/visitor-keys': 5.46.1
    dev: false

  /@typescript-eslint/types@5.46.1:
    resolution: {integrity: sha512-Z5pvlCaZgU+93ryiYUwGwLl9AQVB/PQ1TsJ9NZ/gHzZjN7g9IAn6RSDkpCV8hqTwAiaj6fmCcKSQeBPlIpW28w==}
    engines: {node: ^12.22.0 || ^14.17.0 || >=16.0.0}
    dev: false

  /@typescript-eslint/typescript-estree@5.46.1(typescript@5.0.4):
    resolution: {integrity: sha512-j9W4t67QiNp90kh5Nbr1w92wzt+toiIsaVPnEblB2Ih2U9fqBTyqV9T3pYWZBRt6QoMh/zVWP59EpuCjc4VRBg==}
    engines: {node: ^12.22.0 || ^14.17.0 || >=16.0.0}
    peerDependencies:
      typescript: '*'
    peerDependenciesMeta:
      typescript:
        optional: true
    dependencies:
      '@typescript-eslint/types': 5.46.1
      '@typescript-eslint/visitor-keys': 5.46.1
      debug: 4.3.4
      globby: 11.1.0
      is-glob: 4.0.3
      semver: 7.3.8
      tsutils: 3.21.0(typescript@5.0.4)
      typescript: 5.0.4
    transitivePeerDependencies:
      - supports-color
    dev: false

  /@typescript-eslint/visitor-keys@5.46.1:
    resolution: {integrity: sha512-jczZ9noovXwy59KjRTk1OftT78pwygdcmCuBf8yMoWt/8O8l+6x2LSEze0E4TeepXK4MezW3zGSyoDRZK7Y9cg==}
    engines: {node: ^12.22.0 || ^14.17.0 || >=16.0.0}
    dependencies:
      '@typescript-eslint/types': 5.46.1
      eslint-visitor-keys: 3.4.0
    dev: false

  /@urql/core@4.0.6(graphql@16.6.0):
    resolution: {integrity: sha512-RxlX5nxWZsvS1lPCvOdgdYbIVVfih/DrjPzGZ0ThP1GuVycaxw5t0O7XEXXYHICeXNKj95HJBxW0o/37zg+z6Q==}
    dependencies:
      '@0no-co/graphql.web': 1.0.1(graphql@16.6.0)
      wonka: 6.3.1
    transitivePeerDependencies:
      - graphql
    dev: false

  /@wry/context@0.7.0:
    resolution: {integrity: sha512-LcDAiYWRtwAoSOArfk7cuYvFXytxfVrdX7yxoUmK7pPITLk5jYh2F8knCwS7LjgYL8u1eidPlKKV6Ikqq0ODqQ==}
    engines: {node: '>=8'}
    dependencies:
      tslib: 2.5.0
    dev: false

  /@wry/equality@0.5.3:
    resolution: {integrity: sha512-avR+UXdSrsF2v8vIqIgmeTY0UR91UT+IyablCyKe/uk22uOJ8fusKZnH9JH9e1/EtLeNJBtagNmL3eJdnOV53g==}
    engines: {node: '>=8'}
    dependencies:
      tslib: 2.5.0
    dev: false

  /@wry/trie@0.3.2:
    resolution: {integrity: sha512-yRTyhWSls2OY/pYLfwff867r8ekooZ4UI+/gxot5Wj8EFwSf2rG+n+Mo/6LoLQm1TKA4GRj2+LCpbfS937dClQ==}
    engines: {node: '>=8'}
    dependencies:
      tslib: 2.5.0
    dev: false

  /@xstate/fsm@1.4.0:
    resolution: {integrity: sha512-uTHDeu2xI5E1IFwf37JFQM31RrH7mY7877RqPBS4ZqSNUwoLDuct8AhBWaXGnVizBAYyimVwgCyGa9z/NiRhXA==}

  /acorn-jsx@5.3.2(acorn@8.8.2):
    resolution: {integrity: sha512-rq9s+JNhf0IChjtDXxllJ7g41oZk5SlXtp0LHwyA5cejwn7vKmKp4pPri6YEePv2PU65sAsegbXtIinmDFDXgQ==}
    peerDependencies:
      acorn: ^6.0.0 || ^7.0.0 || ^8.0.0
    dependencies:
      acorn: 8.8.2

  /acorn@8.8.2:
    resolution: {integrity: sha512-xjIYgE8HBrkpd/sJqOGNspf8uHG+NOHGOw6a/Urj8taM2EXfdNAH2oFcPeIFfsv3+kz/mJrS5VuMqbNLjCa2vw==}
    engines: {node: '>=0.4.0'}
    hasBin: true

  /ajv@6.12.6:
    resolution: {integrity: sha512-j3fVLgvTo527anyYyJOGTYJbG+vnnQYvE0m5mmkc1TK+nxAppkCLMIL0aZ4dblVCNoGShhm+kzE4ZUykBoMg4g==}
    dependencies:
      fast-deep-equal: 3.1.3
      fast-json-stable-stringify: 2.1.0
      json-schema-traverse: 0.4.1
      uri-js: 4.4.1

  /ansi-regex@5.0.1:
    resolution: {integrity: sha512-quJQXlTSUGL2LH9SUXo8VwsY4soanhgo6LNSm84E1LBcE8s3O0wpdiRzyR9z/ZZJMlMWv37qOOb9pdJlMUEKFQ==}
    engines: {node: '>=8'}

  /ansi-styles@4.3.0:
    resolution: {integrity: sha512-zbB9rCJAT1rbjiVDb2hqKFHNYLxgtk8NURxZ3IZwD3F6NtxbXZQCnnSi1Lkx+IDohdPlFp222wVALIheZJQSEg==}
    engines: {node: '>=8'}
    dependencies:
      color-convert: 2.0.1

  /any-promise@1.3.0:
    resolution: {integrity: sha512-7UvmKalWRt1wgjL1RrGxoSJW/0QZFIegpeGvZG9kjp8vrRu55XTHbwnqq2GpXm9uLbcuhxm3IqX9OB4MZR1b2A==}
    dev: true

  /anymatch@3.1.3:
    resolution: {integrity: sha512-KMReFUr0B4t+D+OBkjR3KYqvocp2XaSzO55UcB6mgQMd3KbcE+mWTyvVV7D/zsdEbNnV6acZUutkiHQXvTr1Rw==}
    engines: {node: '>= 8'}
    dependencies:
      normalize-path: 3.0.0
      picomatch: 2.3.1
    dev: true

  /argparse@2.0.1:
    resolution: {integrity: sha512-8+9WqebbFzpX9OR+Wa6O29asIogeRMzcGtAINdpMHHyAg10f05aSFVBbcEqGf/PXw1EjAZ+q2/bEBg3DvurK3Q==}

  /aria-query@4.2.2:
    resolution: {integrity: sha512-o/HelwhuKpTj/frsOsbNLNgnNGVIFsVP/SW2BSF14gVl7kAfMOJ6/8wUAUvG1R1NHKrfG+2sHZTu0yauT1qBrA==}
    engines: {node: '>=6.0'}
    dependencies:
      '@babel/runtime': 7.20.6
      '@babel/runtime-corejs3': 7.20.6
    dev: false

  /array-includes@3.1.6:
    resolution: {integrity: sha512-sgTbLvL6cNnw24FnbaDyjmvddQ2ML8arZsgaJhoABMoplz/4QRhtrYS+alr1BUM1Bwp6dhx8vVCBSLG+StwOFw==}
    engines: {node: '>= 0.4'}
    dependencies:
      call-bind: 1.0.2
      define-properties: 1.1.4
      es-abstract: 1.20.5
      get-intrinsic: 1.1.3
      is-string: 1.0.7
    dev: false

  /array-union@2.1.0:
    resolution: {integrity: sha512-HGyxoOTYUyCM6stUe6EJgnd4EoewAI7zMdfqO+kGjnlZmBDz/cR5pf8r/cR4Wq60sL/p0IkcjUEEPwS3GFrIyw==}
    engines: {node: '>=8'}

  /array.prototype.flat@1.3.1:
    resolution: {integrity: sha512-roTU0KWIOmJ4DRLmwKd19Otg0/mT3qPNt0Qb3GWW8iObuZXxrjB/pzn0R3hqpRSWg4HCwqx+0vwOnWnvlOyeIA==}
    engines: {node: '>= 0.4'}
    dependencies:
      call-bind: 1.0.2
      define-properties: 1.1.4
      es-abstract: 1.20.5
      es-shim-unscopables: 1.0.0
    dev: false

  /array.prototype.flatmap@1.3.1:
    resolution: {integrity: sha512-8UGn9O1FDVvMNB0UlLv4voxRMze7+FpHyF5mSMRjWHUMlpoDViniy05870VlxhfgTnLbpuwTzvD76MTtWxB/mQ==}
    engines: {node: '>= 0.4'}
    dependencies:
      call-bind: 1.0.2
      define-properties: 1.1.4
      es-abstract: 1.20.5
      es-shim-unscopables: 1.0.0
    dev: false

  /array.prototype.tosorted@1.1.1:
    resolution: {integrity: sha512-pZYPXPRl2PqWcsUs6LOMn+1f1532nEoPTYowBtqLwAW+W8vSVhkIGnmOX1t/UQjD6YGI0vcD2B1U7ZFGQH9jnQ==}
    dependencies:
      call-bind: 1.0.2
      define-properties: 1.1.4
      es-abstract: 1.20.5
      es-shim-unscopables: 1.0.0
      get-intrinsic: 1.1.3
    dev: false

  /assert@2.0.0:
    resolution: {integrity: sha512-se5Cd+js9dXJnu6Ag2JFc00t+HmHOen+8Q+L7O9zI0PqQXr20uk2J0XQqMxZEeo5U50o8Nvmmx7dZrl+Ufr35A==}
    dependencies:
      es6-object-assign: 1.1.0
      is-nan: 1.3.2
      object-is: 1.1.5
      util: 0.12.5
    dev: false

  /ast-types-flow@0.0.7:
    resolution: {integrity: sha512-eBvWn1lvIApYMhzQMsu9ciLfkBY499mFZlNqG+/9WR7PVlroQw0vG30cOQQbaKz3sCEc44TAOu2ykzqXSNnwag==}
    dev: false

  /ast-types@0.16.1:
    resolution: {integrity: sha512-6t10qk83GOG8p0vKmaCr8eiilZwO171AvbROMtvvNiwrTly62t+7XkA8RdIIVbpMhCASAsxgAzdRSwh6nw/5Dg==}
    engines: {node: '>=4'}
    dependencies:
      tslib: 2.5.0
    dev: false

  /available-typed-arrays@1.0.5:
    resolution: {integrity: sha512-DMD0KiN46eipeziST1LPP/STfDU0sufISXmjSgvVsoU2tqxctQeASejWcfNtxYKqETM1UxQ8sp2OrSBWpHY6sw==}
    engines: {node: '>= 0.4'}
    dev: false

  /axe-core@4.6.0:
    resolution: {integrity: sha512-L3ZNbXPTxMrl0+qTXAzn9FBRvk5XdO56K8CvcCKtlxv44Aw2w2NCclGuvCWxHPw1Riiq3ncP/sxFYj2nUqdoTw==}
    engines: {node: '>=4'}
    dev: false

  /axobject-query@2.2.0:
    resolution: {integrity: sha512-Td525n+iPOOyUQIeBfcASuG6uJsDOITl7Mds5gFyerkWiX7qhUTdYUBlSgNMyVqtSJqwpt1kXGLdUt6SykLMRA==}
    dev: false

  /balanced-match@1.0.2:
    resolution: {integrity: sha512-3oSeUO0TMV67hN1AmbXsK4yaqU7tjiHlbxRDZOpH0KW9+CeX4bRAaX0Anxt0tx2MrpRpWwQaPwIlISEJhYU5Pw==}

  /binary-extensions@2.2.0:
    resolution: {integrity: sha512-jDctJ/IVQbZoJykoeHbhXpOlNBqGNcwXJKJog42E5HDPUwQTSdjCHdihjj0DlnheQ7blbT6dHOafNAiS8ooQKA==}
    engines: {node: '>=8'}
    dev: true

  /brace-expansion@1.1.11:
    resolution: {integrity: sha512-iCuPHDFgrHX7H2vEI/5xpz07zSHB00TpugqhmYtVmMO6518mCuRMoOYFldEBl0g187ufozdaHgWKcYFb61qGiA==}
    dependencies:
      balanced-match: 1.0.2
      concat-map: 0.0.1

  /brace-expansion@2.0.1:
    resolution: {integrity: sha512-XnAIvQ8eM+kC6aULx6wuQiwVsnzsi9d3WxzV3FpWTGA19F621kwdbsAcFKXgKUHZWsy+mY6iL1sHTxWEFCytDA==}
    dependencies:
      balanced-match: 1.0.2
    dev: false

  /braces@3.0.2:
    resolution: {integrity: sha512-b8um+L1RzM3WDSzvhm6gIz1yfTbBt6YTlcEKAvsmqCZZFw46z626lVj9j1yEPW33H5H+lBQpZMP1k8l+78Ha0A==}
    engines: {node: '>=8'}
    dependencies:
      fill-range: 7.0.1

  /builtins@5.0.1:
    resolution: {integrity: sha512-qwVpFEHNfhYJIzNRBvd2C1kyo6jz3ZSMPyyuR47OPdiKWlbYnZNyDWuyR175qDnAJLiCo5fBBqPb3RiXgWlkOQ==}
    dependencies:
      semver: 7.3.8
    dev: false

  /bundle-require@3.1.2(esbuild@0.15.18):
    resolution: {integrity: sha512-Of6l6JBAxiyQ5axFxUM6dYeP/W7X2Sozeo/4EYB9sJhL+dqL7TKjg+shwxp6jlu/6ZSERfsYtIpSJ1/x3XkAEA==}
    engines: {node: ^12.20.0 || ^14.13.1 || >=16.0.0}
    peerDependencies:
      esbuild: '>=0.13'
    dependencies:
      esbuild: 0.15.18
      load-tsconfig: 0.2.3
    dev: true

  /bundle-require@4.0.1(esbuild@0.17.10):
    resolution: {integrity: sha512-9NQkRHlNdNpDBGmLpngF3EFDcwodhMUuLz9PaWYciVcQF9SE4LFjM2DB/xV1Li5JiuDMv7ZUWuC3rGbqR0MAXQ==}
    engines: {node: ^12.20.0 || ^14.13.1 || >=16.0.0}
    peerDependencies:
      esbuild: '>=0.17'
    dependencies:
      esbuild: 0.17.10
      load-tsconfig: 0.2.3
    dev: true

  /cac@6.7.14:
    resolution: {integrity: sha512-b6Ilus+c3RrdDk+JhLKUAQfzzgLEPy6wcXqS7f/xe1EETvsDP6GORG7SFuOs6cID5YkqchW/LXZbX5bc8j7ZcQ==}
    engines: {node: '>=8'}
    dev: true

  /call-bind@1.0.2:
    resolution: {integrity: sha512-7O+FbCihrB5WGbFYesctwmTKae6rOiIzmz1icreWJ+0aA7LJfuqhEso2T9ncpcFtzMQtzXf2QGGueWJGTYsqrA==}
    dependencies:
      function-bind: 1.1.1
      get-intrinsic: 1.1.3
    dev: false

  /callsites@3.1.0:
    resolution: {integrity: sha512-P8BjAsXvZS+VIDUI11hHCQEv74YT67YUi5JJFNWIqL235sBmjX4+qx9Muvls5ivyNENctx46xQLQ3aTuE7ssaQ==}
    engines: {node: '>=6'}

  /caniuse-lite@1.0.30001439:
    resolution: {integrity: sha512-1MgUzEkoMO6gKfXflStpYgZDlFM7M/ck/bgfVCACO5vnAf0fXoNVHdWtqGU+MYca+4bL9Z5bpOVmR33cWW9G2A==}
    dev: true

  /chalk@4.1.2:
    resolution: {integrity: sha512-oKnbhFyRIXpUuez8iBMmyEa4nbj4IOQyuhc/wy9kY7/WVPcwIO9VA668Pu8RkO7+0G76SLROeyw9CpQ061i4mA==}
    engines: {node: '>=10'}
    dependencies:
      ansi-styles: 4.3.0
      supports-color: 7.2.0

  /chokidar@3.5.3:
    resolution: {integrity: sha512-Dr3sfKRP6oTcjf2JmUmFJfeVMvXBdegxB0iVQ5eb2V10uFJUCAS8OByZdVAyVb8xXNz3GjjTgj9kLWsZTqE6kw==}
    engines: {node: '>= 8.10.0'}
    dependencies:
      anymatch: 3.1.3
      braces: 3.0.2
      glob-parent: 5.1.2
      is-binary-path: 2.1.0
      is-glob: 4.0.3
      normalize-path: 3.0.0
      readdirp: 3.6.0
    optionalDependencies:
      fsevents: 2.3.2
    dev: true

  /client-only@0.0.1:
    resolution: {integrity: sha512-IV3Ou0jSMzZrd3pZ48nLkT9DA7Ag1pnPzaiQhpW7c3RbcqqzvzzVu+L8gfqMp/8IM2MQtSiqaCxrrcfu8I8rMA==}
    dev: true

  /codemirror-graphql@2.0.6(@codemirror/language@6.0.0)(codemirror@5.65.11)(graphql@16.6.0):
    resolution: {integrity: sha512-ZuvT4+iBYabyLWaqVHdsGyiB2atvu0v1eSnGUuziX7x7tJmo5WziZGvc2j6w6EnL5aUjvYnJU0aCBhTgCdzJVg==}
    peerDependencies:
      '@codemirror/language': 6.0.0
      codemirror: ^5.65.3
      graphql: ^15.5.0 || ^16.0.0
    dependencies:
      '@codemirror/language': 6.0.0
      codemirror: 5.65.11
      graphql: 16.6.0
      graphql-language-service: 5.1.4(graphql@16.6.0)

  /codemirror@5.65.11:
    resolution: {integrity: sha512-Gp62g2eKSCHYt10axmGhKq3WoJSvVpvhXmowNq7pZdRVowwtvBR/hi2LSP5srtctKkRT33T6/n8Kv1UGp7JW4A==}

  /color-convert@2.0.1:
    resolution: {integrity: sha512-RRECPsj7iu/xb5oKYcsFHSppFNnsj/52OVTRKb4zP5onXwVF3zVmmToNcOfGC+CRDpfK/U584fMg38ZHCaElKQ==}
    engines: {node: '>=7.0.0'}
    dependencies:
      color-name: 1.1.4

  /color-name@1.1.4:
    resolution: {integrity: sha512-dOy+3AuW3a2wNbZHIuMZpTcgjGuLU/uBL/ubcZF9OXbDo8ff4O8yVp5Bf0efS8uEoYo5q4Fx7dY9OgQGXgAsQA==}

  /commander@4.1.1:
    resolution: {integrity: sha512-NOKm8xhkzAjzFx8B2v5OAHT+u5pRQc2UCa2Vq9jYL/31o2wi9mxBA7LIFs3sV5VSC49z6pEhfbMULvShKj26WA==}
    engines: {node: '>= 6'}
    dev: true

  /commander@9.5.0:
    resolution: {integrity: sha512-KRs7WVDKg86PWiuAqhDrAQnTXZKraVcCc6vFdL14qrZ/DcWwuRo7VoiYXalXO7S5GKpqYiVEwCbgFDfxNHKJBQ==}
    engines: {node: ^12.20.0 || >=14}
    dev: false

  /concat-map@0.0.1:
    resolution: {integrity: sha512-/Srv4dswyQNBfohGpz9o6Yb3Gz3SrUDqBH5rTuhGR7ahtlbYKnVxw2bCFMRljaA7EXHaXZ8wsHdodFvbkhKmqg==}

  /copy-to-clipboard@3.3.3:
    resolution: {integrity: sha512-2KV8NhB5JqC3ky0r9PMCAZKbUHSwtEo4CwCs0KXgruG43gX5PMqDEBbVU4OUzw2MuAWUfsuFmWvEKG5QRfSnJA==}
    dependencies:
      toggle-selection: 1.0.6

  /core-js-pure@3.26.1:
    resolution: {integrity: sha512-VVXcDpp/xJ21KdULRq/lXdLzQAtX7+37LzpyfFM973il0tWSsDEoyzG38G14AjTpK9VTfiNM9jnFauq/CpaWGQ==}
    requiresBuild: true
    dev: false

  /cross-spawn@7.0.3:
    resolution: {integrity: sha512-iRDPJKUPVEND7dHPO8rkbOnPpyDygcDFtWjpeWNCgy8WP2rXcxXL8TskReQl6OrB2G7+UJrags1q15Fudc7G6w==}
    engines: {node: '>= 8'}
    dependencies:
      path-key: 3.1.1
      shebang-command: 2.0.0
      which: 2.0.2

  /cssesc@3.0.0:
    resolution: {integrity: sha512-/Tb/JcjK111nNScGob5MNtsntNM1aCNUDipB/TkwZFhyDrrE47SOx/18wF2bbjgc3ZzCSKW1T5nt5EbFoAz/Vg==}
    engines: {node: '>=4'}
    hasBin: true
    dev: true

  /csstype@3.1.1:
    resolution: {integrity: sha512-DJR/VvkAvSZW9bTouZue2sSxDwdTN92uHjqeKVm+0dAqdfNykRzQ95tay8aXMBAAPpUiq4Qcug2L7neoRh2Egw==}

  /damerau-levenshtein@1.0.8:
    resolution: {integrity: sha512-sdQSFB7+llfUcQHUQO3+B8ERRj0Oa4w9POWMI/puGtuf7gFywGmkaLCElnudfTiKZV+NvHqL0ifzdrI8Ro7ESA==}
    dev: false

  /data-uri-to-buffer@4.0.1:
    resolution: {integrity: sha512-0R9ikRb668HB7QDxT1vkpuUBtqc53YyAwMwGeUFKRojY/NWKvdZ+9UYtRfGmhqNbRkTSVpMbmyhXipFFv2cb/A==}
    engines: {node: '>= 12'}
    dev: false

  /debug@2.6.9:
    resolution: {integrity: sha512-bC7ElrdJaJnPbAP+1EotYvqZsb3ecl5wi6Bfi6BJTUcNowp6cvspg0jXznRTKDjm/E7AdgFBVeAPVMNcKGsHMA==}
    peerDependencies:
      supports-color: '*'
    peerDependenciesMeta:
      supports-color:
        optional: true
    dependencies:
      ms: 2.0.0
    dev: false

  /debug@3.2.7:
    resolution: {integrity: sha512-CFjzYYAi4ThfiQvizrFQevTTXHtnCqWfe7x1AhgEscTz6ZbLbfoLRLPugTQyBth6f8ZERVUSyWHFD/7Wu4t1XQ==}
    peerDependencies:
      supports-color: '*'
    peerDependenciesMeta:
      supports-color:
        optional: true
    dependencies:
      ms: 2.1.3
    dev: false

  /debug@4.3.4:
    resolution: {integrity: sha512-PRWFHuSU3eDtQJPvnNY7Jcket1j0t5OuOsFzPPzsekD52Zl8qUfFIPEiswXqIvHWGVHOgX+7G/vCNNhehwxfkQ==}
    engines: {node: '>=6.0'}
    peerDependencies:
      supports-color: '*'
    peerDependenciesMeta:
      supports-color:
        optional: true
    dependencies:
      ms: 2.1.2

  /deep-is@0.1.4:
    resolution: {integrity: sha512-oIPzksmTg4/MriiaYGO+okXDT7ztn/w3Eptv/+gSIdMdKsJo0u4CfYNFJPy+4SKMuCqGw2wxnA+URMg3t8a/bQ==}

  /deepmerge@4.2.2:
    resolution: {integrity: sha512-FJ3UgI4gIl+PHZm53knsuSFpE+nESMr7M4v9QcgB7S63Kj/6WqMiFQJpBBYz1Pt+66bZpP3Q7Lye0Oo9MPKEdg==}
    engines: {node: '>=0.10.0'}
    dev: false

  /define-lazy-prop@2.0.0:
    resolution: {integrity: sha512-Ds09qNh8yw3khSjiJjiUInaGX9xlqZDY7JVryGxdxV7NPeuqQfplOpQ66yJFZut3jLa5zOwkXw1g9EI2uKh4Og==}
    engines: {node: '>=8'}
    dev: false

  /define-properties@1.1.4:
    resolution: {integrity: sha512-uckOqKcfaVvtBdsVkdPv3XjveQJsNQqmhXgRi8uhvWWuPYZCNlzT8qAyblUgNoXdHdjMTzAqeGjAoli8f+bzPA==}
    engines: {node: '>= 0.4'}
    dependencies:
      has-property-descriptors: 1.0.0
      object-keys: 1.1.1
    dev: false

  /detect-node-es@1.1.0:
    resolution: {integrity: sha512-ypdmJU/TbBby2Dxibuv7ZLW3Bs1QEmM7nHjEANfohJLvE0XVujisn1qPJcZxg+qDucsr+bP6fLD1rPS3AhJ7EQ==}

  /dir-glob@3.0.1:
    resolution: {integrity: sha512-WkrWp9GR4KXfKGYzOLmTuGVi1UWFfws377n9cc55/tb6DuqyF6pcQ5AbiHEshaDpY9v6oaSr2XCDidGmMwdzIA==}
    engines: {node: '>=8'}
    dependencies:
      path-type: 4.0.0

  /doctrine@2.1.0:
    resolution: {integrity: sha512-35mSku4ZXK0vfCuHEDAwt55dg2jNajHZ1odvF+8SSr82EsZY4QmXfuWso8oEd8zRhVObSN18aM0CjSdoBX7zIw==}
    engines: {node: '>=0.10.0'}
    dependencies:
      esutils: 2.0.3
    dev: false

  /doctrine@3.0.0:
    resolution: {integrity: sha512-yS+Q5i3hBf7GBkd4KG8a7eBNNWNGLTaEwwYWUijIYM7zrlYDM0BFXHjjPWlWZ1Rg7UaddZeIDmi9jF3HmqiQ2w==}
    engines: {node: '>=6.0.0'}
    dependencies:
      esutils: 2.0.3

  /emoji-regex@9.2.2:
    resolution: {integrity: sha512-L18DaJsXSUk2+42pv8mLs5jJT2hqFkFE4j21wOmgbUqsZ2hL72NsUU785g9RXgo3s0ZNgVl42TiHp3ZtOv/Vyg==}
    dev: false

  /enhanced-resolve@5.12.0:
    resolution: {integrity: sha512-QHTXI/sZQmko1cbDoNAa3mJ5qhWUUNAq3vR0/YiD379fWQrcfuoX1+HW2S0MTt7XmoPLapdaDKUtelUSPic7hQ==}
    engines: {node: '>=10.13.0'}
    dependencies:
      graceful-fs: 4.2.10
      tapable: 2.2.1
    dev: false

  /entities@2.1.0:
    resolution: {integrity: sha512-hCx1oky9PFrJ611mf0ifBLBRW8lUUVRlFolb5gWRfIELabBlbp9xZvrqZLZAs+NxFnbfQoeGd8wDkygjg7U85w==}

  /es-abstract@1.20.5:
    resolution: {integrity: sha512-7h8MM2EQhsCA7pU/Nv78qOXFpD8Rhqd12gYiSJVkrH9+e8VuA8JlPJK/hQjjlLv6pJvx/z1iRFKzYb0XT/RuAQ==}
    engines: {node: '>= 0.4'}
    dependencies:
      call-bind: 1.0.2
      es-to-primitive: 1.2.1
      function-bind: 1.1.1
      function.prototype.name: 1.1.5
      get-intrinsic: 1.1.3
      get-symbol-description: 1.0.0
      gopd: 1.0.1
      has: 1.0.3
      has-property-descriptors: 1.0.0
      has-symbols: 1.0.3
      internal-slot: 1.0.4
      is-callable: 1.2.7
      is-negative-zero: 2.0.2
      is-regex: 1.1.4
      is-shared-array-buffer: 1.0.2
      is-string: 1.0.7
      is-weakref: 1.0.2
      object-inspect: 1.12.2
      object-keys: 1.1.1
      object.assign: 4.1.4
      regexp.prototype.flags: 1.4.3
      safe-regex-test: 1.0.0
      string.prototype.trimend: 1.0.6
      string.prototype.trimstart: 1.0.6
      unbox-primitive: 1.0.2
    dev: false

  /es-shim-unscopables@1.0.0:
    resolution: {integrity: sha512-Jm6GPcCdC30eMLbZ2x8z2WuRwAws3zTBBKuusffYVUrNj/GVSUAZ+xKMaUpfNDR5IbyNA5LJbaecoUVbmUcB1w==}
    dependencies:
      has: 1.0.3
    dev: false

  /es-to-primitive@1.2.1:
    resolution: {integrity: sha512-QCOllgZJtaUo9miYBcLChTUaHNjJF3PYs1VidD7AwiEj1kYxKeQTctLAezAOH5ZKRH0g2IgPn6KwB4IT8iRpvA==}
    engines: {node: '>= 0.4'}
    dependencies:
      is-callable: 1.2.7
      is-date-object: 1.0.5
      is-symbol: 1.0.4
    dev: false

  /es6-object-assign@1.1.0:
    resolution: {integrity: sha512-MEl9uirslVwqQU369iHNWZXsI8yaZYGg/D65aOgZkeyFJwHYSxilf7rQzXKI7DdDuBPrBXbfk3sl9hJhmd5AUw==}
    dev: false

  /esbuild-android-64@0.15.18:
    resolution: {integrity: sha512-wnpt3OXRhcjfIDSZu9bnzT4/TNTDsOUvip0foZOUBG7QbSt//w3QV4FInVJxNhKc/ErhUxc5z4QjHtMi7/TbgA==}
    engines: {node: '>=12'}
    cpu: [x64]
    os: [android]
    requiresBuild: true
    dev: true
    optional: true

  /esbuild-android-arm64@0.15.18:
    resolution: {integrity: sha512-G4xu89B8FCzav9XU8EjsXacCKSG2FT7wW9J6hOc18soEHJdtWu03L3TQDGf0geNxfLTtxENKBzMSq9LlbjS8OQ==}
    engines: {node: '>=12'}
    cpu: [arm64]
    os: [android]
    requiresBuild: true
    dev: true
    optional: true

  /esbuild-darwin-64@0.15.18:
    resolution: {integrity: sha512-2WAvs95uPnVJPuYKP0Eqx+Dl/jaYseZEUUT1sjg97TJa4oBtbAKnPnl3b5M9l51/nbx7+QAEtuummJZW0sBEmg==}
    engines: {node: '>=12'}
    cpu: [x64]
    os: [darwin]
    requiresBuild: true
    dev: true
    optional: true

  /esbuild-darwin-arm64@0.15.18:
    resolution: {integrity: sha512-tKPSxcTJ5OmNb1btVikATJ8NftlyNlc8BVNtyT/UAr62JFOhwHlnoPrhYWz09akBLHI9nElFVfWSTSRsrZiDUA==}
    engines: {node: '>=12'}
    cpu: [arm64]
    os: [darwin]
    requiresBuild: true
    dev: true
    optional: true

  /esbuild-freebsd-64@0.15.18:
    resolution: {integrity: sha512-TT3uBUxkteAjR1QbsmvSsjpKjOX6UkCstr8nMr+q7zi3NuZ1oIpa8U41Y8I8dJH2fJgdC3Dj3CXO5biLQpfdZA==}
    engines: {node: '>=12'}
    cpu: [x64]
    os: [freebsd]
    requiresBuild: true
    dev: true
    optional: true

  /esbuild-freebsd-arm64@0.15.18:
    resolution: {integrity: sha512-R/oVr+X3Tkh+S0+tL41wRMbdWtpWB8hEAMsOXDumSSa6qJR89U0S/PpLXrGF7Wk/JykfpWNokERUpCeHDl47wA==}
    engines: {node: '>=12'}
    cpu: [arm64]
    os: [freebsd]
    requiresBuild: true
    dev: true
    optional: true

  /esbuild-linux-32@0.15.18:
    resolution: {integrity: sha512-lphF3HiCSYtaa9p1DtXndiQEeQDKPl9eN/XNoBf2amEghugNuqXNZA/ZovthNE2aa4EN43WroO0B85xVSjYkbg==}
    engines: {node: '>=12'}
    cpu: [ia32]
    os: [linux]
    requiresBuild: true
    dev: true
    optional: true

  /esbuild-linux-64@0.15.18:
    resolution: {integrity: sha512-hNSeP97IviD7oxLKFuii5sDPJ+QHeiFTFLoLm7NZQligur8poNOWGIgpQ7Qf8Balb69hptMZzyOBIPtY09GZYw==}
    engines: {node: '>=12'}
    cpu: [x64]
    os: [linux]
    requiresBuild: true
    dev: true
    optional: true

  /esbuild-linux-arm64@0.15.18:
    resolution: {integrity: sha512-54qr8kg/6ilcxd+0V3h9rjT4qmjc0CccMVWrjOEM/pEcUzt8X62HfBSeZfT2ECpM7104mk4yfQXkosY8Quptug==}
    engines: {node: '>=12'}
    cpu: [arm64]
    os: [linux]
    requiresBuild: true
    dev: true
    optional: true

  /esbuild-linux-arm@0.15.18:
    resolution: {integrity: sha512-UH779gstRblS4aoS2qpMl3wjg7U0j+ygu3GjIeTonCcN79ZvpPee12Qun3vcdxX+37O5LFxz39XeW2I9bybMVA==}
    engines: {node: '>=12'}
    cpu: [arm]
    os: [linux]
    requiresBuild: true
    dev: true
    optional: true

  /esbuild-linux-mips64le@0.15.18:
    resolution: {integrity: sha512-Mk6Ppwzzz3YbMl/ZZL2P0q1tnYqh/trYZ1VfNP47C31yT0K8t9s7Z077QrDA/guU60tGNp2GOwCQnp+DYv7bxQ==}
    engines: {node: '>=12'}
    cpu: [mips64el]
    os: [linux]
    requiresBuild: true
    dev: true
    optional: true

  /esbuild-linux-ppc64le@0.15.18:
    resolution: {integrity: sha512-b0XkN4pL9WUulPTa/VKHx2wLCgvIAbgwABGnKMY19WhKZPT+8BxhZdqz6EgkqCLld7X5qiCY2F/bfpUUlnFZ9w==}
    engines: {node: '>=12'}
    cpu: [ppc64]
    os: [linux]
    requiresBuild: true
    dev: true
    optional: true

  /esbuild-linux-riscv64@0.15.18:
    resolution: {integrity: sha512-ba2COaoF5wL6VLZWn04k+ACZjZ6NYniMSQStodFKH/Pu6RxzQqzsmjR1t9QC89VYJxBeyVPTaHuBMCejl3O/xg==}
    engines: {node: '>=12'}
    cpu: [riscv64]
    os: [linux]
    requiresBuild: true
    dev: true
    optional: true

  /esbuild-linux-s390x@0.15.18:
    resolution: {integrity: sha512-VbpGuXEl5FCs1wDVp93O8UIzl3ZrglgnSQ+Hu79g7hZu6te6/YHgVJxCM2SqfIila0J3k0csfnf8VD2W7u2kzQ==}
    engines: {node: '>=12'}
    cpu: [s390x]
    os: [linux]
    requiresBuild: true
    dev: true
    optional: true

  /esbuild-netbsd-64@0.15.18:
    resolution: {integrity: sha512-98ukeCdvdX7wr1vUYQzKo4kQ0N2p27H7I11maINv73fVEXt2kyh4K4m9f35U1K43Xc2QGXlzAw0K9yoU7JUjOg==}
    engines: {node: '>=12'}
    cpu: [x64]
    os: [netbsd]
    requiresBuild: true
    dev: true
    optional: true

  /esbuild-openbsd-64@0.15.18:
    resolution: {integrity: sha512-yK5NCcH31Uae076AyQAXeJzt/vxIo9+omZRKj1pauhk3ITuADzuOx5N2fdHrAKPxN+zH3w96uFKlY7yIn490xQ==}
    engines: {node: '>=12'}
    cpu: [x64]
    os: [openbsd]
    requiresBuild: true
    dev: true
    optional: true

  /esbuild-sunos-64@0.15.18:
    resolution: {integrity: sha512-On22LLFlBeLNj/YF3FT+cXcyKPEI263nflYlAhz5crxtp3yRG1Ugfr7ITyxmCmjm4vbN/dGrb/B7w7U8yJR9yw==}
    engines: {node: '>=12'}
    cpu: [x64]
    os: [sunos]
    requiresBuild: true
    dev: true
    optional: true

  /esbuild-windows-32@0.15.18:
    resolution: {integrity: sha512-o+eyLu2MjVny/nt+E0uPnBxYuJHBvho8vWsC2lV61A7wwTWC3jkN2w36jtA+yv1UgYkHRihPuQsL23hsCYGcOQ==}
    engines: {node: '>=12'}
    cpu: [ia32]
    os: [win32]
    requiresBuild: true
    dev: true
    optional: true

  /esbuild-windows-64@0.15.18:
    resolution: {integrity: sha512-qinug1iTTaIIrCorAUjR0fcBk24fjzEedFYhhispP8Oc7SFvs+XeW3YpAKiKp8dRpizl4YYAhxMjlftAMJiaUw==}
    engines: {node: '>=12'}
    cpu: [x64]
    os: [win32]
    requiresBuild: true
    dev: true
    optional: true

  /esbuild-windows-arm64@0.15.18:
    resolution: {integrity: sha512-q9bsYzegpZcLziq0zgUi5KqGVtfhjxGbnksaBFYmWLxeV/S1fK4OLdq2DFYnXcLMjlZw2L0jLsk1eGoB522WXQ==}
    engines: {node: '>=12'}
    cpu: [arm64]
    os: [win32]
    requiresBuild: true
    dev: true
    optional: true

  /esbuild@0.15.18:
    resolution: {integrity: sha512-x/R72SmW3sSFRm5zrrIjAhCeQSAWoni3CmHEqfQrZIQTM3lVCdehdwuIqaOtfC2slvpdlLa62GYoN8SxT23m6Q==}
    engines: {node: '>=12'}
    hasBin: true
    requiresBuild: true
    optionalDependencies:
      '@esbuild/android-arm': 0.15.18
      '@esbuild/linux-loong64': 0.15.18
      esbuild-android-64: 0.15.18
      esbuild-android-arm64: 0.15.18
      esbuild-darwin-64: 0.15.18
      esbuild-darwin-arm64: 0.15.18
      esbuild-freebsd-64: 0.15.18
      esbuild-freebsd-arm64: 0.15.18
      esbuild-linux-32: 0.15.18
      esbuild-linux-64: 0.15.18
      esbuild-linux-arm: 0.15.18
      esbuild-linux-arm64: 0.15.18
      esbuild-linux-mips64le: 0.15.18
      esbuild-linux-ppc64le: 0.15.18
      esbuild-linux-riscv64: 0.15.18
      esbuild-linux-s390x: 0.15.18
      esbuild-netbsd-64: 0.15.18
      esbuild-openbsd-64: 0.15.18
      esbuild-sunos-64: 0.15.18
      esbuild-windows-32: 0.15.18
      esbuild-windows-64: 0.15.18
      esbuild-windows-arm64: 0.15.18
    dev: true

  /esbuild@0.17.10:
    resolution: {integrity: sha512-n7V3v29IuZy5qgxx25TKJrEm0FHghAlS6QweUcyIgh/U0zYmQcvogWROitrTyZId1mHSkuhhuyEXtI9OXioq7A==}
    engines: {node: '>=12'}
    hasBin: true
    requiresBuild: true
    optionalDependencies:
      '@esbuild/android-arm': 0.17.10
      '@esbuild/android-arm64': 0.17.10
      '@esbuild/android-x64': 0.17.10
      '@esbuild/darwin-arm64': 0.17.10
      '@esbuild/darwin-x64': 0.17.10
      '@esbuild/freebsd-arm64': 0.17.10
      '@esbuild/freebsd-x64': 0.17.10
      '@esbuild/linux-arm': 0.17.10
      '@esbuild/linux-arm64': 0.17.10
      '@esbuild/linux-ia32': 0.17.10
      '@esbuild/linux-loong64': 0.17.10
      '@esbuild/linux-mips64el': 0.17.10
      '@esbuild/linux-ppc64': 0.17.10
      '@esbuild/linux-riscv64': 0.17.10
      '@esbuild/linux-s390x': 0.17.10
      '@esbuild/linux-x64': 0.17.10
      '@esbuild/netbsd-x64': 0.17.10
      '@esbuild/openbsd-x64': 0.17.10
      '@esbuild/sunos-x64': 0.17.10
      '@esbuild/win32-arm64': 0.17.10
      '@esbuild/win32-ia32': 0.17.10
      '@esbuild/win32-x64': 0.17.10
    dev: true

  /escape-string-regexp@4.0.0:
    resolution: {integrity: sha512-TtpcNJ3XAzx3Gq8sWRzJaVajRs0uVxA2YAkdb1jm2YkPz4G6egUFAyA3n5vtEIZefPk5Wa4UXbKuS5fKkJWdgA==}
    engines: {node: '>=10'}

  /eslint-config-next@13.2.1(eslint@8.35.0)(typescript@5.0.4):
    resolution: {integrity: sha512-2GAx7EjSiCzJN6H2L/v1kbYrNiwQxzkyjy6eWSjuhAKt+P6d3nVNHGy9mON8ZcYd72w/M8kyMjm4UB9cvijgrw==}
    peerDependencies:
      eslint: ^7.23.0 || ^8.0.0
      typescript: '>=3.3.1'
    peerDependenciesMeta:
      typescript:
        optional: true
    dependencies:
      '@next/eslint-plugin-next': 13.2.1
      '@rushstack/eslint-patch': 1.2.0
      '@typescript-eslint/parser': 5.46.1(eslint@8.35.0)(typescript@5.0.4)
      eslint: 8.35.0
      eslint-import-resolver-node: 0.3.6
      eslint-import-resolver-typescript: 3.5.3(eslint-plugin-import@2.26.0)(eslint@8.35.0)
      eslint-plugin-import: 2.26.0(@typescript-eslint/parser@5.46.1)(eslint-import-resolver-typescript@3.5.3)(eslint@8.35.0)
      eslint-plugin-jsx-a11y: 6.6.1(eslint@8.35.0)
      eslint-plugin-react: 7.32.2(eslint@8.35.0)
      eslint-plugin-react-hooks: 4.6.0(eslint@8.35.0)
      typescript: 5.0.4
    transitivePeerDependencies:
      - eslint-import-resolver-webpack
      - supports-color
    dev: false

  /eslint-config-prettier@8.5.0(eslint@8.35.0):
    resolution: {integrity: sha512-obmWKLUNCnhtQRKc+tmnYuQl0pFU1ibYJQ5BGhTVB08bHe9wC8qUeG7c08dj9XX+AuPj1YSGSQIHl1pnDHZR0Q==}
    hasBin: true
    peerDependencies:
      eslint: '>=7.0.0'
    dependencies:
      eslint: 8.35.0
    dev: false

  /eslint-config-turbo@1.9.3(eslint@8.35.0):
    resolution: {integrity: sha512-QG6jxFQkrGSpQqlFKefPdtgUfr20EbU0s4tGGIuGFOcPuJEdsY6VYZpZUxNJvmMcTGqPgMyOPjAFBKhy/DPHLA==}
    peerDependencies:
      eslint: '>6.6.0'
    dependencies:
      eslint: 8.35.0
      eslint-plugin-turbo: 1.9.3(eslint@8.35.0)
    dev: false

  /eslint-import-resolver-node@0.3.6:
    resolution: {integrity: sha512-0En0w03NRVMn9Uiyn8YRPDKvWjxCWkslUEhGNTdGx15RvPJYQ+lbOlqrlNI2vEAs4pDYK4f/HN2TbDmk5TP0iw==}
    dependencies:
      debug: 3.2.7
      resolve: 1.22.1
    transitivePeerDependencies:
      - supports-color
    dev: false

  /eslint-import-resolver-typescript@3.5.3(eslint-plugin-import@2.26.0)(eslint@8.35.0):
    resolution: {integrity: sha512-njRcKYBc3isE42LaTcJNVANR3R99H9bAxBDMNDr2W7yq5gYPxbU3MkdhsQukxZ/Xg9C2vcyLlDsbKfRDg0QvCQ==}
    engines: {node: ^14.18.0 || >=16.0.0}
    peerDependencies:
      eslint: '*'
      eslint-plugin-import: '*'
    dependencies:
      debug: 4.3.4
      enhanced-resolve: 5.12.0
      eslint: 8.35.0
      eslint-plugin-import: 2.26.0(@typescript-eslint/parser@5.46.1)(eslint-import-resolver-typescript@3.5.3)(eslint@8.35.0)
      get-tsconfig: 4.4.0
      globby: 13.1.3
      is-core-module: 2.11.0
      is-glob: 4.0.3
      synckit: 0.8.5
    transitivePeerDependencies:
      - supports-color
    dev: false

  /eslint-module-utils@2.7.4(@typescript-eslint/parser@5.46.1)(eslint-import-resolver-node@0.3.6)(eslint-import-resolver-typescript@3.5.3)(eslint@8.35.0):
    resolution: {integrity: sha512-j4GT+rqzCoRKHwURX7pddtIPGySnX9Si/cgMI5ztrcqOPtk5dDEeZ34CQVPphnqkJytlc97Vuk05Um2mJ3gEQA==}
    engines: {node: '>=4'}
    peerDependencies:
      '@typescript-eslint/parser': '*'
      eslint: '*'
      eslint-import-resolver-node: '*'
      eslint-import-resolver-typescript: '*'
      eslint-import-resolver-webpack: '*'
    peerDependenciesMeta:
      '@typescript-eslint/parser':
        optional: true
      eslint:
        optional: true
      eslint-import-resolver-node:
        optional: true
      eslint-import-resolver-typescript:
        optional: true
      eslint-import-resolver-webpack:
        optional: true
    dependencies:
      '@typescript-eslint/parser': 5.46.1(eslint@8.35.0)(typescript@5.0.4)
      debug: 3.2.7
      eslint: 8.35.0
      eslint-import-resolver-node: 0.3.6
      eslint-import-resolver-typescript: 3.5.3(eslint-plugin-import@2.26.0)(eslint@8.35.0)
    transitivePeerDependencies:
      - supports-color
    dev: false

  /eslint-plugin-import@2.26.0(@typescript-eslint/parser@5.46.1)(eslint-import-resolver-typescript@3.5.3)(eslint@8.35.0):
    resolution: {integrity: sha512-hYfi3FXaM8WPLf4S1cikh/r4IxnO6zrhZbEGz2b660EJRbuxgpDS5gkCuYgGWg2xxh2rBuIr4Pvhve/7c31koA==}
    engines: {node: '>=4'}
    peerDependencies:
      '@typescript-eslint/parser': '*'
      eslint: ^2 || ^3 || ^4 || ^5 || ^6 || ^7.2.0 || ^8
    peerDependenciesMeta:
      '@typescript-eslint/parser':
        optional: true
    dependencies:
      '@typescript-eslint/parser': 5.46.1(eslint@8.35.0)(typescript@5.0.4)
      array-includes: 3.1.6
      array.prototype.flat: 1.3.1
      debug: 2.6.9
      doctrine: 2.1.0
      eslint: 8.35.0
      eslint-import-resolver-node: 0.3.6
      eslint-module-utils: 2.7.4(@typescript-eslint/parser@5.46.1)(eslint-import-resolver-node@0.3.6)(eslint-import-resolver-typescript@3.5.3)(eslint@8.35.0)
      has: 1.0.3
      is-core-module: 2.11.0
      is-glob: 4.0.3
      minimatch: 3.1.2
      object.values: 1.1.6
      resolve: 1.22.1
      tsconfig-paths: 3.14.1
    transitivePeerDependencies:
      - eslint-import-resolver-typescript
      - eslint-import-resolver-webpack
      - supports-color
    dev: false

  /eslint-plugin-jsx-a11y@6.6.1(eslint@8.35.0):
    resolution: {integrity: sha512-sXgFVNHiWffBq23uiS/JaP6eVR622DqwB4yTzKvGZGcPq6/yZ3WmOZfuBks/vHWo9GaFOqC2ZK4i6+C35knx7Q==}
    engines: {node: '>=4.0'}
    peerDependencies:
      eslint: ^3 || ^4 || ^5 || ^6 || ^7 || ^8
    dependencies:
      '@babel/runtime': 7.20.6
      aria-query: 4.2.2
      array-includes: 3.1.6
      ast-types-flow: 0.0.7
      axe-core: 4.6.0
      axobject-query: 2.2.0
      damerau-levenshtein: 1.0.8
      emoji-regex: 9.2.2
      eslint: 8.35.0
      has: 1.0.3
      jsx-ast-utils: 3.3.3
      language-tags: 1.0.6
      minimatch: 3.1.2
      semver: 6.3.0
    dev: false

  /eslint-plugin-react-hooks@4.6.0(eslint@8.35.0):
    resolution: {integrity: sha512-oFc7Itz9Qxh2x4gNHStv3BqJq54ExXmfC+a1NjAta66IAN87Wu0R/QArgIS9qKzX3dXKPI9H5crl9QchNMY9+g==}
    engines: {node: '>=10'}
    peerDependencies:
      eslint: ^3.0.0 || ^4.0.0 || ^5.0.0 || ^6.0.0 || ^7.0.0 || ^8.0.0-0
    dependencies:
      eslint: 8.35.0
    dev: false

  /eslint-plugin-react@7.32.2(eslint@8.35.0):
    resolution: {integrity: sha512-t2fBMa+XzonrrNkyVirzKlvn5RXzzPwRHtMvLAtVZrt8oxgnTQaYbU6SXTOO1mwQgp1y5+toMSKInnzGr0Knqg==}
    engines: {node: '>=4'}
    peerDependencies:
      eslint: ^3 || ^4 || ^5 || ^6 || ^7 || ^8
    dependencies:
      array-includes: 3.1.6
      array.prototype.flatmap: 1.3.1
      array.prototype.tosorted: 1.1.1
      doctrine: 2.1.0
      eslint: 8.35.0
      estraverse: 5.3.0
      jsx-ast-utils: 3.3.3
      minimatch: 3.1.2
      object.entries: 1.1.6
      object.fromentries: 2.0.6
      object.hasown: 1.1.2
      object.values: 1.1.6
      prop-types: 15.8.1
      resolve: 2.0.0-next.4
      semver: 6.3.0
      string.prototype.matchall: 4.0.8
    dev: false

  /eslint-plugin-turbo@1.9.3(eslint@8.35.0):
    resolution: {integrity: sha512-ZsRtksdzk3v+z5/I/K4E50E4lfZ7oYmLX395gkrUMBz4/spJlYbr+GC8hP9oVNLj9s5Pvnm9rLv/zoj5PVYaVw==}
    peerDependencies:
      eslint: '>6.6.0'
    dependencies:
      eslint: 8.35.0
    dev: false

  /eslint-scope@7.1.1:
    resolution: {integrity: sha512-QKQM/UXpIiHcLqJ5AOyIW7XZmzjkzQXYE54n1++wb0u9V/abW3l9uQnxX8Z5Xd18xyKIMTUAyQ0k1e8pz6LUrw==}
    engines: {node: ^12.22.0 || ^14.17.0 || >=16.0.0}
    dependencies:
      esrecurse: 4.3.0
      estraverse: 5.3.0
    dev: true

  /eslint-scope@7.2.0:
    resolution: {integrity: sha512-DYj5deGlHBfMt15J7rdtyKNq/Nqlv5KfU4iodrQ019XESsRnwXH9KAE0y3cwtUHDo2ob7CypAnCqefh6vioWRw==}
    engines: {node: ^12.22.0 || ^14.17.0 || >=16.0.0}
    dependencies:
      esrecurse: 4.3.0
      estraverse: 5.3.0

  /eslint-utils@3.0.0(eslint@8.29.0):
    resolution: {integrity: sha512-uuQC43IGctw68pJA1RgbQS8/NP7rch6Cwd4j3ZBtgo4/8Flj4eGE7ZYSZRN3iq5pVUv6GPdW5Z1RFleo84uLDA==}
    engines: {node: ^10.0.0 || ^12.0.0 || >= 14.0.0}
    peerDependencies:
      eslint: '>=5'
    dependencies:
      eslint: 8.29.0
      eslint-visitor-keys: 2.1.0
    dev: true

  /eslint-utils@3.0.0(eslint@8.35.0):
    resolution: {integrity: sha512-uuQC43IGctw68pJA1RgbQS8/NP7rch6Cwd4j3ZBtgo4/8Flj4eGE7ZYSZRN3iq5pVUv6GPdW5Z1RFleo84uLDA==}
    engines: {node: ^10.0.0 || ^12.0.0 || >= 14.0.0}
    peerDependencies:
      eslint: '>=5'
    dependencies:
      eslint: 8.35.0
      eslint-visitor-keys: 2.1.0

  /eslint-visitor-keys@2.1.0:
    resolution: {integrity: sha512-0rSmRBzXgDzIsD6mGdJgevzgezI534Cer5L/vyMX0kHzT/jiB43jRhd9YUlMGYLQy2zprNmoT8qasCGtY+QaKw==}
    engines: {node: '>=10'}

  /eslint-visitor-keys@3.3.0:
    resolution: {integrity: sha512-mQ+suqKJVyeuwGYHAdjMFqjCyfl8+Ldnxuyp3ldiMBFKkvytrXUZWaiPCEav8qDHKty44bD+qV1IP4T+w+xXRA==}
    engines: {node: ^12.22.0 || ^14.17.0 || >=16.0.0}
    dev: true

  /eslint-visitor-keys@3.4.0:
    resolution: {integrity: sha512-HPpKPUBQcAsZOsHAFwTtIKcYlCje62XB7SEAcxjtmW6TD1WVpkS6i6/hOVtTZIl4zGj/mBqpFVGvaDneik+VoQ==}
    engines: {node: ^12.22.0 || ^14.17.0 || >=16.0.0}

  /eslint@8.29.0:
    resolution: {integrity: sha512-isQ4EEiyUjZFbEKvEGJKKGBwXtvXX+zJbkVKCgTuB9t/+jUBcy8avhkEwWJecI15BkRkOYmvIM5ynbhRjEkoeg==}
    engines: {node: ^12.22.0 || ^14.17.0 || >=16.0.0}
    hasBin: true
    dependencies:
      '@eslint/eslintrc': 1.4.1
      '@humanwhocodes/config-array': 0.11.8
      '@humanwhocodes/module-importer': 1.0.1
      '@nodelib/fs.walk': 1.2.8
      ajv: 6.12.6
      chalk: 4.1.2
      cross-spawn: 7.0.3
      debug: 4.3.4
      doctrine: 3.0.0
      escape-string-regexp: 4.0.0
      eslint-scope: 7.1.1
      eslint-utils: 3.0.0(eslint@8.29.0)
      eslint-visitor-keys: 3.3.0
      espree: 9.4.1
      esquery: 1.4.0
      esutils: 2.0.3
      fast-deep-equal: 3.1.3
      file-entry-cache: 6.0.1
      find-up: 5.0.0
      glob-parent: 6.0.2
      globals: 13.19.0
      grapheme-splitter: 1.0.4
      ignore: 5.2.1
      import-fresh: 3.3.0
      imurmurhash: 0.1.4
      is-glob: 4.0.3
      is-path-inside: 3.0.3
      js-sdsl: 4.3.0
      js-yaml: 4.1.0
      json-stable-stringify-without-jsonify: 1.0.1
      levn: 0.4.1
      lodash.merge: 4.6.2
      minimatch: 3.1.2
      natural-compare: 1.4.0
      optionator: 0.9.1
      regexpp: 3.2.0
      strip-ansi: 6.0.1
      strip-json-comments: 3.1.1
      text-table: 0.2.0
    transitivePeerDependencies:
      - supports-color
    dev: true

  /eslint@8.35.0:
    resolution: {integrity: sha512-BxAf1fVL7w+JLRQhWl2pzGeSiGqbWumV4WNvc9Rhp6tiCtm4oHnyPBSEtMGZwrQgudFQ+otqzWoPB7x+hxoWsw==}
    engines: {node: ^12.22.0 || ^14.17.0 || >=16.0.0}
    hasBin: true
    dependencies:
      '@eslint/eslintrc': 2.0.2
      '@eslint/js': 8.35.0
      '@humanwhocodes/config-array': 0.11.8
      '@humanwhocodes/module-importer': 1.0.1
      '@nodelib/fs.walk': 1.2.8
      ajv: 6.12.6
      chalk: 4.1.2
      cross-spawn: 7.0.3
      debug: 4.3.4
      doctrine: 3.0.0
      escape-string-regexp: 4.0.0
      eslint-scope: 7.2.0
      eslint-utils: 3.0.0(eslint@8.35.0)
      eslint-visitor-keys: 3.4.0
      espree: 9.5.1
      esquery: 1.4.2
      esutils: 2.0.3
      fast-deep-equal: 3.1.3
      file-entry-cache: 6.0.1
      find-up: 5.0.0
      glob-parent: 6.0.2
      globals: 13.19.0
      grapheme-splitter: 1.0.4
      ignore: 5.2.1
      import-fresh: 3.3.0
      imurmurhash: 0.1.4
      is-glob: 4.0.3
      is-path-inside: 3.0.3
      js-sdsl: 4.3.0
      js-yaml: 4.1.0
      json-stable-stringify-without-jsonify: 1.0.1
      levn: 0.4.1
      lodash.merge: 4.6.2
      minimatch: 3.1.2
      natural-compare: 1.4.0
      optionator: 0.9.1
      regexpp: 3.2.0
      strip-ansi: 6.0.1
      strip-json-comments: 3.1.1
      text-table: 0.2.0
    transitivePeerDependencies:
      - supports-color

  /espree@9.4.1:
    resolution: {integrity: sha512-XwctdmTO6SIvCzd9810yyNzIrOrqNYV9Koizx4C/mRhf9uq0o4yHoCEU/670pOxOL/MSraektvSAji79kX90Vg==}
    engines: {node: ^12.22.0 || ^14.17.0 || >=16.0.0}
    dependencies:
      acorn: 8.8.2
      acorn-jsx: 5.3.2(acorn@8.8.2)
      eslint-visitor-keys: 3.4.0
    dev: true

  /espree@9.5.1:
    resolution: {integrity: sha512-5yxtHSZXRSW5pvv3hAlXM5+/Oswi1AUFqBmbibKb5s6bp3rGIDkyXU6xCoyuuLhijr4SFwPrXRoZjz0AZDN9tg==}
    engines: {node: ^12.22.0 || ^14.17.0 || >=16.0.0}
    dependencies:
      acorn: 8.8.2
      acorn-jsx: 5.3.2(acorn@8.8.2)
      eslint-visitor-keys: 3.4.0

  /esprima@4.0.1:
    resolution: {integrity: sha512-eGuFFw7Upda+g4p+QHvnW0RyTX/SVeJBDM/gCtMARO0cLuT2HcEKnTPvhjV6aGeqrCB/sbNop0Kszm0jsaWU4A==}
    engines: {node: '>=4'}
    hasBin: true
    dev: false

  /esquery@1.4.0:
    resolution: {integrity: sha512-cCDispWt5vHHtwMY2YrAQ4ibFkAL8RbH5YGBnZBc90MolvvfkkQcJro/aZiAQUlQ3qgrYS6D6v8Gc5G5CQsc9w==}
    engines: {node: '>=0.10'}
    dependencies:
      estraverse: 5.3.0
    dev: true

  /esquery@1.4.2:
    resolution: {integrity: sha512-JVSoLdTlTDkmjFmab7H/9SL9qGSyjElT3myyKp7krqjVFQCDLmj1QFaCLRFBszBKI0XVZaiiXvuPIX3ZwHe1Ng==}
    engines: {node: '>=0.10'}
    dependencies:
      estraverse: 5.3.0

  /esrecurse@4.3.0:
    resolution: {integrity: sha512-KmfKL3b6G+RXvP8N1vr3Tq1kL/oCFgn2NYXEtqP8/L3pKapUA4G8cFVaoF3SU323CD4XypR/ffioHmkti6/Tag==}
    engines: {node: '>=4.0'}
    dependencies:
      estraverse: 5.3.0

  /estraverse@5.3.0:
    resolution: {integrity: sha512-MMdARuVEQziNTeJD8DgMqmhwR11BRQ/cBP+pLtYdSTnf3MIO8fFeiINEbX36ZdNlfU/7A9f3gUw49B3oQsvwBA==}
    engines: {node: '>=4.0'}

  /estree-walker@3.0.3:
    resolution: {integrity: sha512-7RUKfXgSMMkzt6ZuXmqapOurLGPPfgj6l9uRZ7lRGolvk0y2yocc35LdcxKC5PQZdn2DMqioAQ2NoWcrTKmm6g==}
    dependencies:
      '@types/estree': 1.0.0
    dev: false

  /esutils@2.0.3:
    resolution: {integrity: sha512-kVscqXk4OCp68SZ0dkgEKVi6/8ij300KBWTJq32P/dYeWTSwK41WyTxalN1eRmA5Z9UU/LX9D7FWSmV9SAYx6g==}
    engines: {node: '>=0.10.0'}

  /execa@5.1.1:
    resolution: {integrity: sha512-8uSpZZocAZRBAPIEINJj3Lo9HyGitllczc27Eh5YYojjMFMn8yHMDMaUHE2Jqfq05D/wucwI4JGURyXt1vchyg==}
    engines: {node: '>=10'}
    dependencies:
      cross-spawn: 7.0.3
      get-stream: 6.0.1
      human-signals: 2.1.0
      is-stream: 2.0.1
      merge-stream: 2.0.0
      npm-run-path: 4.0.1
      onetime: 5.1.2
      signal-exit: 3.0.7
      strip-final-newline: 2.0.0
    dev: true

  /execa@6.1.0:
    resolution: {integrity: sha512-QVWlX2e50heYJcCPG0iWtf8r0xjEYfz/OYLGDYH+IyjWezzPNxz63qNFOu0l4YftGWuizFVZHHs8PrLU5p2IDA==}
    engines: {node: ^12.20.0 || ^14.13.1 || >=16.0.0}
    dependencies:
      cross-spawn: 7.0.3
      get-stream: 6.0.1
      human-signals: 3.0.1
      is-stream: 3.0.0
      merge-stream: 2.0.0
      npm-run-path: 5.1.0
      onetime: 6.0.0
      signal-exit: 3.0.7
      strip-final-newline: 3.0.0
    dev: false

  /fast-deep-equal@3.1.3:
    resolution: {integrity: sha512-f3qQ9oQy9j2AhBe/H9VC91wLmKBCCU/gDOnKNAYG5hswO7BLKj09Hc5HYNz9cGI++xlpDCIgDaitVs03ATR84Q==}

  /fast-glob@3.2.12:
    resolution: {integrity: sha512-DVj4CQIYYow0BlaelwK1pHl5n5cRSJfM60UA0zK891sVInoPri2Ekj7+e1CT3/3qxXenpI+nBBmQAcJPJgaj4w==}
    engines: {node: '>=8.6.0'}
    dependencies:
      '@nodelib/fs.stat': 2.0.5
      '@nodelib/fs.walk': 1.2.8
      glob-parent: 5.1.2
      merge2: 1.4.1
      micromatch: 4.0.5

  /fast-json-patch@3.1.1:
    resolution: {integrity: sha512-vf6IHUX2SBcA+5/+4883dsIjpBTqmfBjmYiWK1savxQmFk4JfBMLa7ynTYOs1Rolp/T1betJxHiGD3g1Mn8lUQ==}
    dev: false

  /fast-json-stable-stringify@2.1.0:
    resolution: {integrity: sha512-lhd/wF+Lk98HZoTCtlVraHtfh5XYijIjalXck7saUtuanSDyLMxnHhSXEDJqHxD7msR8D0uCmqlkwjCV8xvwHw==}

  /fast-levenshtein@2.0.6:
    resolution: {integrity: sha512-DCXu6Ifhqcks7TZKY3Hxp3y6qphY5SJZmrWMDrKcERSOXWQdMhU9Ig/PYrzyw/ul9jOIyh0N4M0tbC5hodg8dw==}

  /fastq@1.14.0:
    resolution: {integrity: sha512-eR2D+V9/ExcbF9ls441yIuN6TI2ED1Y2ZcA5BmMtJsOkWOFRJQ0Jt0g1UwqXJJVAb+V+umH5Dfr8oh4EVP7VVg==}
    dependencies:
      reusify: 1.0.4

  /fetch-blob@3.2.0:
    resolution: {integrity: sha512-7yAQpD2UMJzLi1Dqv7qFYnPbaPx7ZfFK6PiIxQ4PfkGPyNyl2Ugx+a/umUonmKqjhM4DnfbMvdX6otXq83soQQ==}
    engines: {node: ^12.20 || >= 14.13}
    dependencies:
      node-domexception: 1.0.0
      web-streams-polyfill: 3.2.1
    dev: false

  /file-entry-cache@6.0.1:
    resolution: {integrity: sha512-7Gps/XWymbLk2QLYK4NzpMOrYjMhdIxXuIvy2QBsLE6ljuodKvdkWs/cpyJJ3CVIVpH0Oi1Hvg1ovbMzLdFBBg==}
    engines: {node: ^10.12.0 || >=12.0.0}
    dependencies:
      flat-cache: 3.0.4

  /fill-range@7.0.1:
    resolution: {integrity: sha512-qOo9F+dMUmC2Lcb4BbVvnKJxTPjCm+RRpe4gDuGrzkL7mEVl/djYSu2OdQ2Pa302N4oqkSg9ir6jaLWJ2USVpQ==}
    engines: {node: '>=8'}
    dependencies:
      to-regex-range: 5.0.1

  /find-up@5.0.0:
    resolution: {integrity: sha512-78/PXT1wlLLDgTzDs7sjq9hzz0vXD+zn+7wypEe4fXQxCmdmqfGsEPQxmiCSQI3ajFV91bVSsvNtrJRiW6nGng==}
    engines: {node: '>=10'}
    dependencies:
      locate-path: 6.0.0
      path-exists: 4.0.0

  /flat-cache@3.0.4:
    resolution: {integrity: sha512-dm9s5Pw7Jc0GvMYbshN6zchCA9RgQlzzEZX3vylR9IqFfS8XciblUXOKfW6SiuJ0e13eDYZoZV5wdrev7P3Nwg==}
    engines: {node: ^10.12.0 || >=12.0.0}
    dependencies:
      flatted: 3.2.7
      rimraf: 3.0.2

  /flatted@3.2.7:
    resolution: {integrity: sha512-5nqDSxl8nn5BSNxyR3n4I6eDmbolI6WT+QqR547RwxQapgjQBmtktdP+HTBb/a/zLsbzERTONyUB5pefh5TtjQ==}

  /focus-lock@0.11.4:
    resolution: {integrity: sha512-LzZWJcOBIcHslQ46N3SUu/760iLPSrUtp8omM4gh9du438V2CQdks8TcOu1yvmu2C68nVOBnl1WFiKGPbQ8L6g==}
    engines: {node: '>=10'}
    dependencies:
      tslib: 2.5.0

  /for-each@0.3.3:
    resolution: {integrity: sha512-jqYfLp7mo9vIyQf8ykW2v7A+2N4QjeCeI5+Dz9XraiO1ign81wjiH7Fb9vSOWvQfNtmSa4H2RoQTrrXivdUZmw==}
    dependencies:
      is-callable: 1.2.7
    dev: false

  /formdata-polyfill@4.0.10:
    resolution: {integrity: sha512-buewHzMvYL29jdeQTVILecSaZKnt/RJWjoZCF5OW60Z67/GmSLBkOFM7qh1PI3zFNtJbaZL5eQu1vLfazOwj4g==}
    engines: {node: '>=12.20.0'}
    dependencies:
      fetch-blob: 3.2.0
    dev: false

  /fs-extra@10.1.0:
    resolution: {integrity: sha512-oRXApq54ETRj4eMiFzGnHWGy+zo5raudjuxN0b8H7s/RU2oW0Wvsx9O0ACRN/kRq9E8Vu/ReskGB5o3ji+FzHQ==}
    engines: {node: '>=12'}
    dependencies:
      graceful-fs: 4.2.10
      jsonfile: 6.1.0
      universalify: 2.0.0
    dev: false

  /fs-monkey@1.0.3:
    resolution: {integrity: sha512-cybjIfiiE+pTWicSCLFHSrXZ6EilF30oh91FDP9S2B051prEa7QWfrVTQm10/dDpswBDXZugPa1Ogu8Yh+HV0Q==}
    dev: false

  /fs.realpath@1.0.0:
    resolution: {integrity: sha512-OO0pH2lK6a0hZnAdau5ItzHPI6pUlvI7jMVnxUQRtw4owF2wk8lOSabtGDCTP4Ggrg2MbGnWO9X8K1t4+fGMDw==}

  /fsevents@2.3.2:
    resolution: {integrity: sha512-xiqMQR4xAeHTuB9uWm+fFRcIOgKBMiOBP+eXiyT7jsgVCq1bkVygt00oASowB7EdtpOHaaPgKt812P9ab+DDKA==}
    engines: {node: ^8.16.0 || ^10.6.0 || >=11.0.0}
    os: [darwin]
    requiresBuild: true
    dev: true
    optional: true

  /function-bind@1.1.1:
    resolution: {integrity: sha512-yIovAzMX49sF8Yl58fSCWJ5svSLuaibPxXQJFLmBObTuCr0Mf1KiPopGM9NiFjiYBCbfaa2Fh6breQ6ANVTI0A==}
    dev: false

  /function.prototype.name@1.1.5:
    resolution: {integrity: sha512-uN7m/BzVKQnCUF/iW8jYea67v++2u7m5UgENbHRtdDVclOUP+FMPlCNdmk0h/ysGyo2tavMJEDqJAkJdRa1vMA==}
    engines: {node: '>= 0.4'}
    dependencies:
      call-bind: 1.0.2
      define-properties: 1.1.4
      es-abstract: 1.20.5
      functions-have-names: 1.2.3
    dev: false

  /functions-have-names@1.2.3:
    resolution: {integrity: sha512-xckBUXyTIqT97tq2x2AMb+g163b5JFysYk0x4qxNFwbfQkmNZoiRHb6sPzI9/QV33WeuvVYBUIiD4NzNIyqaRQ==}
    dev: false

  /get-intrinsic@1.1.3:
    resolution: {integrity: sha512-QJVz1Tj7MS099PevUG5jvnt9tSkXN8K14dxQlikJuPt4uD9hHAHjLyLBiLR5zELelBdD9QNRAXZzsJx0WaDL9A==}
    dependencies:
      function-bind: 1.1.1
      has: 1.0.3
      has-symbols: 1.0.3
    dev: false

  /get-nonce@1.0.1:
    resolution: {integrity: sha512-FJhYRoDaiatfEkUK8HKlicmu/3SGFD51q3itKDGoSTysQJBnfOcxU5GxnhE1E6soB76MbT0MBtnKJuXyAx+96Q==}
    engines: {node: '>=6'}

  /get-stream@6.0.1:
    resolution: {integrity: sha512-ts6Wi+2j3jQjqi70w5AlN8DFnkSwC+MqmxEzdEALB2qXZYV3X/b1CTfgPLGJNMeAWxdPfU8FO1ms3NUfaHCPYg==}
    engines: {node: '>=10'}

  /get-symbol-description@1.0.0:
    resolution: {integrity: sha512-2EmdH1YvIQiZpltCNgkuiUnyukzxM/R6NDJX31Ke3BG1Nq5b0S2PhX59UKi9vZpPDQVdqn+1IcaAwnzTT5vCjw==}
    engines: {node: '>= 0.4'}
    dependencies:
      call-bind: 1.0.2
      get-intrinsic: 1.1.3
    dev: false

  /get-tsconfig@4.4.0:
    resolution: {integrity: sha512-0Gdjo/9+FzsYhXCEFueo2aY1z1tpXrxWZzP7k8ul9qt1U5o8rYJwTJYmaeHdrVosYIVYkOy2iwCJ9FdpocJhPQ==}
    dev: false

  /glob-parent@5.1.2:
    resolution: {integrity: sha512-AOIgSQCepiJYwP3ARnGx+5VnTu2HBYdzbGP45eLw1vr3zB3vZLeyed1sC9hnbcOc9/SrMyM5RPQrkGz4aS9Zow==}
    engines: {node: '>= 6'}
    dependencies:
      is-glob: 4.0.3

  /glob-parent@6.0.2:
    resolution: {integrity: sha512-XxwI8EOhVQgWp6iDL+3b0r86f4d6AX6zSU55HfB4ydCEuXLXc5FcYeOu+nnGftS4TEju/11rt4KJPTMgbfmv4A==}
    engines: {node: '>=10.13.0'}
    dependencies:
      is-glob: 4.0.3

  /glob@7.1.6:
    resolution: {integrity: sha512-LwaxwyZ72Lk7vZINtNNrywX0ZuLyStrdDtabefZKAY5ZGJhVtgdznluResxNmPitE0SAO+O26sWTHeKSI2wMBA==}
    dependencies:
      fs.realpath: 1.0.0
      inflight: 1.0.6
      inherits: 2.0.4
      minimatch: 3.1.2
      once: 1.4.0
      path-is-absolute: 1.0.1
    dev: true

  /glob@7.1.7:
    resolution: {integrity: sha512-OvD9ENzPLbegENnYP5UUfJIirTg4+XwMWGaQfQTY0JenxNvvIKP3U3/tAQSPIu/lHxXYSZmpXlUHeqAIdKzBLQ==}
    dependencies:
      fs.realpath: 1.0.0
      inflight: 1.0.6
      inherits: 2.0.4
      minimatch: 3.1.2
      once: 1.4.0
      path-is-absolute: 1.0.1
    dev: false

  /glob@7.2.3:
    resolution: {integrity: sha512-nFR0zLpU2YCaRxwoCJvL6UvCH2JFyFVIvwTLsIf21AuHlMskA1hhTdk+LlYJtOlYt9v6dvszD2BGRqBL+iQK9Q==}
    dependencies:
      fs.realpath: 1.0.0
      inflight: 1.0.6
      inherits: 2.0.4
      minimatch: 3.1.2
      once: 1.4.0
      path-is-absolute: 1.0.1

  /glob@8.1.0:
    resolution: {integrity: sha512-r8hpEjiQEYlF2QU0df3dS+nxxSIreXQS1qRhMJM0Q5NDdR386C7jb7Hwwod8Fgiuex+k0GFjgft18yvxm5XoCQ==}
    engines: {node: '>=12'}
    dependencies:
      fs.realpath: 1.0.0
      inflight: 1.0.6
      inherits: 2.0.4
      minimatch: 5.1.6
      once: 1.4.0
    dev: false

  /globals@13.19.0:
    resolution: {integrity: sha512-dkQ957uSRWHw7CFXLUtUHQI3g3aWApYhfNR2O6jn/907riyTYKVBmxYVROkBcY614FSSeSJh7Xm7SrUWCxvJMQ==}
    engines: {node: '>=8'}
    dependencies:
      type-fest: 0.20.2

  /globalyzer@0.1.0:
    resolution: {integrity: sha512-40oNTM9UfG6aBmuKxk/giHn5nQ8RVz/SS4Ir6zgzOv9/qC3kKZ9v4etGTcJbEl/NyVQH7FGU7d+X1egr57Md2Q==}
    dev: false

  /globby@11.1.0:
    resolution: {integrity: sha512-jhIXaOzy1sb8IyocaruWSn1TjmnBVs8Ayhcy83rmxNJ8q2uWKCAj3CnJY+KpGSXCueAPc0i05kVvVKtP1t9S3g==}
    engines: {node: '>=10'}
    dependencies:
      array-union: 2.1.0
      dir-glob: 3.0.1
      fast-glob: 3.2.12
      ignore: 5.2.1
      merge2: 1.4.1
      slash: 3.0.0

  /globby@13.1.3:
    resolution: {integrity: sha512-8krCNHXvlCgHDpegPzleMq07yMYTO2sXKASmZmquEYWEmCx6J5UTRbp5RwMJkTJGtcQ44YpiUYUiN0b9mzy8Bw==}
    engines: {node: ^12.20.0 || ^14.13.1 || >=16.0.0}
    dependencies:
      dir-glob: 3.0.1
      fast-glob: 3.2.12
      ignore: 5.2.1
      merge2: 1.4.1
      slash: 4.0.0
    dev: false

  /globrex@0.1.2:
    resolution: {integrity: sha512-uHJgbwAMwNFf5mLst7IWLNg14x1CkeqglJb/K3doi4dw6q2IvAAmM/Y81kevy83wP+Sst+nutFTYOGg3d1lsxg==}
    dev: false

  /gopd@1.0.1:
    resolution: {integrity: sha512-d65bNlIadxvpb/A2abVdlqKqV563juRnZ1Wtk6s1sIR8uNsXR70xqIzVqxVf1eTqDunwT2MkczEeaezCKTZhwA==}
    dependencies:
      get-intrinsic: 1.1.3
    dev: false

  /graceful-fs@4.2.10:
    resolution: {integrity: sha512-9ByhssR2fPVsNZj478qUUbKfmL0+t5BDVyjShtyZZLiK7ZDAArFFfopyOTj0M05wE2tJPisA4iTnnXl2YoPvOA==}
    dev: false

  /grafbase@0.1.0:
    resolution: {integrity: sha512-R5QSAyI2VtUQFG8njRS0a+fe8DTXMVUDXxrelR18NcBc11yx56clI8oYr1wTkqdPJAZ6BxF67SCSEBpgwjm57A==}
    dev: false

  /grapheme-splitter@1.0.4:
    resolution: {integrity: sha512-bzh50DW9kTPM00T8y4o8vQg89Di9oLJVLW/KaOGIXJWP/iqCN6WKYkbNOF04vFLJhwcpYUh9ydh/+5vpOqV4YQ==}

  /graphiql@2.2.0(@codemirror/language@6.0.0)(@types/react@18.0.28)(graphql@16.6.0)(react-dom@18.2.0)(react-is@17.0.2)(react@18.2.0):
    resolution: {integrity: sha512-w1ujpCKMlkwkoUjeg0HpRiBBTm1WHAjHNkFv1TbMu6trjzz63mQ48GLZlmyQY1yhwmc+diCcvmmAt+AyvKLWWA==}
    peerDependencies:
      graphql: ^15.5.0 || ^16.0.0
      react: ^16.8.0 || ^17.0.0 || ^18.0.0
      react-dom: ^16.8.0 || ^17.0.0 || ^18.0.0
    dependencies:
      '@graphiql/react': 0.15.0(@codemirror/language@6.0.0)(@types/react@18.0.28)(graphql@16.6.0)(react-dom@18.2.0)(react-is@17.0.2)(react@18.2.0)
      '@graphiql/toolkit': 0.8.0(graphql@16.6.0)
      entities: 2.1.0
      graphql: 16.6.0
      graphql-language-service: 5.1.4(graphql@16.6.0)
      markdown-it: 12.3.2
      react: 18.2.0
      react-dom: 18.2.0(react@18.2.0)
    transitivePeerDependencies:
      - '@codemirror/language'
      - '@types/node'
      - '@types/react'
      - graphql-ws
      - react-is
    dev: true

  /graphql-language-service@5.1.4(graphql@16.6.0):
    resolution: {integrity: sha512-i6cYIDL8dFd6e9LqpRFJRoVa+MZ/egMzUERsZlK65S/M7ra9SxKrZuclKgmPOq0KqHypInsEaI4D7dN5a+yEAA==}
    hasBin: true
    peerDependencies:
      graphql: ^15.5.0 || ^16.0.0
    dependencies:
      graphql: 16.6.0
      nullthrows: 1.1.1
      vscode-languageserver-types: 3.17.2

  /graphql-tag@2.12.6(graphql@16.6.0):
    resolution: {integrity: sha512-FdSNcu2QQcWnM2VNvSCCDCVS5PpPqpzgFT8+GXzqJuoDd0CBncxCY278u4mhRO7tMgo2JjgJA5aZ+nWSQ/Z+xg==}
    engines: {node: '>=10'}
    peerDependencies:
      graphql: ^0.9.0 || ^0.10.0 || ^0.11.0 || ^0.12.0 || ^0.13.0 || ^14.0.0 || ^15.0.0 || ^16.0.0
    dependencies:
      graphql: 16.6.0
      tslib: 2.5.0
    dev: false

  /graphql@15.8.0:
    resolution: {integrity: sha512-5gghUc24tP9HRznNpV2+FIoq3xKkj5dTQqf4v0CpdPbFVwFkWoxOM+o+2OC9ZSvjEMTjfmG9QT+gcvggTwW1zw==}
    engines: {node: '>= 10.x'}
    dev: false

  /graphql@16.6.0:
    resolution: {integrity: sha512-KPIBPDlW7NxrbT/eh4qPXz5FiFdL5UbaA0XUNz2Rp3Z3hqBSkbj0GVjwFDztsWVauZUWsbKHgMg++sk8UX0bkw==}
    engines: {node: ^12.22.0 || ^14.16.0 || ^16.0.0 || >=17.0.0}

  /has-bigints@1.0.2:
    resolution: {integrity: sha512-tSvCKtBr9lkF0Ex0aQiP9N+OpV4zi2r/Nee5VkRDbaqv35RLYMzbwQfFSZZH0kR+Rd6302UJZ2p/bJCEoR3VoQ==}
    dev: false

  /has-flag@4.0.0:
    resolution: {integrity: sha512-EykJT/Q1KjTWctppgIAgfSO0tKVuZUjhgMr17kqTumMl6Afv3EISleU7qZUzoXDFTAHTDC4NOoG/ZxU3EvlMPQ==}
    engines: {node: '>=8'}

  /has-property-descriptors@1.0.0:
    resolution: {integrity: sha512-62DVLZGoiEBDHQyqG4w9xCuZ7eJEwNmJRWw2VY84Oedb7WFcA27fiEVe8oUQx9hAUJ4ekurquucTGwsyO1XGdQ==}
    dependencies:
      get-intrinsic: 1.1.3
    dev: false

  /has-symbols@1.0.3:
    resolution: {integrity: sha512-l3LCuF6MgDNwTDKkdYGEihYjt5pRPbEg46rtlmnSPlUbgmB8LOIrKJbYYFBSbnPaJexMKtiPO8hmeRjRz2Td+A==}
    engines: {node: '>= 0.4'}
    dev: false

  /has-tostringtag@1.0.0:
    resolution: {integrity: sha512-kFjcSNhnlGV1kyoGk7OXKSawH5JOb/LzUc5w9B02hOTO0dfFRjbHQKvg1d6cf3HbeUmtU9VbbV3qzZ2Teh97WQ==}
    engines: {node: '>= 0.4'}
    dependencies:
      has-symbols: 1.0.3
    dev: false

  /has@1.0.3:
    resolution: {integrity: sha512-f2dvO0VU6Oej7RkWJGrehjbzMAjFp5/VKPp5tTpWIV4JHHZK1/BxbFRtf/siA2SWTe09caDmVtYYzWEIbBS4zw==}
    engines: {node: '>= 0.4.0'}
    dependencies:
      function-bind: 1.1.1
    dev: false

  /hoist-non-react-statics@3.3.2:
    resolution: {integrity: sha512-/gGivxi8JPKWNm/W0jSmzcMPpfpPLc3dY/6GxhX2hQ9iGj3aDfklV4ET7NjKpSinLpJ5vafa9iiGIEZg10SfBw==}
    dependencies:
      react-is: 16.13.1
    dev: false

  /houdini@1.0.4:
    resolution: {integrity: sha512-5V3VQ/SPixO6gnPXKx1I69PPQc5Bqf5cq6R/FVRFMiK4I2OVsQtect37VveO+6bqs7jElhxfJXKoiRCJh3ALcQ==}
    hasBin: true
    dependencies:
      '@babel/parser': 7.20.13
      '@graphql-tools/schema': 9.0.16(graphql@15.8.0)
      '@kitql/helper': 0.5.0
      '@types/estree': 1.0.0
      '@types/fs-extra': 9.0.13
      '@types/micromatch': 4.0.2
      '@types/prompts': 2.4.2
      ast-types: 0.16.1
      commander: 9.5.0
      deepmerge: 4.2.2
      estree-walker: 3.0.3
      fs-extra: 10.1.0
      glob: 8.1.0
      graphql: 15.8.0
      memfs: 3.4.13
      micromatch: 4.0.5
      minimatch: 5.1.6
      node-fetch: 3.3.0
      npx-import: 1.1.4
      prompts: 2.4.2
      recast: 0.23.1
      vite-plugin-watch-and-run: 1.1.1
    dev: false

  /human-signals@2.1.0:
    resolution: {integrity: sha512-B4FFZ6q/T2jhhksgkbEW3HBvWIfDW85snkQgawt07S7J5QXTk6BkNV+0yAeZrM5QpMAdYlocGoljn0sJ/WQkFw==}
    engines: {node: '>=10.17.0'}
    dev: true

  /human-signals@3.0.1:
    resolution: {integrity: sha512-rQLskxnM/5OCldHo+wNXbpVgDn5A17CUoKX+7Sokwaknlq7CdSnphy0W39GU8dw59XiCXmFXDg4fRuckQRKewQ==}
    engines: {node: '>=12.20.0'}
    dev: false

  /ignore@5.2.1:
    resolution: {integrity: sha512-d2qQLzTJ9WxQftPAuEQpSPmKqzxePjzVbpAVv62AQ64NTL+wR4JkrVqR/LqFsFEUsHDAiId52mJteHDFuDkElA==}
    engines: {node: '>= 4'}

  /import-fresh@3.3.0:
    resolution: {integrity: sha512-veYYhQa+D1QBKznvhUHxb8faxlrwUnxseDAbAp457E0wLNio2bOSKnjYDhMj+YiAq61xrMGhQk9iXVk5FzgQMw==}
    engines: {node: '>=6'}
    dependencies:
      parent-module: 1.0.1
      resolve-from: 4.0.0

  /imurmurhash@0.1.4:
    resolution: {integrity: sha512-JmXMZ6wuvDmLiHEml9ykzqO6lwFbof0GG4IkcGaENdCRDDmMVnny7s5HsIgHCbaq0w2MyPhDqkhTUgS2LU2PHA==}
    engines: {node: '>=0.8.19'}

  /inflight@1.0.6:
    resolution: {integrity: sha512-k92I/b08q4wvFscXCLvqfsHCrjrF7yiXsQuIVvVE7N82W3+aqpzuUdBbfhWcy/FZR3/4IgflMgKLOsvPDrGCJA==}
    dependencies:
      once: 1.4.0
      wrappy: 1.0.2

  /inherits@2.0.4:
    resolution: {integrity: sha512-k/vGaX4/Yla3WzyMCvTQOXYeIHvqOKtnqBduzTHpzpQZzAskKMhZ2K+EnBiSM9zGSoIFeMpXKxa4dYeZIQqewQ==}

  /internal-slot@1.0.4:
    resolution: {integrity: sha512-tA8URYccNzMo94s5MQZgH8NB/XTa6HsOo0MLfXTKKEnHVVdegzaQoFZ7Jp44bdvLvY2waT5dc+j5ICEswhi7UQ==}
    engines: {node: '>= 0.4'}
    dependencies:
      get-intrinsic: 1.1.3
      has: 1.0.3
      side-channel: 1.0.4
    dev: false

  /invariant@2.2.4:
    resolution: {integrity: sha512-phJfQVBuaJM5raOpJjSfkiD6BpbCE4Ns//LaXl6wGYtUBY83nWS6Rf9tXm2e8VaK60JEjYldbPif/A2B1C2gNA==}
    dependencies:
      loose-envify: 1.4.0

  /is-arguments@1.1.1:
    resolution: {integrity: sha512-8Q7EARjzEnKpt/PCD7e1cgUS0a6X8u5tdSiMqXhojOdoV9TsMsiO+9VLC5vAmO8N7/GmXn7yjR8qnA6bVAEzfA==}
    engines: {node: '>= 0.4'}
    dependencies:
      call-bind: 1.0.2
      has-tostringtag: 1.0.0
    dev: false

  /is-bigint@1.0.4:
    resolution: {integrity: sha512-zB9CruMamjym81i2JZ3UMn54PKGsQzsJeo6xvN3HJJ4CAsQNB6iRutp2To77OfCNuoxspsIhzaPoO1zyCEhFOg==}
    dependencies:
      has-bigints: 1.0.2
    dev: false

  /is-binary-path@2.1.0:
    resolution: {integrity: sha512-ZMERYes6pDydyuGidse7OsHxtbI7WVeUEozgR/g7rd0xUimYNlvZRE/K2MgZTjWy725IfelLeVcEM97mmtRGXw==}
    engines: {node: '>=8'}
    dependencies:
      binary-extensions: 2.2.0
    dev: true

  /is-boolean-object@1.1.2:
    resolution: {integrity: sha512-gDYaKHJmnj4aWxyj6YHyXVpdQawtVLHU5cb+eztPGczf6cjuTdwve5ZIEfgXqH4e57An1D1AKf8CZ3kYrQRqYA==}
    engines: {node: '>= 0.4'}
    dependencies:
      call-bind: 1.0.2
      has-tostringtag: 1.0.0
    dev: false

  /is-callable@1.2.7:
    resolution: {integrity: sha512-1BC0BVFhS/p0qtw6enp8e+8OD0UrK0oFLztSjNzhcKA3WDuJxxAPXzPuPtKkjEY9UUoEWlX/8fgKeu2S8i9JTA==}
    engines: {node: '>= 0.4'}
    dev: false

  /is-core-module@2.11.0:
    resolution: {integrity: sha512-RRjxlvLDkD1YJwDbroBHMb+cukurkDWNyHx7D3oNB5x9rb5ogcksMC5wHCadcXoo67gVr/+3GFySh3134zi6rw==}
    dependencies:
      has: 1.0.3
    dev: false

  /is-date-object@1.0.5:
    resolution: {integrity: sha512-9YQaSxsAiSwcvS33MBk3wTCVnWK+HhF8VZR2jRxehM16QcVOdHqPn4VPHmRK4lSr38n9JriurInLcP90xsYNfQ==}
    engines: {node: '>= 0.4'}
    dependencies:
      has-tostringtag: 1.0.0
    dev: false

  /is-docker@2.2.1:
    resolution: {integrity: sha512-F+i2BKsFrH66iaUFc0woD8sLy8getkwTwtOBjvs56Cx4CgJDeKQeqfz8wAYiSb8JOprWhHH5p77PbmYCvvUuXQ==}
    engines: {node: '>=8'}
    hasBin: true
    dev: false

  /is-extglob@2.1.1:
    resolution: {integrity: sha512-SbKbANkN603Vi4jEZv49LeVJMn4yGwsbzZworEoyEiutsN3nJYdbO36zfhGJ6QEDpOZIFkDtnq5JRxmvl3jsoQ==}
    engines: {node: '>=0.10.0'}

  /is-generator-function@1.0.10:
    resolution: {integrity: sha512-jsEjy9l3yiXEQ+PsXdmBwEPcOxaXWLspKdplFUVI9vq1iZgIekeC0L167qeu86czQaxed3q/Uzuw0swL0irL8A==}
    engines: {node: '>= 0.4'}
    dependencies:
      has-tostringtag: 1.0.0
    dev: false

  /is-glob@4.0.3:
    resolution: {integrity: sha512-xelSayHH36ZgE7ZWhli7pW34hNbNl8Ojv5KVmkJD4hBdD3th8Tfk9vYasLM+mXWOZhFkgZfxhLSnrwRr4elSSg==}
    engines: {node: '>=0.10.0'}
    dependencies:
      is-extglob: 2.1.1

  /is-nan@1.3.2:
    resolution: {integrity: sha512-E+zBKpQ2t6MEo1VsonYmluk9NxGrbzpeeLC2xIViuO2EjU2xsXsBPwTr3Ykv9l08UYEVEdWeRZNouaZqF6RN0w==}
    engines: {node: '>= 0.4'}
    dependencies:
      call-bind: 1.0.2
      define-properties: 1.1.4
    dev: false

  /is-negative-zero@2.0.2:
    resolution: {integrity: sha512-dqJvarLawXsFbNDeJW7zAz8ItJ9cd28YufuuFzh0G8pNHjJMnY08Dv7sYX2uF5UpQOwieAeOExEYAWWfu7ZZUA==}
    engines: {node: '>= 0.4'}
    dev: false

  /is-number-object@1.0.7:
    resolution: {integrity: sha512-k1U0IRzLMo7ZlYIfzRu23Oh6MiIFasgpb9X76eqfFZAqwH44UI4KTBvBYIZ1dSL9ZzChTB9ShHfLkR4pdW5krQ==}
    engines: {node: '>= 0.4'}
    dependencies:
      has-tostringtag: 1.0.0
    dev: false

  /is-number@7.0.0:
    resolution: {integrity: sha512-41Cifkg6e8TylSpdtTpeLVMqvSBEVzTttHvERD741+pnZ8ANv0004MRL43QKPDlK9cGvNp6NZWZUBlbGXYxxng==}
    engines: {node: '>=0.12.0'}

  /is-path-inside@3.0.3:
    resolution: {integrity: sha512-Fd4gABb+ycGAmKou8eMftCupSir5lRxqf4aD/vd0cD2qc4HL07OjCeuHMr8Ro4CoMaeCKDB0/ECBOVWjTwUvPQ==}
    engines: {node: '>=8'}

  /is-plain-object@2.0.4:
    resolution: {integrity: sha512-h5PpgXkWitc38BBMYawTYMWJHFZJVnBquFE57xFpjB8pJFiF6gZ+bU+WyI/yqXiFR5mdLsgYNaPe8uao6Uv9Og==}
    engines: {node: '>=0.10.0'}
    dependencies:
      isobject: 3.0.1

  /is-primitive@3.0.1:
    resolution: {integrity: sha512-GljRxhWvlCNRfZyORiH77FwdFwGcMO620o37EOYC0ORWdq+WYNVqW0w2Juzew4M+L81l6/QS3t5gkkihyRqv9w==}
    engines: {node: '>=0.10.0'}

  /is-regex@1.1.4:
    resolution: {integrity: sha512-kvRdxDsxZjhzUX07ZnLydzS1TU/TJlTUHHY4YLL87e37oUA49DfkLqgy+VjFocowy29cKvcSiu+kIv728jTTVg==}
    engines: {node: '>= 0.4'}
    dependencies:
      call-bind: 1.0.2
      has-tostringtag: 1.0.0
    dev: false

  /is-shared-array-buffer@1.0.2:
    resolution: {integrity: sha512-sqN2UDu1/0y6uvXyStCOzyhAjCSlHceFoMKJW8W9EU9cvic/QdsZ0kEU93HEy3IUEFZIiH/3w+AH/UQbPHNdhA==}
    dependencies:
      call-bind: 1.0.2
    dev: false

  /is-stream@2.0.1:
    resolution: {integrity: sha512-hFoiJiTl63nn+kstHGBtewWSKnQLpyb155KHheA1l39uvtO9nWIop1p3udqPcUd/xbF1VLMO4n7OI6p7RbngDg==}
    engines: {node: '>=8'}
    dev: true

  /is-stream@3.0.0:
    resolution: {integrity: sha512-LnQR4bZ9IADDRSkvpqMGvt/tEJWclzklNgSw48V5EAaAeDd6qGvN8ei6k5p0tvxSR171VmGyHuTiAOfxAbr8kA==}
    engines: {node: ^12.20.0 || ^14.13.1 || >=16.0.0}
    dev: false

  /is-string@1.0.7:
    resolution: {integrity: sha512-tE2UXzivje6ofPW7l23cjDOMa09gb7xlAqG6jG5ej6uPV32TlWP3NKPigtaGeHNu9fohccRYvIiZMfOOnOYUtg==}
    engines: {node: '>= 0.4'}
    dependencies:
      has-tostringtag: 1.0.0
    dev: false

  /is-symbol@1.0.4:
    resolution: {integrity: sha512-C/CPBqKWnvdcxqIARxyOh4v1UUEOCHpgDa0WYgpKDFMszcrPcffg5uhwSgPCLD2WWxmq6isisz87tzT01tuGhg==}
    engines: {node: '>= 0.4'}
    dependencies:
      has-symbols: 1.0.3
    dev: false

  /is-typed-array@1.1.10:
    resolution: {integrity: sha512-PJqgEHiWZvMpaFZ3uTc8kHPM4+4ADTlDniuQL7cU/UDA0Ql7F70yGfHph3cLNe+c9toaigv+DFzTJKhc2CtO6A==}
    engines: {node: '>= 0.4'}
    dependencies:
      available-typed-arrays: 1.0.5
      call-bind: 1.0.2
      for-each: 0.3.3
      gopd: 1.0.1
      has-tostringtag: 1.0.0
    dev: false

  /is-weakref@1.0.2:
    resolution: {integrity: sha512-qctsuLZmIQ0+vSSMfoVvyFe2+GSEvnmZ2ezTup1SBse9+twCCeial6EEi3Nc2KFcf6+qz2FBPnjXsk8xhKSaPQ==}
    dependencies:
      call-bind: 1.0.2
    dev: false

  /is-wsl@2.2.0:
    resolution: {integrity: sha512-fKzAra0rGJUUBwGBgNkHZuToZcn+TtXHpeCgmkMJMMYx1sQDYaCSyjJBSCa2nH1DGm7s3n1oBnohoVTBaN7Lww==}
    engines: {node: '>=8'}
    dependencies:
      is-docker: 2.2.1
    dev: false

  /isexe@2.0.0:
    resolution: {integrity: sha512-RHxMLp9lnKHGHRng9QFhRCMbYAcVpn69smSGcq3f36xjgVVWThj4qqLbTLlq7Ssj8B+fIQ1EuCEGI2lKsyQeIw==}

  /isobject@3.0.1:
    resolution: {integrity: sha512-WhB9zCku7EGTj/HQQRz5aUQEUeoQZH2bWcltRErOpymJ4boYE6wL9Tbr23krRPSZ+C5zqNSrSw+Cc7sZZ4b7vg==}
    engines: {node: '>=0.10.0'}

  /joycon@3.1.1:
    resolution: {integrity: sha512-34wB/Y7MW7bzjKRjUKTa46I2Z7eV62Rkhva+KkopW7Qvv/OSWBqvkSY7vusOPrNuZcUG3tApvdVgNB8POj3SPw==}
    engines: {node: '>=10'}
    dev: true

  /js-sdsl@4.3.0:
    resolution: {integrity: sha512-mifzlm2+5nZ+lEcLJMoBK0/IH/bDg8XnJfd/Wq6IP+xoCjLZsTOnV2QpxlVbX9bMnkl5PdEjNtBJ9Cj1NjifhQ==}

  /js-tokens@4.0.0:
    resolution: {integrity: sha512-RdJUflcE3cUzKiMqQgsCu06FPu9UdIJO0beYbPhHN4k6apgJtifcoCtT9bcxOpYBtpD2kCM6Sbzg4CausW/PKQ==}

  /js-yaml@4.1.0:
    resolution: {integrity: sha512-wpxZs9NoxZaJESJGIZTyDEaYpl0FKSA+FB9aJiyemKhMwkxQg63h4T1KJgUGHpTqPDNRcmmYLugrRjJlBtWvRA==}
    hasBin: true
    dependencies:
      argparse: 2.0.1

  /json-schema-traverse@0.4.1:
    resolution: {integrity: sha512-xbbCH5dCYU5T8LcEhhuh7HJ88HXuW3qsI3Y0zOZFKfZEHcpWiHU/Jxzk629Brsab/mMiHQti9wMP+845RPe3Vg==}

  /json-stable-stringify-without-jsonify@1.0.1:
    resolution: {integrity: sha512-Bdboy+l7tA3OGW6FjyFHWkP5LuByj1Tk33Ljyq0axyzdk9//JSi2u3fP1QSmd1KNwq6VOKYGlAu87CisVir6Pw==}

  /json5@1.0.1:
    resolution: {integrity: sha512-aKS4WQjPenRxiQsC93MNfjx+nbF4PAdYzmd/1JIj8HYzqfbu86beTuNgXDzPknWk0n0uARlyewZo4s++ES36Ow==}
    hasBin: true
    dependencies:
      minimist: 1.2.7
    dev: false

  /jsonfile@6.1.0:
    resolution: {integrity: sha512-5dgndWOriYSm5cnYaJNhalLNDKOqFwyDB/rr1E9ZsGciGvKPs8R2xYGCacuf3z6K1YKDz182fd+fY3cn3pMqXQ==}
    dependencies:
      universalify: 2.0.0
    optionalDependencies:
      graceful-fs: 4.2.10
    dev: false

  /jsx-ast-utils@3.3.3:
    resolution: {integrity: sha512-fYQHZTZ8jSfmWZ0iyzfwiU4WDX4HpHbMCZ3gPlWYiCl3BoeOTsqKBqnTVfH2rYT7eP5c3sVbeSPHnnJOaTrWiw==}
    engines: {node: '>=4.0'}
    dependencies:
      array-includes: 3.1.6
      object.assign: 4.1.4
    dev: false

  /kleur@3.0.3:
    resolution: {integrity: sha512-eTIzlVOSUR+JxdDFepEYcBMtZ9Qqdef+rnzWdRZuMbOywu5tO2w2N7rqjoANZ5k9vywhL6Br1VRjUIgTQx4E8w==}
    engines: {node: '>=6'}
    dev: false

  /language-subtag-registry@0.3.22:
    resolution: {integrity: sha512-tN0MCzyWnoz/4nHS6uxdlFWoUZT7ABptwKPQ52Ea7URk6vll88bWBVhodtnlfEuCcKWNGoc+uGbw1cwa9IKh/w==}
    dev: false

  /language-tags@1.0.6:
    resolution: {integrity: sha512-HNkaCgM8wZgE/BZACeotAAgpL9FUjEnhgF0FVQMIgH//zqTPreLYMb3rWYkYAqPoF75Jwuycp1da7uz66cfFQg==}
    dependencies:
      language-subtag-registry: 0.3.22
    dev: false

  /levn@0.4.1:
    resolution: {integrity: sha512-+bT2uH4E5LGE7h/n3evcS/sQlJXCpIp6ym8OWJ5eV6+67Dsql/LaaT7qJBAt2rzfoa/5QBGBhxDix1dMt2kQKQ==}
    engines: {node: '>= 0.8.0'}
    dependencies:
      prelude-ls: 1.2.1
      type-check: 0.4.0

  /lilconfig@2.0.6:
    resolution: {integrity: sha512-9JROoBW7pobfsx+Sq2JsASvCo6Pfo6WWoUW79HuB1BCoBXD4PLWJPqDF6fNj67pqBYTbAHkE57M1kS/+L1neOg==}
    engines: {node: '>=10'}
    dev: true

  /lines-and-columns@1.2.4:
    resolution: {integrity: sha512-7ylylesZQ/PV29jhEDl3Ufjo6ZX7gCqJr5F7PKrqc93v7fzSymt1BpwEU8nAUXs8qzzvqhbjhK5QZg6Mt/HkBg==}
    dev: true

  /linkify-it@3.0.3:
    resolution: {integrity: sha512-ynTsyrFSdE5oZ/O9GEf00kPngmOfVwazR5GKDq6EYfhlpFug3J2zybX56a2PRRpc9P+FuSoGNAwjlbDs9jJBPQ==}
    dependencies:
      uc.micro: 1.0.6

  /load-tsconfig@0.2.3:
    resolution: {integrity: sha512-iyT2MXws+dc2Wi6o3grCFtGXpeMvHmJqS27sMPGtV2eUu4PeFnG+33I8BlFK1t1NWMjOpcx9bridn5yxLDX2gQ==}
    engines: {node: ^12.20.0 || ^14.13.1 || >=16.0.0}
    dev: true

  /locate-path@6.0.0:
    resolution: {integrity: sha512-iPZK6eYjbxRu3uB4/WZ3EsEIMJFMqAoopl3R+zuq0UjcAm/MO6KCweDgPfP3elTztoKP3KtnVHxTn2NHBSDVUw==}
    engines: {node: '>=10'}
    dependencies:
      p-locate: 5.0.0

  /lodash.merge@4.6.2:
    resolution: {integrity: sha512-0KpjqXRVvrYyCsX1swR/XTK0va6VQkQM6MNo7PqW77ByjAhoARA8EfrP1N4+KlKj8YS0ZUCtRT/YUuhyYDujIQ==}

  /lodash.sortby@4.7.0:
    resolution: {integrity: sha512-HDWXG8isMntAyRF5vZ7xKuEvOhT4AhlRt/3czTSjvGUxjYCBVRQY48ViDHyfYz9VIoBkW4TMGQNapx+l3RUwdA==}
    dev: true

  /loose-envify@1.4.0:
    resolution: {integrity: sha512-lyuxPGr/Wfhrlem2CL/UcnUc1zcqKAImBDzukY7Y5F/yQiNdko6+fRLevlw1HgMySw7f611UIY408EtxRSoK3Q==}
    hasBin: true
    dependencies:
      js-tokens: 4.0.0

  /lru-cache@6.0.0:
    resolution: {integrity: sha512-Jo6dJ04CmSjuznwJSS3pUeWmd/H0ffTlkXXgwZi+eq1UCmqQwCh+eLsYOYCwY991i2Fah4h1BEMCx4qThGbsiA==}
    engines: {node: '>=10'}
    dependencies:
      yallist: 4.0.0
    dev: false

  /markdown-it@12.3.2:
    resolution: {integrity: sha512-TchMembfxfNVpHkbtriWltGWc+m3xszaRD0CZup7GFFhzIgQqxIfn3eGj1yZpfuflzPvfkt611B2Q/Bsk1YnGg==}
    hasBin: true
    dependencies:
      argparse: 2.0.1
      entities: 2.1.0
      linkify-it: 3.0.3
      mdurl: 1.0.1
      uc.micro: 1.0.6

  /mdurl@1.0.1:
    resolution: {integrity: sha512-/sKlQJCBYVY9Ers9hqzKou4H6V5UWc/M59TH2dvkt+84itfnq7uFOMLpOiOS4ujvHP4etln18fmIxA5R5fll0g==}

  /memfs@3.4.13:
    resolution: {integrity: sha512-omTM41g3Skpvx5dSYeZIbXKcXoAVc/AoMNwn9TKx++L/gaen/+4TTttmu8ZSch5vfVJ8uJvGbroTsIlslRg6lg==}
    engines: {node: '>= 4.0.0'}
    dependencies:
      fs-monkey: 1.0.3
    dev: false

  /merge-stream@2.0.0:
    resolution: {integrity: sha512-abv/qOcuPfk3URPfDzmZU1LKmuw8kT+0nIHvKrKgFrwifol/doWcdA4ZqsWQ8ENrFKkd67Mfpo/LovbIUsbt3w==}

  /merge2@1.4.1:
    resolution: {integrity: sha512-8q7VEgMJW4J8tcfVPy8g09NcQwZdbwFEqhe/WZkoIzjn/3TGDwtOCYtXGxA3O8tPzpczCCDgv+P2P5y00ZJOOg==}
    engines: {node: '>= 8'}

  /meros@1.2.1:
    resolution: {integrity: sha512-R2f/jxYqCAGI19KhAvaxSOxALBMkaXWH2a7rOyqQw+ZmizX5bKkEYWLzdhC+U82ZVVPVp6MCXe3EkVligh+12g==}
    engines: {node: '>=13'}
    peerDependencies:
      '@types/node': '>=13'
    peerDependenciesMeta:
      '@types/node':
        optional: true

  /micromatch@4.0.5:
    resolution: {integrity: sha512-DMy+ERcEW2q8Z2Po+WNXuw3c5YaUSFjAO5GsJqfEl7UjvtIuFKO6ZrKvcItdy98dwFI2N1tg3zNIdKaQT+aNdA==}
    engines: {node: '>=8.6'}
    dependencies:
      braces: 3.0.2
      picomatch: 2.3.1

  /mimic-fn@2.1.0:
    resolution: {integrity: sha512-OqbOk5oEQeAZ8WXWydlu9HJjz9WVdEIvamMCcXmuqUYjTknH/sqsWvhQ3vgwKFRR1HpjvNBKQ37nbJgYzGqGcg==}
    engines: {node: '>=6'}
    dev: true

  /mimic-fn@4.0.0:
    resolution: {integrity: sha512-vqiC06CuhBTUdZH+RYl8sFrL096vA45Ok5ISO6sE/Mr1jRbGH4Csnhi8f3wKVl7x8mO4Au7Ir9D3Oyv1VYMFJw==}
    engines: {node: '>=12'}
    dev: false

  /minimatch@3.1.2:
    resolution: {integrity: sha512-J7p63hRiAjw1NDEww1W7i37+ByIrOWO5XQQAzZ3VOcL0PNybwpfmV/N05zFAzwQ9USyEcX6t3UO+K5aqBQOIHw==}
    dependencies:
      brace-expansion: 1.1.11

  /minimatch@5.1.6:
    resolution: {integrity: sha512-lKwV/1brpG6mBUFHtb7NUmtABCb2WZZmm2wNiOA5hAb8VdCS4B3dtMWyvcoViccwAW/COERjXLt0zP1zXUN26g==}
    engines: {node: '>=10'}
    dependencies:
      brace-expansion: 2.0.1
    dev: false

  /minimist@1.2.7:
    resolution: {integrity: sha512-bzfL1YUZsP41gmu/qjrEk0Q6i2ix/cVeAhbCbqH9u3zYutS1cLg00qhrD0M2MVdCcx4Sc0UpP2eBWo9rotpq6g==}
    dev: false

  /ms@2.0.0:
    resolution: {integrity: sha512-Tpp60P6IUJDTuOq/5Z8cdskzJujfwqfOTkrwIwj7IRISpnkJnT6SyJ4PCPnGMoFjC9ddhal5KVIYtAt97ix05A==}
    dev: false

  /ms@2.1.2:
    resolution: {integrity: sha512-sGkPx+VjMtmA6MX27oA4FBFELFCZZ4S4XqeGOXCv68tT+jb3vk/RyaKWP0PTKyWtmLSM0b+adUTEvbs1PEaH2w==}

  /ms@2.1.3:
    resolution: {integrity: sha512-6FlzubTLZG3J2a/NVCAleEhjzq5oxgHyaCU9yYXvcLsvoVaHJq/s5xXI6/XXP6tz7R9xAOtHnSO/tXtF3WRTlA==}
    dev: false

  /mz@2.7.0:
    resolution: {integrity: sha512-z81GNO7nnYMEhrGh9LeymoE4+Yr0Wn5McHIZMK5cfQCl+NDX08sCZgUc9/6MHni9IWuFLm1Z3HTCXu2z9fN62Q==}
    dependencies:
      any-promise: 1.3.0
      object-assign: 4.1.1
      thenify-all: 1.6.0
    dev: true

  /nanoid@3.3.4:
    resolution: {integrity: sha512-MqBkQh/OHTS2egovRtLk45wEyNXwF+cokD+1YPf9u5VfJiRdAiRwB2froX5Co9Rh20xs4siNPm8naNotSD6RBw==}
    engines: {node: ^10 || ^12 || ^13.7 || ^14 || >=15.0.1}
    hasBin: true
    dev: true

  /natural-compare@1.4.0:
    resolution: {integrity: sha512-OWND8ei3VtNC9h7V60qff3SVobHr996CTwgxubgyQYEpg290h9J0buyECNNJexkFm5sOajh5G116RYA1c8ZMSw==}

  /next@13.0.6(react-dom@18.2.0)(react@18.2.0):
    resolution: {integrity: sha512-COvigvms2LRt1rrzfBQcMQ2GZd86Mvk1z+LOLY5pniFtL4VrTmhZ9salrbKfSiXbhsD01TrDdD68ec3ABDyscA==}
    engines: {node: '>=14.6.0'}
    hasBin: true
    peerDependencies:
      fibers: '>= 3.1.0'
      node-sass: ^6.0.0 || ^7.0.0
      react: ^18.2.0
      react-dom: ^18.2.0
      sass: ^1.3.0
    peerDependenciesMeta:
      fibers:
        optional: true
      node-sass:
        optional: true
      sass:
        optional: true
    dependencies:
      '@next/env': 13.0.6
      '@swc/helpers': 0.4.14
      caniuse-lite: 1.0.30001439
      postcss: 8.4.14
      react: 18.2.0
      react-dom: 18.2.0(react@18.2.0)
      styled-jsx: 5.1.0(react@18.2.0)
    optionalDependencies:
      '@next/swc-android-arm-eabi': 13.0.6
      '@next/swc-android-arm64': 13.0.6
      '@next/swc-darwin-arm64': 13.0.6
      '@next/swc-darwin-x64': 13.0.6
      '@next/swc-freebsd-x64': 13.0.6
      '@next/swc-linux-arm-gnueabihf': 13.0.6
      '@next/swc-linux-arm64-gnu': 13.0.6
      '@next/swc-linux-arm64-musl': 13.0.6
      '@next/swc-linux-x64-gnu': 13.0.6
      '@next/swc-linux-x64-musl': 13.0.6
      '@next/swc-win32-arm64-msvc': 13.0.6
      '@next/swc-win32-ia32-msvc': 13.0.6
      '@next/swc-win32-x64-msvc': 13.0.6
    transitivePeerDependencies:
      - '@babel/core'
      - babel-plugin-macros
    dev: true

  /node-domexception@1.0.0:
    resolution: {integrity: sha512-/jKZoMpw0F8GRwl4/eLROPA3cfcXtLApP0QzLmUT/HuPCZWyB7IY9ZrMeKw2O/nFIqPQB3PVM9aYm0F312AXDQ==}
    engines: {node: '>=10.5.0'}
    dev: false

  /node-fetch@3.3.0:
    resolution: {integrity: sha512-BKwRP/O0UvoMKp7GNdwPlObhYGB5DQqwhEDQlNKuoqwVYSxkSZCSbHjnFFmUEtwSKRPU4kNK8PbDYYitwaE3QA==}
    engines: {node: ^12.20.0 || ^14.13.1 || >=16.0.0}
    dependencies:
      data-uri-to-buffer: 4.0.1
      fetch-blob: 3.2.0
      formdata-polyfill: 4.0.10
    dev: false

  /normalize-path@3.0.0:
    resolution: {integrity: sha512-6eZs5Ls3WtCisHWp9S2GUy8dqkpGi4BVSz3GaqiE6ezub0512ESztXUwUB6C6IKbQkY2Pnb/mD4WYojCRwcwLA==}
    engines: {node: '>=0.10.0'}
    dev: true

  /npm-run-path@4.0.1:
    resolution: {integrity: sha512-S48WzZW777zhNIrn7gxOlISNAqi9ZC/uQFnRdbeIHhZhCA6UqpkOT8T1G7BvfdgP4Er8gF4sUbaS0i7QvIfCWw==}
    engines: {node: '>=8'}
    dependencies:
      path-key: 3.1.1
    dev: true

  /npm-run-path@5.1.0:
    resolution: {integrity: sha512-sJOdmRGrY2sjNTRMbSvluQqg+8X7ZK61yvzBEIDhz4f8z1TZFYABsqjjCBd/0PUNE9M6QDgHJXQkGUEm7Q+l9Q==}
    engines: {node: ^12.20.0 || ^14.13.1 || >=16.0.0}
    dependencies:
      path-key: 4.0.0
    dev: false

  /npx-import@1.1.4:
    resolution: {integrity: sha512-3ShymTWOgqGyNlh5lMJAejLuIv3W1K3fbI5Ewc6YErZU3Sp0PqsNs8UIU1O8z5+KVl/Du5ag56Gza9vdorGEoA==}
    dependencies:
      execa: 6.1.0
      parse-package-name: 1.0.0
      semver: 7.3.8
      validate-npm-package-name: 4.0.0
    dev: false

  /nullthrows@1.1.1:
    resolution: {integrity: sha512-2vPPEi+Z7WqML2jZYddDIfy5Dqb0r2fze2zTxNNknZaFpVHU3mFB3R+DWeJWGVx0ecvttSGlJTI+WG+8Z4cDWw==}

  /object-assign@4.1.1:
    resolution: {integrity: sha512-rJgTQnkUnH1sFw8yT6VSU3zD3sWmu6sZhIseY8VX+GRu3P6F7Fu+JNDoXfklElbLJSnc3FUQHVe4cU5hj+BcUg==}
    engines: {node: '>=0.10.0'}

  /object-inspect@1.12.2:
    resolution: {integrity: sha512-z+cPxW0QGUp0mcqcsgQyLVRDoXFQbXOwBaqyF7VIgI4TWNQsDHrBpUQslRmIfAoYWdYzs6UlKJtB2XJpTaNSpQ==}
    dev: false

  /object-is@1.1.5:
    resolution: {integrity: sha512-3cyDsyHgtmi7I7DfSSI2LDp6SK2lwvtbg0p0R1e0RvTqF5ceGx+K2dfSjm1bKDMVCFEDAQvy+o8c6a7VujOddw==}
    engines: {node: '>= 0.4'}
    dependencies:
      call-bind: 1.0.2
      define-properties: 1.1.4
    dev: false

  /object-keys@1.1.1:
    resolution: {integrity: sha512-NuAESUOUMrlIXOfHKzD6bpPu3tYt3xvjNdRIQ+FeT0lNb4K8WR70CaDxhuNguS2XG+GjkyMwOzsN5ZktImfhLA==}
    engines: {node: '>= 0.4'}
    dev: false

  /object.assign@4.1.4:
    resolution: {integrity: sha512-1mxKf0e58bvyjSCtKYY4sRe9itRk3PJpquJOjeIkz885CczcI4IvJJDLPS72oowuSh+pBxUFROpX+TU++hxhZQ==}
    engines: {node: '>= 0.4'}
    dependencies:
      call-bind: 1.0.2
      define-properties: 1.1.4
      has-symbols: 1.0.3
      object-keys: 1.1.1
    dev: false

  /object.entries@1.1.6:
    resolution: {integrity: sha512-leTPzo4Zvg3pmbQ3rDK69Rl8GQvIqMWubrkxONG9/ojtFE2rD9fjMKfSI5BxW3osRH1m6VdzmqK8oAY9aT4x5w==}
    engines: {node: '>= 0.4'}
    dependencies:
      call-bind: 1.0.2
      define-properties: 1.1.4
      es-abstract: 1.20.5
    dev: false

  /object.fromentries@2.0.6:
    resolution: {integrity: sha512-VciD13dswC4j1Xt5394WR4MzmAQmlgN72phd/riNp9vtD7tp4QQWJ0R4wvclXcafgcYK8veHRed2W6XeGBvcfg==}
    engines: {node: '>= 0.4'}
    dependencies:
      call-bind: 1.0.2
      define-properties: 1.1.4
      es-abstract: 1.20.5
    dev: false

  /object.hasown@1.1.2:
    resolution: {integrity: sha512-B5UIT3J1W+WuWIU55h0mjlwaqxiE5vYENJXIXZ4VFe05pNYrkKuK0U/6aFcb0pKywYJh7IhfoqUfKVmrJJHZHw==}
    dependencies:
      define-properties: 1.1.4
      es-abstract: 1.20.5
    dev: false

  /object.values@1.1.6:
    resolution: {integrity: sha512-FVVTkD1vENCsAcwNs9k6jea2uHC/X0+JcjG8YA60FN5CMaJmG95wT9jek/xX9nornqGRrBkKtzuAu2wuHpKqvw==}
    engines: {node: '>= 0.4'}
    dependencies:
      call-bind: 1.0.2
      define-properties: 1.1.4
      es-abstract: 1.20.5
    dev: false

  /once@1.4.0:
    resolution: {integrity: sha512-lNaJgI+2Q5URQBkccEKHTQOPaXdUxnZZElQTZY0MFUAuaEqe1E+Nyvgdz/aIyNi6Z9MzO5dv1H8n58/GELp3+w==}
    dependencies:
      wrappy: 1.0.2

  /onetime@5.1.2:
    resolution: {integrity: sha512-kbpaSSGJTWdAY5KPVeMOKXSrPtr8C8C7wodJbcsd51jRnmD+GZu8Y0VoU6Dm5Z4vWr0Ig/1NKuWRKf7j5aaYSg==}
    engines: {node: '>=6'}
    dependencies:
      mimic-fn: 2.1.0
    dev: true

  /onetime@6.0.0:
    resolution: {integrity: sha512-1FlR+gjXK7X+AsAHso35MnyN5KqGwJRi/31ft6x0M194ht7S+rWAvd7PHss9xSKMzE0asv1pyIHaJYq+BbacAQ==}
    engines: {node: '>=12'}
    dependencies:
      mimic-fn: 4.0.0
    dev: false

  /open@8.4.0:
    resolution: {integrity: sha512-XgFPPM+B28FtCCgSb9I+s9szOC1vZRSwgWsRUA5ylIxRTgKozqjOCrVOqGsYABPYK5qnfqClxZTFBa8PKt2v6Q==}
    engines: {node: '>=12'}
    dependencies:
      define-lazy-prop: 2.0.0
      is-docker: 2.2.1
      is-wsl: 2.2.0
    dev: false

  /optimism@0.16.2:
    resolution: {integrity: sha512-zWNbgWj+3vLEjZNIh/okkY2EUfX+vB9TJopzIZwT1xxaMqC5hRLLraePod4c5n4He08xuXNH+zhKFFCu390wiQ==}
    dependencies:
      '@wry/context': 0.7.0
      '@wry/trie': 0.3.2
    dev: false

  /optionator@0.9.1:
    resolution: {integrity: sha512-74RlY5FCnhq4jRxVUPKDaRwrVNXMqsGsiW6AJw4XK8hmtm10wC0ypZBLw5IIp85NZMr91+qd1RvvENwg7jjRFw==}
    engines: {node: '>= 0.8.0'}
    dependencies:
      deep-is: 0.1.4
      fast-levenshtein: 2.0.6
      levn: 0.4.1
      prelude-ls: 1.2.1
      type-check: 0.4.0
      word-wrap: 1.2.3

  /p-limit@3.1.0:
    resolution: {integrity: sha512-TYOanM3wGwNGsZN2cVTYPArw454xnXj5qmWF1bEoAc4+cU/ol7GVh7odevjp1FNHduHc3KZMcFduxU5Xc6uJRQ==}
    engines: {node: '>=10'}
    dependencies:
      yocto-queue: 0.1.0

  /p-locate@5.0.0:
    resolution: {integrity: sha512-LaNjtRWUBY++zB5nE/NwcaoMylSPk+S+ZHNB1TzdbMJMny6dynpAGt7X/tl/QYq3TIeE6nxHppbo2LGymrG5Pw==}
    engines: {node: '>=10'}
    dependencies:
      p-limit: 3.1.0

  /parent-module@1.0.1:
    resolution: {integrity: sha512-GQ2EWRpQV8/o+Aw8YqtfZZPfNRWZYkbidE9k5rpl/hC3vtHHBfGm2Ifi6qWV+coDGkrUKZAxE3Lot5kcsRlh+g==}
    engines: {node: '>=6'}
    dependencies:
      callsites: 3.1.0

  /parse-package-name@1.0.0:
    resolution: {integrity: sha512-kBeTUtcj+SkyfaW4+KBe0HtsloBJ/mKTPoxpVdA57GZiPerREsUWJOhVj9anXweFiJkm5y8FG1sxFZkZ0SN6wg==}
    dev: false

  /path-exists@4.0.0:
    resolution: {integrity: sha512-ak9Qy5Q7jYb2Wwcey5Fpvg2KoAc/ZIhLSLOSBmRmygPsGwkVVt0fZa0qrtMz+m6tJTAHfZQ8FnmB4MG4LWy7/w==}
    engines: {node: '>=8'}

  /path-is-absolute@1.0.1:
    resolution: {integrity: sha512-AVbw3UJ2e9bq64vSaS9Am0fje1Pa8pbGqTTsmXfaIiMpnr5DlDhfJOuLj9Sf95ZPVDAUerDfEk88MPmPe7UCQg==}
    engines: {node: '>=0.10.0'}

  /path-key@3.1.1:
    resolution: {integrity: sha512-ojmeN0qd+y0jszEtoY48r0Peq5dwMEkIlCOu6Q5f41lfkswXuKtYrhgoTpLnyIcHm24Uhqx+5Tqm2InSwLhE6Q==}
    engines: {node: '>=8'}

  /path-key@4.0.0:
    resolution: {integrity: sha512-haREypq7xkM7ErfgIyA0z+Bj4AGKlMSdlQE2jvJo6huWD1EdkKYV+G/T4nq0YEF2vgTT8kqMFKo1uHn950r4SQ==}
    engines: {node: '>=12'}
    dev: false

  /path-parse@1.0.7:
    resolution: {integrity: sha512-LDJzPVEEEPR+y48z93A0Ed0yXb8pAByGWo/k5YYdYgpY2/2EsOsksJrq7lOHxryrVOn1ejG6oAp8ahvOIQD8sw==}
    dev: false

  /path-type@4.0.0:
    resolution: {integrity: sha512-gDKb8aZMDeD/tZWs9P6+q0J9Mwkdl6xMV8TjnGP3qJVJ06bdMgkbBlLU8IdfOsIsFz2BW1rNVT3XuNEl8zPAvw==}
    engines: {node: '>=8'}

  /picocolors@1.0.0:
    resolution: {integrity: sha512-1fygroTLlHu66zi26VoTDv8yRgm0Fccecssto+MhsZ0D/DGW2sm8E8AjW7NU5VVTRt5GxbeZ5qBuJr+HyLYkjQ==}

  /picomatch@2.3.1:
    resolution: {integrity: sha512-JU3teHTNjmE2VCGFzuY8EXzCDVwEqB2a8fsIvwaStHhAWJEeVd1o1QD80CU6+ZdEXXSLbSsuLwJjkCBWqRQUVA==}
    engines: {node: '>=8.6'}

  /pirates@4.0.5:
    resolution: {integrity: sha512-8V9+HQPupnaXMA23c5hvl69zXvTwTzyAYasnkb0Tts4XvO4CliqONMOnvlq26rkhLC3nWDFBJf73LU1e1VZLaQ==}
    engines: {node: '>= 6'}
    dev: true

  /postcss-load-config@3.1.4(postcss@8.4.21):
    resolution: {integrity: sha512-6DiM4E7v4coTE4uzA8U//WhtPwyhiim3eyjEMFCnUpzbrkK9wJHgKDT2mR+HbtSrd/NubVaYTOpSpjUl8NQeRg==}
    engines: {node: '>= 10'}
    peerDependencies:
      postcss: '>=8.0.9'
      ts-node: '>=9.0.0'
    peerDependenciesMeta:
      postcss:
        optional: true
      ts-node:
        optional: true
    dependencies:
      lilconfig: 2.0.6
      postcss: 8.4.21
      yaml: 1.10.2
    dev: true

  /postcss-nesting@11.2.2(postcss@8.4.21):
    resolution: {integrity: sha512-aOTiUniAB1bcPE6GGiynWRa6PZFPhOTAm5q3q5cem6QeSijIHHkWr6gs65ukCZMXeak8yXeZVbBJET3VM+HlhA==}
    engines: {node: ^14 || ^16 || >=18}
    peerDependencies:
      postcss: ^8.4
    dependencies:
      '@csstools/selector-specificity': 2.1.0(postcss-selector-parser@6.0.11)(postcss@8.4.21)
      postcss: 8.4.21
      postcss-selector-parser: 6.0.11
    dev: true

  /postcss-selector-parser@6.0.11:
    resolution: {integrity: sha512-zbARubNdogI9j7WY4nQJBiNqQf3sLS3wCP4WfOidu+p28LofJqDH1tcXypGrcmMHhDk2t9wGhCsYe/+szLTy1g==}
    engines: {node: '>=4'}
    dependencies:
      cssesc: 3.0.0
      util-deprecate: 1.0.2
    dev: true

  /postcss@8.4.14:
    resolution: {integrity: sha512-E398TUmfAYFPBSdzgeieK2Y1+1cpdxJx8yXbK/m57nRhKSmk1GB2tO4lbLBtlkfPQTDKfe4Xqv1ASWPpayPEig==}
    engines: {node: ^10 || ^12 || >=14}
    dependencies:
      nanoid: 3.3.4
      picocolors: 1.0.0
      source-map-js: 1.0.2
    dev: true

  /postcss@8.4.21:
    resolution: {integrity: sha512-tP7u/Sn/dVxK2NnruI4H9BG+x+Wxz6oeZ1cJ8P6G/PZY0IKk4k/63TDsQf2kQq3+qoJeLm2kIBUNlZe3zgb4Zg==}
    engines: {node: ^10 || ^12 || >=14}
    dependencies:
      nanoid: 3.3.4
      picocolors: 1.0.0
      source-map-js: 1.0.2
    dev: true

  /prelude-ls@1.2.1:
    resolution: {integrity: sha512-vkcDPrRZo1QZLbn5RLGPpg/WmIQ65qoWWhcGKf/b5eplkkarX0m9z8ppCat4mlOqUsWpyNuYgO3VRyrYHSzX5g==}
    engines: {node: '>= 0.8.0'}

  /prettier@2.8.8:
    resolution: {integrity: sha512-tdN8qQGvNjw4CHbY+XXk0JgCXn9QiF21a55rBe5LJAU+kDyC4WQn4+awm2Xfk2lQMk5fKup9XgzTZtGkjBdP9Q==}
    engines: {node: '>=10.13.0'}
    hasBin: true
    dev: true

  /prompts@2.4.2:
    resolution: {integrity: sha512-NxNv/kLguCA7p3jE8oL2aEBsrJWgAakBpgmgK6lpPWV+WuOmY6r2/zbAVnP+T8bQlA0nzHXSJSJW0Hq7ylaD2Q==}
    engines: {node: '>= 6'}
    dependencies:
      kleur: 3.0.3
      sisteransi: 1.0.5
    dev: false

  /prop-types@15.8.1:
    resolution: {integrity: sha512-oj87CgZICdulUohogVAR7AjlC0327U4el4L6eAvOqCeudMDVU0NThNaV+b9Df4dXgSP1gXMTnPdhfe/2qDH5cg==}
    dependencies:
      loose-envify: 1.4.0
      object-assign: 4.1.1
      react-is: 16.13.1

  /punycode@2.1.1:
    resolution: {integrity: sha512-XRsRjdf+j5ml+y/6GKHPZbrF/8p2Yga0JPtdqTIY2Xe5ohJPD9saDJJLPvp9+NSBprVvevdXZybnj2cv8OEd0A==}
    engines: {node: '>=6'}

  /queue-microtask@1.2.3:
    resolution: {integrity: sha512-NuaNSa6flKT5JaSYQzJok04JzTL1CA6aGhv5rfLW3PgqA+M2ChpZQnAC8h8i4ZFkBS8X5RqkDBHA7r4hej3K9A==}

  /react-clientside-effect@1.2.6(react@18.2.0):
    resolution: {integrity: sha512-XGGGRQAKY+q25Lz9a/4EPqom7WRjz3z9R2k4jhVKA/puQFH/5Nt27vFZYql4m4NVNdUvX8PS3O7r/Zzm7cjUlg==}
    peerDependencies:
      react: ^15.3.0 || ^16.0.0 || ^17.0.0 || ^18.0.0
    dependencies:
      '@babel/runtime': 7.20.6
      react: 18.2.0

  /react-dom@18.2.0(react@18.2.0):
    resolution: {integrity: sha512-6IMTriUmvsjHUjNtEDudZfuDQUoWXVxKHhlEGSk81n4YFS+r/Kl99wXiwlVXtPBtJenozv2P+hxDsw9eA7Xo6g==}
    peerDependencies:
      react: ^18.2.0
    dependencies:
      loose-envify: 1.4.0
      react: 18.2.0
      scheduler: 0.23.0

  /react-focus-lock@2.9.2(@types/react@18.0.28)(react@18.2.0):
    resolution: {integrity: sha512-5JfrsOKyA5Zn3h958mk7bAcfphr24jPoMoznJ8vaJF6fUrPQ8zrtEd3ILLOK8P5jvGxdMd96OxWNjDzATfR2qw==}
    peerDependencies:
      '@types/react': ^16.8.0 || ^17.0.0 || ^18.0.0
      react: ^16.8.0 || ^17.0.0 || ^18.0.0
    peerDependenciesMeta:
      '@types/react':
        optional: true
    dependencies:
      '@babel/runtime': 7.20.6
      '@types/react': 18.0.28
      focus-lock: 0.11.4
      prop-types: 15.8.1
      react: 18.2.0
      react-clientside-effect: 1.2.6(react@18.2.0)
      use-callback-ref: 1.3.0(@types/react@18.0.28)(react@18.2.0)
      use-sidecar: 1.1.2(@types/react@18.0.28)(react@18.2.0)

  /react-is@16.13.1:
    resolution: {integrity: sha512-24e6ynE2H+OKt4kqsOvNd8kBpV65zoxbA4BVsEOB3ARVWQki/DHzaUoC5KuON/BiccDaCCTZBuOcfZs70kR8bQ==}

  /react-is@17.0.2:
    resolution: {integrity: sha512-w2GsyukL62IJnlaff/nRegPQR94C/XXamvMWmSHRJ4y7Ts/4ocGRmTHvOs8PSE6pB3dWOrD/nueuU5sduBsQ4w==}

  /react-remove-scroll-bar@2.3.4(@types/react@18.0.28)(react@18.2.0):
    resolution: {integrity: sha512-63C4YQBUt0m6ALadE9XV56hV8BgJWDmmTPY758iIJjfQKt2nYwoUrPk0LXRXcB/yIj82T1/Ixfdpdk68LwIB0A==}
    engines: {node: '>=10'}
    peerDependencies:
      '@types/react': ^16.8.0 || ^17.0.0 || ^18.0.0
      react: ^16.8.0 || ^17.0.0 || ^18.0.0
    peerDependenciesMeta:
      '@types/react':
        optional: true
    dependencies:
      '@types/react': 18.0.28
      react: 18.2.0
      react-style-singleton: 2.2.1(@types/react@18.0.28)(react@18.2.0)
      tslib: 2.5.0

  /react-remove-scroll@2.5.5(@types/react@18.0.28)(react@18.2.0):
    resolution: {integrity: sha512-ImKhrzJJsyXJfBZ4bzu8Bwpka14c/fQt0k+cyFp/PBhTfyDnU5hjOtM4AG/0AMyy8oKzOTR0lDgJIM7pYXI0kw==}
    engines: {node: '>=10'}
    peerDependencies:
      '@types/react': ^16.8.0 || ^17.0.0 || ^18.0.0
      react: ^16.8.0 || ^17.0.0 || ^18.0.0
    peerDependenciesMeta:
      '@types/react':
        optional: true
    dependencies:
      '@types/react': 18.0.28
      react: 18.2.0
      react-remove-scroll-bar: 2.3.4(@types/react@18.0.28)(react@18.2.0)
      react-style-singleton: 2.2.1(@types/react@18.0.28)(react@18.2.0)
      tslib: 2.5.0
      use-callback-ref: 1.3.0(@types/react@18.0.28)(react@18.2.0)
      use-sidecar: 1.1.2(@types/react@18.0.28)(react@18.2.0)

  /react-style-singleton@2.2.1(@types/react@18.0.28)(react@18.2.0):
    resolution: {integrity: sha512-ZWj0fHEMyWkHzKYUr2Bs/4zU6XLmq9HsgBURm7g5pAVfyn49DgUiNgY2d4lXRlYSiCif9YBGpQleewkcqddc7g==}
    engines: {node: '>=10'}
    peerDependencies:
      '@types/react': ^16.8.0 || ^17.0.0 || ^18.0.0
      react: ^16.8.0 || ^17.0.0 || ^18.0.0
    peerDependenciesMeta:
      '@types/react':
        optional: true
    dependencies:
      '@types/react': 18.0.28
      get-nonce: 1.0.1
      invariant: 2.2.4
      react: 18.2.0
      tslib: 2.5.0

  /react@18.2.0:
    resolution: {integrity: sha512-/3IjMdb2L9QbBdWiW5e3P2/npwMBaU9mHCSCUzNln0ZCYbcfTsGbTJrU/kGemdH2IWmB2ioZ+zkxtmq6g09fGQ==}
    engines: {node: '>=0.10.0'}
    dependencies:
      loose-envify: 1.4.0

  /readdirp@3.6.0:
    resolution: {integrity: sha512-hOS089on8RduqdbhvQ5Z37A0ESjsqz6qnRcffsMU3495FuTdqSm+7bhJ29JvIOsBDEEnan5DPu9t3To9VRlMzA==}
    engines: {node: '>=8.10.0'}
    dependencies:
      picomatch: 2.3.1
    dev: true

  /recast@0.23.1:
    resolution: {integrity: sha512-RokaBcoxSjXUDzz1TXSZmZsSW6ZpLmlA3GGqJ8uuTrQ9hZhEz+4Tpsc+gRvYRJ2BU4H+ZyUlg91eSGDw7bwy7g==}
    engines: {node: '>= 4'}
    dependencies:
      assert: 2.0.0
      ast-types: 0.16.1
      esprima: 4.0.1
      source-map: 0.6.1
      tslib: 2.5.0
    dev: false

  /reconnecting-eventsource@1.6.2:
    resolution: {integrity: sha512-vHhoxVLbA2YcfljWMKEbgR1KVTgwIrnyh/bzVJc+gfQbGcUIToLL6jNhkUL4E+9FbnAcfUVNLIw2YCiliTg/4g==}
    engines: {node: '>=12.0.0'}
    dev: false

  /regenerator-runtime@0.13.11:
    resolution: {integrity: sha512-kY1AZVr2Ra+t+piVaJ4gxaFaReZVH40AKNo7UCX6W+dEwBo/2oZJzqfuN1qLq1oL45o56cPaTXELwrTh8Fpggg==}

  /regexp.prototype.flags@1.4.3:
    resolution: {integrity: sha512-fjggEOO3slI6Wvgjwflkc4NFRCTZAu5CnNfBd5qOMYhWdn67nJBBu34/TkD++eeFmd8C9r9jfXJ27+nSiRkSUA==}
    engines: {node: '>= 0.4'}
    dependencies:
      call-bind: 1.0.2
      define-properties: 1.1.4
      functions-have-names: 1.2.3
    dev: false

  /regexpp@3.2.0:
    resolution: {integrity: sha512-pq2bWo9mVD43nbts2wGv17XLiNLya+GklZ8kaDLV2Z08gDCsGpnKn9BFMepvWuHCbyVvY7J5o5+BVvoQbmlJLg==}
    engines: {node: '>=8'}

  /resolve-from@4.0.0:
    resolution: {integrity: sha512-pb/MYmXstAkysRFx8piNI1tGFNQIFA3vkE3Gq4EuA1dF6gHp/+vgZqsCGJapvy8N3Q+4o7FwvquPJcnZ7RYy4g==}
    engines: {node: '>=4'}

  /resolve-from@5.0.0:
    resolution: {integrity: sha512-qYg9KP24dD5qka9J47d0aVky0N+b4fTU89LN9iDnjB5waksiC49rvMB0PrUJQGoTmH50XPiqOvAjDfaijGxYZw==}
    engines: {node: '>=8'}
    dev: true

  /resolve@1.22.1:
    resolution: {integrity: sha512-nBpuuYuY5jFsli/JIs1oldw6fOQCBioohqWZg/2hiaOybXOft4lonv85uDOKXdf8rhyK159cxU5cDcK/NKk8zw==}
    hasBin: true
    dependencies:
      is-core-module: 2.11.0
      path-parse: 1.0.7
      supports-preserve-symlinks-flag: 1.0.0
    dev: false

  /resolve@2.0.0-next.4:
    resolution: {integrity: sha512-iMDbmAWtfU+MHpxt/I5iWI7cY6YVEZUQ3MBgPQ++XD1PELuJHIl82xBmObyP2KyQmkNB2dsqF7seoQQiAn5yDQ==}
    hasBin: true
    dependencies:
      is-core-module: 2.11.0
      path-parse: 1.0.7
      supports-preserve-symlinks-flag: 1.0.0
    dev: false

  /response-iterator@0.2.6:
    resolution: {integrity: sha512-pVzEEzrsg23Sh053rmDUvLSkGXluZio0qu8VT6ukrYuvtjVfCbDZH9d6PGXb8HZfzdNZt8feXv/jvUzlhRgLnw==}
    engines: {node: '>=0.8'}
    dev: false

  /reusify@1.0.4:
    resolution: {integrity: sha512-U9nH88a3fc/ekCF1l0/UP1IosiuIjyTh7hBvXVMHYgVcfGvt897Xguj2UOLDeI5BG2m7/uwyaLVT6fbtCwTyzw==}
    engines: {iojs: '>=1.0.0', node: '>=0.10.0'}

  /rimraf@3.0.2:
    resolution: {integrity: sha512-JZkJMZkAGFFPP2YqXZXPbMlMBgsxzE8ILs4lMIX/2o0L9UBw9O/Y3o6wFw/i9YLapcUJWwqbi3kdxIPdC62TIA==}
    hasBin: true
    dependencies:
      glob: 7.2.3

  /rollup@3.7.4:
    resolution: {integrity: sha512-jN9rx3k5pfg9H9al0r0y1EYKSeiRANZRYX32SuNXAnKzh6cVyf4LZVto1KAuDnbHT03E1CpsgqDKaqQ8FZtgxw==}
    engines: {node: '>=14.18.0', npm: '>=8.0.0'}
    hasBin: true
    optionalDependencies:
      fsevents: 2.3.2
    dev: true

  /run-parallel@1.2.0:
    resolution: {integrity: sha512-5l4VyZR86LZ/lDxZTR6jqL8AFE2S0IFLMP26AbjsLVADxHdhB/c0GUsH+y39UfCi3dzz8OlQuPmnaJOMoDHQBA==}
    dependencies:
      queue-microtask: 1.2.3

  /safe-regex-test@1.0.0:
    resolution: {integrity: sha512-JBUUzyOgEwXQY1NuPtvcj/qcBDbDmEvWufhlnXZIm75DEHp+afM1r1ujJpJsV/gSM4t59tpDyPi1sd6ZaPFfsA==}
    dependencies:
      call-bind: 1.0.2
      get-intrinsic: 1.1.3
      is-regex: 1.1.4
    dev: false

  /safe-stable-stringify@2.4.2:
    resolution: {integrity: sha512-gMxvPJYhP0O9n2pvcfYfIuYgbledAOJFcqRThtPRmjscaipiwcwPPKLytpVzMkG2HAN87Qmo2d4PtGiri1dSLA==}
    engines: {node: '>=10'}
    dev: false

  /scheduler@0.23.0:
    resolution: {integrity: sha512-CtuThmgHNg7zIZWAXi3AsyIzA3n4xx7aNyjwC2VJldO2LMVDhFK+63xGqq6CsJH4rTAt6/M+N4GhZiDYPx9eUw==}
    dependencies:
      loose-envify: 1.4.0

  /semver@6.3.0:
    resolution: {integrity: sha512-b39TBaTSfV6yBrapU89p5fKekE2m/NwnDocOVruQFS1/veMgdzuPcnOM34M6CwxW8jH/lxEa5rBoDeUwu5HHTw==}
    hasBin: true
    dev: false

  /semver@7.3.8:
    resolution: {integrity: sha512-NB1ctGL5rlHrPJtFDVIVzTyQylMLu9N9VICA6HSFJo8MCGVTMW6gfpicwKmmK/dAjTOrqu5l63JJOpDSrAis3A==}
    engines: {node: '>=10'}
    hasBin: true
    dependencies:
      lru-cache: 6.0.0
    dev: false

  /set-value@4.1.0:
    resolution: {integrity: sha512-zTEg4HL0RwVrqcWs3ztF+x1vkxfm0lP+MQQFPiMJTKVceBwEV0A569Ou8l9IYQG8jOZdMVI1hGsc0tmeD2o/Lw==}
    engines: {node: '>=11.0'}
    dependencies:
      is-plain-object: 2.0.4
      is-primitive: 3.0.1

  /shebang-command@2.0.0:
    resolution: {integrity: sha512-kHxr2zZpYtdmrN1qDjrrX/Z1rR1kG8Dx+gkpK1G4eXmvXswmcE1hTWBWYUzlraYw1/yZp6YuDY77YtvbN0dmDA==}
    engines: {node: '>=8'}
    dependencies:
      shebang-regex: 3.0.0

  /shebang-regex@3.0.0:
    resolution: {integrity: sha512-7++dFhtcx3353uBaq8DDR4NuxBetBzC7ZQOhmTQInHEd6bSrXdiEyzCvG07Z44UYdLShWUyXt5M/yhz8ekcb1A==}
    engines: {node: '>=8'}

  /side-channel@1.0.4:
    resolution: {integrity: sha512-q5XPytqFEIKHkGdiMIrY10mvLRvnQh42/+GoBlFW3b2LXLE2xxJpZFdm94we0BaoV3RwJyGqg5wS7epxTv0Zvw==}
    dependencies:
      call-bind: 1.0.2
      get-intrinsic: 1.1.3
      object-inspect: 1.12.2
    dev: false

  /signal-exit@3.0.7:
    resolution: {integrity: sha512-wnD2ZE+l+SPC/uoS0vXeE9L1+0wuaMqKlfz9AMUo38JsyLSBWSFcHR1Rri62LZc12vLr1gb3jl7iwQhgwpAbGQ==}

  /sisteransi@1.0.5:
    resolution: {integrity: sha512-bLGGlR1QxBcynn2d5YmDX4MGjlZvy2MRBDRNHLJ8VI6l6+9FUiyTFNJ0IveOSP0bcXgVDPRcfGqA0pjaqUpfVg==}
    dev: false

  /slash@3.0.0:
    resolution: {integrity: sha512-g9Q1haeby36OSStwb4ntCGGGaKsaVSjQ68fBxoQcutl5fS1vuY18H3wSt3jFyFtrkx+Kz0V1G85A4MyAdDMi2Q==}
    engines: {node: '>=8'}

  /slash@4.0.0:
    resolution: {integrity: sha512-3dOsAHXXUkQTpOYcoAxLIorMTp4gIQr5IW3iVb7A7lFIp0VHhnynm9izx6TssdrIcVIESAlVjtnO2K8bg+Coew==}
    engines: {node: '>=12'}
    dev: false

  /source-map-js@1.0.2:
    resolution: {integrity: sha512-R0XvVJ9WusLiqTCEiGCmICCMplcCkIwwR11mOSD9CR5u+IXYdiseeEuXCVAjS54zqwkLcPNnmU4OeJ6tUrWhDw==}
    engines: {node: '>=0.10.0'}
    dev: true

  /source-map@0.6.1:
    resolution: {integrity: sha512-UjgapumWlbMhkBgzT7Ykc5YXUT46F0iKu8SGXq0bcwP5dz/h0Plj6enJqjz1Zbq2l5WaqYnrVbwWOWMyF3F47g==}
    engines: {node: '>=0.10.0'}
    dev: false

  /source-map@0.8.0-beta.0:
    resolution: {integrity: sha512-2ymg6oRBpebeZi9UUNsgQ89bhx01TcTkmNTGnNO88imTmbSgy4nfujrgVEFKWpMTEGA11EDkTt7mqObTPdigIA==}
    engines: {node: '>= 8'}
    dependencies:
      whatwg-url: 7.1.0
    dev: true

  /string.prototype.matchall@4.0.8:
    resolution: {integrity: sha512-6zOCOcJ+RJAQshcTvXPHoxoQGONa3e/Lqx90wUA+wEzX78sg5Bo+1tQo4N0pohS0erG9qtCqJDjNCQBjeWVxyg==}
    dependencies:
      call-bind: 1.0.2
      define-properties: 1.1.4
      es-abstract: 1.20.5
      get-intrinsic: 1.1.3
      has-symbols: 1.0.3
      internal-slot: 1.0.4
      regexp.prototype.flags: 1.4.3
      side-channel: 1.0.4
    dev: false

  /string.prototype.trimend@1.0.6:
    resolution: {integrity: sha512-JySq+4mrPf9EsDBEDYMOb/lM7XQLulwg5R/m1r0PXEFqrV0qHvl58sdTilSXtKOflCsK2E8jxf+GKC0T07RWwQ==}
    dependencies:
      call-bind: 1.0.2
      define-properties: 1.1.4
      es-abstract: 1.20.5
    dev: false

  /string.prototype.trimstart@1.0.6:
    resolution: {integrity: sha512-omqjMDaY92pbn5HOX7f9IccLA+U1tA9GvtU4JrodiXFfYB7jPzzHpRzpglLAjtUV6bB557zwClJezTqnAiYnQA==}
    dependencies:
      call-bind: 1.0.2
      define-properties: 1.1.4
      es-abstract: 1.20.5
    dev: false

  /strip-ansi@6.0.1:
    resolution: {integrity: sha512-Y38VPSHcqkFrCpFnQ9vuSXmquuv5oXOKpGeT6aGrr3o3Gc9AlVa6JBfUSOCnbxGGZF+/0ooI7KrPuUSztUdU5A==}
    engines: {node: '>=8'}
    dependencies:
      ansi-regex: 5.0.1

  /strip-bom@3.0.0:
    resolution: {integrity: sha512-vavAMRXOgBVNF6nyEEmL3DBK19iRpDcoIwW+swQ+CbGiu7lju6t+JklA1MHweoWtadgt4ISVUsXLyDq34ddcwA==}
    engines: {node: '>=4'}
    dev: false

  /strip-final-newline@2.0.0:
    resolution: {integrity: sha512-BrpvfNAE3dcvq7ll3xVumzjKjZQ5tI1sEUIKr3Uoks0XUl45St3FlatVqef9prk4jRDzhW6WZg+3bk93y6pLjA==}
    engines: {node: '>=6'}
    dev: true

  /strip-final-newline@3.0.0:
    resolution: {integrity: sha512-dOESqjYr96iWYylGObzd39EuNTa5VJxyvVAEm5Jnh7KGo75V43Hk1odPQkNDyXNmUR6k+gEiDVXnjB8HJ3crXw==}
    engines: {node: '>=12'}
    dev: false

  /strip-json-comments@3.1.1:
    resolution: {integrity: sha512-6fPc+R4ihwqP6N/aIv2f1gMH8lOVtWQHoqC4yK6oSDVVocumAsfCqjkXnqiYMhmMwS/mEHLp7Vehlt3ql6lEig==}
    engines: {node: '>=8'}

  /style-mod@4.0.3:
    resolution: {integrity: sha512-78Jv8kYJdjbvRwwijtCevYADfsI0lGzYJe4mMFdceO8l75DFFDoqBhR1jVDicDRRaX4//g1u9wKeo+ztc2h1Rw==}

  /styled-jsx@5.1.0(react@18.2.0):
    resolution: {integrity: sha512-/iHaRJt9U7T+5tp6TRelLnqBqiaIT0HsO0+vgyj8hK2KUk7aejFqRrumqPUlAqDwAj8IbS/1hk3IhBAAK/FCUQ==}
    engines: {node: '>= 12.0.0'}
    peerDependencies:
      '@babel/core': '*'
      babel-plugin-macros: '*'
      react: '>= 16.8.0 || 17.x.x || ^18.0.0-0'
    peerDependenciesMeta:
      '@babel/core':
        optional: true
      babel-plugin-macros:
        optional: true
    dependencies:
      client-only: 0.0.1
      react: 18.2.0
    dev: true

  /sucrase@3.29.0:
    resolution: {integrity: sha512-bZPAuGA5SdFHuzqIhTAqt9fvNEo9rESqXIG3oiKdF8K4UmkQxC4KlNL3lVyAErXp+mPvUqZ5l13qx6TrDIGf3A==}
    engines: {node: '>=8'}
    hasBin: true
    dependencies:
      commander: 4.1.1
      glob: 7.1.6
      lines-and-columns: 1.2.4
      mz: 2.7.0
      pirates: 4.0.5
      ts-interface-checker: 0.1.13
    dev: true

  /supports-color@7.2.0:
    resolution: {integrity: sha512-qpCAvRl9stuOHveKsn7HncJRvv501qIacKzQlO/+Lwxc9+0q2wLyv4Dfvt80/DPn2pqOBsJdDiogXGR9+OvwRw==}
    engines: {node: '>=8'}
    dependencies:
      has-flag: 4.0.0

  /supports-preserve-symlinks-flag@1.0.0:
    resolution: {integrity: sha512-ot0WnXS9fgdkgIcePe6RHNk1WA8+muPa6cSjeR3V8K27q9BB1rTE3R1p7Hv0z1ZyAc8s6Vvv8DIyWf681MAt0w==}
    engines: {node: '>= 0.4'}
    dev: false

  /symbol-observable@4.0.0:
    resolution: {integrity: sha512-b19dMThMV4HVFynSAM1++gBHAbk2Tc/osgLIBZMKsyqh34jb2e8Os7T6ZW/Bt3pJFdBTd2JwAnAAEQV7rSNvcQ==}
    engines: {node: '>=0.10'}
    dev: false

  /synckit@0.8.5:
    resolution: {integrity: sha512-L1dapNV6vu2s/4Sputv8xGsCdAVlb5nRDMFU/E27D44l5U6cw1g0dGd45uLc+OXjNMmF4ntiMdCimzcjFKQI8Q==}
    engines: {node: ^14.18.0 || >=16.0.0}
    dependencies:
      '@pkgr/utils': 2.3.1
      tslib: 2.5.0
    dev: false

  /tabbable@4.0.0:
    resolution: {integrity: sha512-H1XoH1URcBOa/rZZWxLxHCtOdVUEev+9vo5YdYhC9tCY4wnybX+VQrCYuy9ubkg69fCBxCONJOSLGfw0DWMffQ==}

  /tapable@2.2.1:
    resolution: {integrity: sha512-GNzQvQTOIP6RyTfE2Qxb8ZVlNmw0n88vp1szwWRimP02mnTsx3Wtn5qRdqY9w2XduFNUgvOwhNnQsjwCp+kqaQ==}
    engines: {node: '>=6'}
    dev: false

  /text-table@0.2.0:
    resolution: {integrity: sha512-N+8UisAXDGk8PFXP4HAzVR9nbfmVJ3zYLAWiTIoqC5v5isinhr+r5uaO8+7r3BMfuNIufIsA7RdpVgacC2cSpw==}

  /thenify-all@1.6.0:
    resolution: {integrity: sha512-RNxQH/qI8/t3thXJDwcstUO4zeqo64+Uy/+sNVRBx4Xn2OX+OZ9oP+iJnNFqplFra2ZUVeKCSa2oVWi3T4uVmA==}
    engines: {node: '>=0.8'}
    dependencies:
      thenify: 3.3.1
    dev: true

  /thenify@3.3.1:
    resolution: {integrity: sha512-RVZSIV5IG10Hk3enotrhvz0T9em6cyHBLkH/YAZuKqd8hRkKhSfCGIcP2KUY0EPxndzANBmNllzWPwak+bheSw==}
    dependencies:
      any-promise: 1.3.0
    dev: true

  /tiny-glob@0.2.9:
    resolution: {integrity: sha512-g/55ssRPUjShh+xkfx9UPDXqhckHEsHr4Vd9zX55oSdGZc/MD0m3sferOkwWtp98bv+kcVfEHtRJgBVJzelrzg==}
    dependencies:
      globalyzer: 0.1.0
      globrex: 0.1.2
    dev: false

  /tiny-warning@1.0.3:
    resolution: {integrity: sha512-lBN9zLN/oAf68o3zNXYrdCt1kP8WsiGW8Oo2ka41b2IM5JL/S1CTyX1rW0mb/zSuJun0ZUrDxx4sqvYS2FWzPA==}

  /to-fast-properties@2.0.0:
    resolution: {integrity: sha512-/OaKK0xYrs3DmxRYqL/yDc+FxFUVYhDlXMhRmv3z915w2HF1tnN1omB354j8VUGO/hbRzyD6Y3sA7v7GS/ceog==}
    engines: {node: '>=4'}
    dev: false

  /to-regex-range@5.0.1:
    resolution: {integrity: sha512-65P7iz6X5yEr1cwcgvQxbbIw7Uk3gOy5dIdtZ4rDveLqhrdJP+Li/Hx6tyK0NEb+2GCyneCMJiGqrADCSNk8sQ==}
    engines: {node: '>=8.0'}
    dependencies:
      is-number: 7.0.0

  /toggle-selection@1.0.6:
    resolution: {integrity: sha512-BiZS+C1OS8g/q2RRbJmy59xpyghNBqrr6k5L/uKBGRsTfxmu3ffiRnd8mlGPUVayg8pvfi5urfnu8TU7DVOkLQ==}

  /tr46@1.0.1:
    resolution: {integrity: sha512-dTpowEjclQ7Kgx5SdBkqRzVhERQXov8/l9Ft9dVM9fmg0W0KQSVaXX9T4i6twCPNtYiZM53lpSSUAwJbFPOHxA==}
    dependencies:
      punycode: 2.1.1
    dev: true

  /tree-kill@1.2.2:
    resolution: {integrity: sha512-L0Orpi8qGpRG//Nd+H90vFB+3iHnue1zSSGmNOOCh1GLJ7rUKVwV2HvijphGQS2UmhUZewS9VgvxYIdgr+fG1A==}
    hasBin: true
    dev: true

  /ts-interface-checker@0.1.13:
    resolution: {integrity: sha512-Y/arvbn+rrz3JCKl9C4kVNfTfSm2/mEp5FSz5EsZSANGPSlQrpRI5M4PKF+mJnE52jOO90PnPSc3Ur3bTQw0gA==}
    dev: true

  /ts-invariant@0.10.3:
    resolution: {integrity: sha512-uivwYcQaxAucv1CzRp2n/QdYPo4ILf9VXgH19zEIjFx2EJufV16P0JtJVpYHy89DItG6Kwj2oIUjrcK5au+4tQ==}
    engines: {node: '>=8'}
    dependencies:
      tslib: 2.5.0
    dev: false

  /tsconfig-paths@3.14.1:
    resolution: {integrity: sha512-fxDhWnFSLt3VuTwtvJt5fpwxBHg5AdKWMsgcPOOIilyjymcYVZoCQF8fvFRezCNfblEXmi+PcM1eYHeOAgXCOQ==}
    dependencies:
      '@types/json5': 0.0.29
      json5: 1.0.1
      minimist: 1.2.7
      strip-bom: 3.0.0
    dev: false

  /tslib@1.14.1:
    resolution: {integrity: sha512-Xni35NKzjgMrwevysHTCArtLDpPvye8zV/0E4EyYn43P7/7qvQwPh9BGkHewbMulVntbigmcT7rdX3BNo9wRJg==}
    dev: false

  /tslib@2.5.0:
    resolution: {integrity: sha512-336iVw3rtn2BUK7ORdIAHTyxHGRIHVReokCR3XjbckJMK7ms8FysBfhLR8IXnAgy7T0PTPNBWKiH514FOW/WSg==}

  /tsup@6.5.0(typescript@5.0.4):
    resolution: {integrity: sha512-36u82r7rYqRHFkD15R20Cd4ercPkbYmuvRkz3Q1LCm5BsiFNUgpo36zbjVhCOgvjyxNBWNKHsaD5Rl8SykfzNA==}
    engines: {node: '>=14'}
    hasBin: true
    peerDependencies:
      '@swc/core': ^1
      postcss: ^8.4.12
      typescript: ^4.1.0
    peerDependenciesMeta:
      '@swc/core':
        optional: true
      postcss:
        optional: true
      typescript:
        optional: true
    dependencies:
      bundle-require: 3.1.2(esbuild@0.15.18)
      cac: 6.7.14
      chokidar: 3.5.3
      debug: 4.3.4
      esbuild: 0.15.18
      execa: 5.1.1
      globby: 11.1.0
      joycon: 3.1.1
      postcss-load-config: 3.1.4(postcss@8.4.21)
      resolve-from: 5.0.0
      rollup: 3.7.4
      source-map: 0.8.0-beta.0
      sucrase: 3.29.0
      tree-kill: 1.2.2
      typescript: 5.0.4
    transitivePeerDependencies:
      - supports-color
      - ts-node
    dev: true

<<<<<<< HEAD
  /tsup@6.6.3(postcss@8.4.21)(typescript@5.0.4):
=======
  /tsup@6.5.0(typescript@5.0.4):
    resolution: {integrity: sha512-36u82r7rYqRHFkD15R20Cd4ercPkbYmuvRkz3Q1LCm5BsiFNUgpo36zbjVhCOgvjyxNBWNKHsaD5Rl8SykfzNA==}
    engines: {node: '>=14'}
    hasBin: true
    peerDependencies:
      '@swc/core': ^1
      postcss: ^8.4.12
      typescript: ^4.1.0
    peerDependenciesMeta:
      '@swc/core':
        optional: true
      postcss:
        optional: true
      typescript:
        optional: true
    dependencies:
      bundle-require: 3.1.2(esbuild@0.15.18)
      cac: 6.7.14
      chokidar: 3.5.3
      debug: 4.3.4
      esbuild: 0.15.18
      execa: 5.1.1
      globby: 11.1.0
      joycon: 3.1.1
      postcss-load-config: 3.1.4(postcss@8.4.21)
      resolve-from: 5.0.0
      rollup: 3.7.4
      source-map: 0.8.0-beta.0
      sucrase: 3.29.0
      tree-kill: 1.2.2
      typescript: 5.0.4
    transitivePeerDependencies:
      - supports-color
      - ts-node
    dev: true

  /tsup@6.6.3(postcss@8.4.21)(typescript@4.9.5):
>>>>>>> 2a8ff5f2
    resolution: {integrity: sha512-OLx/jFllYlVeZQ7sCHBuRVEQBBa1tFbouoc/gbYakyipjVQdWy/iQOvmExUA/ewap9iQ7tbJf9pW0PgcEFfJcQ==}
    engines: {node: '>=14.18'}
    hasBin: true
    peerDependencies:
      '@swc/core': ^1
      postcss: ^8.4.12
      typescript: ^4.1.0
    peerDependenciesMeta:
      '@swc/core':
        optional: true
      postcss:
        optional: true
      typescript:
        optional: true
    dependencies:
      bundle-require: 4.0.1(esbuild@0.17.10)
      cac: 6.7.14
      chokidar: 3.5.3
      debug: 4.3.4
      esbuild: 0.17.10
      execa: 5.1.1
      globby: 11.1.0
      joycon: 3.1.1
      postcss: 8.4.21
      postcss-load-config: 3.1.4(postcss@8.4.21)
      resolve-from: 5.0.0
      rollup: 3.7.4
      source-map: 0.8.0-beta.0
      sucrase: 3.29.0
      tree-kill: 1.2.2
      typescript: 5.0.4
    transitivePeerDependencies:
      - supports-color
      - ts-node
    dev: true

  /tsutils@3.21.0(typescript@5.0.4):
    resolution: {integrity: sha512-mHKK3iUXL+3UF6xL5k0PEhKRUBKPBCv/+RkEOpjRWxxx27KKRBmmA60A9pgOUvMi8GKhRMPEmjBRPzs2W7O1OA==}
    engines: {node: '>= 6'}
    peerDependencies:
      typescript: '>=2.8.0 || >= 3.2.0-dev || >= 3.3.0-dev || >= 3.4.0-dev || >= 3.5.0-dev || >= 3.6.0-dev || >= 3.6.0-beta || >= 3.7.0-dev || >= 3.7.0-beta'
    dependencies:
      tslib: 1.14.1
      typescript: 5.0.4
    dev: false

  /turbo-darwin-64@1.9.3:
    resolution: {integrity: sha512-0dFc2cWXl82kRE4Z+QqPHhbEFEpUZho1msHXHWbz5+PqLxn8FY0lEVOHkq5tgKNNEd5KnGyj33gC/bHhpZOk5g==}
    cpu: [x64]
    os: [darwin]
    requiresBuild: true
    dev: true
    optional: true

  /turbo-darwin-arm64@1.9.3:
    resolution: {integrity: sha512-1cYbjqLBA2zYE1nbf/qVnEkrHa4PkJJbLo7hnuMuGM0bPzh4+AnTNe98gELhqI1mkTWBu/XAEeF5u6dgz0jLNA==}
    cpu: [arm64]
    os: [darwin]
    requiresBuild: true
    dev: true
    optional: true

  /turbo-linux-64@1.9.3:
    resolution: {integrity: sha512-UuBPFefawEwpuxh5pM9Jqq3q4C8M0vYxVYlB3qea/nHQ80pxYq7ZcaLGEpb10SGnr3oMUUs1zZvkXWDNKCJb8Q==}
    cpu: [x64]
    os: [linux]
    requiresBuild: true
    dev: true
    optional: true

  /turbo-linux-arm64@1.9.3:
    resolution: {integrity: sha512-vUrNGa3hyDtRh9W0MkO+l1dzP8Co2gKnOVmlJQW0hdpOlWlIh22nHNGGlICg+xFa2f9j4PbQlWTsc22c019s8Q==}
    cpu: [arm64]
    os: [linux]
    requiresBuild: true
    dev: true
    optional: true

  /turbo-windows-64@1.9.3:
    resolution: {integrity: sha512-0BZ7YaHs6r+K4ksqWus1GKK3W45DuDqlmfjm/yuUbTEVc8szmMCs12vugU2Zi5GdrdJSYfoKfEJ/PeegSLIQGQ==}
    cpu: [x64]
    os: [win32]
    requiresBuild: true
    dev: true
    optional: true

  /turbo-windows-arm64@1.9.3:
    resolution: {integrity: sha512-QJUYLSsxdXOsR1TquiOmLdAgtYcQ/RuSRpScGvnZb1hY0oLc7JWU0llkYB81wVtWs469y8H9O0cxbKwCZGR4RQ==}
    cpu: [arm64]
    os: [win32]
    requiresBuild: true
    dev: true
    optional: true

  /turbo@1.9.3:
    resolution: {integrity: sha512-ID7mxmaLUPKG/hVkp+h0VuucB1U99RPCJD9cEuSEOdIPoSIuomcIClEJtKamUsdPLhLCud+BvapBNnhgh58Nzw==}
    hasBin: true
    requiresBuild: true
    optionalDependencies:
      turbo-darwin-64: 1.9.3
      turbo-darwin-arm64: 1.9.3
      turbo-linux-64: 1.9.3
      turbo-linux-arm64: 1.9.3
      turbo-windows-64: 1.9.3
      turbo-windows-arm64: 1.9.3
    dev: true

  /type-check@0.4.0:
    resolution: {integrity: sha512-XleUoc9uwGXqjWwXaUTZAmzMcFZ5858QA2vvx1Ur5xIcixXIP+8LnFDgRplU30us6teqdlskFfu+ae4K79Ooew==}
    engines: {node: '>= 0.8.0'}
    dependencies:
      prelude-ls: 1.2.1

  /type-fest@0.20.2:
    resolution: {integrity: sha512-Ne+eE4r0/iWnpAxD852z3A+N0Bt5RN//NjJwRd2VFHEmrywxf5vsZlh4R6lixl6B+wz/8d+maTSAkN1FIkI3LQ==}
    engines: {node: '>=10'}

  /typescript@5.0.4:
    resolution: {integrity: sha512-cW9T5W9xY37cc+jfEnaUvX91foxtHkza3Nw3wkoF4sSlKn0MONdkdEndig/qPBWXNkmplh3NzayQzCiHM4/hqw==}
    engines: {node: '>=12.20'}
    hasBin: true

<<<<<<< HEAD
=======
  /typescript@4.9.5:
    resolution: {integrity: sha512-1FXk9E2Hm+QzZQ7z+McJiHL4NW1F2EzMu9Nq9i3zAaGqibafqYwCVU6WyWAuyQRRzOlxou8xZSyXLEN8oKj24g==}
    engines: {node: '>=4.2.0'}
    hasBin: true
    dev: true

  /typescript@5.0.4:
    resolution: {integrity: sha512-cW9T5W9xY37cc+jfEnaUvX91foxtHkza3Nw3wkoF4sSlKn0MONdkdEndig/qPBWXNkmplh3NzayQzCiHM4/hqw==}
    engines: {node: '>=12.20'}
    hasBin: true
    dev: true

>>>>>>> 2a8ff5f2
  /uc.micro@1.0.6:
    resolution: {integrity: sha512-8Y75pvTYkLJW2hWQHXxoqRgV7qb9B+9vFEtidML+7koHUFapnVJAZ6cKs+Qjz5Aw3aZWHMC6u0wJE3At+nSGwA==}

  /unbox-primitive@1.0.2:
    resolution: {integrity: sha512-61pPlCD9h51VoreyJ0BReideM3MDKMKnh6+V9L08331ipq6Q8OFXZYiqP6n/tbHx4s5I9uRhcye6BrbkizkBDw==}
    dependencies:
      call-bind: 1.0.2
      has-bigints: 1.0.2
      has-symbols: 1.0.3
      which-boxed-primitive: 1.0.2
    dev: false

  /universalify@2.0.0:
    resolution: {integrity: sha512-hAZsKq7Yy11Zu1DE0OzWjw7nnLZmJZYTDZZyEFHZdUhV8FkH5MCfoU1XMaxXovpyW5nq5scPqq0ZDP9Zyl04oQ==}
    engines: {node: '>= 10.0.0'}
    dev: false

  /uri-js@4.4.1:
    resolution: {integrity: sha512-7rKUyy33Q1yc98pQ1DAmLtwX109F7TIfWlW1Ydo8Wl1ii1SeHieeh0HHfPeL2fMXK6z0s8ecKs9frCuLJvndBg==}
    dependencies:
      punycode: 2.1.1

  /use-callback-ref@1.3.0(@types/react@18.0.28)(react@18.2.0):
    resolution: {integrity: sha512-3FT9PRuRdbB9HfXhEq35u4oZkvpJ5kuYbpqhCfmiZyReuRgpnhDlbr2ZEnnuS0RrJAPn6l23xjFg9kpDM+Ms7w==}
    engines: {node: '>=10'}
    peerDependencies:
      '@types/react': ^16.8.0 || ^17.0.0 || ^18.0.0
      react: ^16.8.0 || ^17.0.0 || ^18.0.0
    peerDependenciesMeta:
      '@types/react':
        optional: true
    dependencies:
      '@types/react': 18.0.28
      react: 18.2.0
      tslib: 2.5.0

  /use-sidecar@1.1.2(@types/react@18.0.28)(react@18.2.0):
    resolution: {integrity: sha512-epTbsLuzZ7lPClpz2TyryBfztm7m+28DlEv2ZCQ3MDr5ssiwyOwGH/e5F9CkfWjJ1t4clvI58yF822/GUkjjhw==}
    engines: {node: '>=10'}
    peerDependencies:
      '@types/react': ^16.9.0 || ^17.0.0 || ^18.0.0
      react: ^16.8.0 || ^17.0.0 || ^18.0.0
    peerDependenciesMeta:
      '@types/react':
        optional: true
    dependencies:
      '@types/react': 18.0.28
      detect-node-es: 1.1.0
      react: 18.2.0
      tslib: 2.5.0

  /util-deprecate@1.0.2:
    resolution: {integrity: sha512-EPD5q1uXyFxJpCrLnCc1nHnq3gOa6DZBocAIiI2TaSCA7VCJ1UJDMagCzIkXNsUYfD1daK//LTEQ8xiIbrHtcw==}
    dev: true

  /util@0.12.5:
    resolution: {integrity: sha512-kZf/K6hEIrWHI6XqOFUiiMa+79wE/D8Q+NCNAWclkyg3b4d2k7s0QGepNjiABc+aR3N1PAyHL7p6UcLY6LmrnA==}
    dependencies:
      inherits: 2.0.4
      is-arguments: 1.1.1
      is-generator-function: 1.0.10
      is-typed-array: 1.1.10
      which-typed-array: 1.1.9
    dev: false

  /validate-npm-package-name@4.0.0:
    resolution: {integrity: sha512-mzR0L8ZDktZjpX4OB46KT+56MAhl4EIazWP/+G/HPGuvfdaqg4YsCdtOm6U9+LOFyYDoh4dpnpxZRB9MQQns5Q==}
    engines: {node: ^12.13.0 || ^14.15.0 || >=16.0.0}
    dependencies:
      builtins: 5.0.1
    dev: false

  /value-or-promise@1.0.12:
    resolution: {integrity: sha512-Z6Uz+TYwEqE7ZN50gwn+1LCVo9ZVrpxRPOhOLnncYkY1ZzOYtrX8Fwf/rFktZ8R5mJms6EZf5TqNOMeZmnPq9Q==}
    engines: {node: '>=12'}
    dev: false

  /vite-plugin-watch-and-run@1.1.1:
    resolution: {integrity: sha512-bm+Li/EQTpD/H29OYx457YHNchAyWVe8AJq9beSkMP2u4QIQGx4eYJMPgjVIFZBAY0S8mj2toiQqYm2fJQhsow==}
    dependencies:
      '@kitql/helper': 0.6.1
      micromatch: 4.0.5
    dev: false

  /vscode-languageserver-types@3.17.2:
    resolution: {integrity: sha512-zHhCWatviizPIq9B7Vh9uvrH6x3sK8itC84HkamnBWoDFJtzBf7SWlpLCZUit72b3os45h6RWQNC9xHRDF8dRA==}

  /w3c-keyname@2.2.6:
    resolution: {integrity: sha512-f+fciywl1SJEniZHD6H+kUO8gOnwIr7f4ijKA6+ZvJFjeGi1r4PDLl53Ayud9O/rk64RqgoQine0feoeOU0kXg==}

  /web-streams-polyfill@3.2.1:
    resolution: {integrity: sha512-e0MO3wdXWKrLbL0DgGnUV7WHVuw9OUvL4hjgnPkIeEvESk74gAITi5G606JtZPp39cd8HA9VQzCIvA49LpPN5Q==}
    engines: {node: '>= 8'}
    dev: false

  /webidl-conversions@4.0.2:
    resolution: {integrity: sha512-YQ+BmxuTgd6UXZW3+ICGfyqRyHXVlD5GtQr5+qjiNW7bF0cqrzX500HVXPBOvgXb5YnzDd+h0zqyv61KUD7+Sg==}
    dev: true

  /whatwg-url@7.1.0:
    resolution: {integrity: sha512-WUu7Rg1DroM7oQvGWfOiAK21n74Gg+T4elXEQYkOhtyLeWiJFoOGLXPKI/9gzIie9CtwVLm8wtw6YJdKyxSjeg==}
    dependencies:
      lodash.sortby: 4.7.0
      tr46: 1.0.1
      webidl-conversions: 4.0.2
    dev: true

  /which-boxed-primitive@1.0.2:
    resolution: {integrity: sha512-bwZdv0AKLpplFY2KZRX6TvyuN7ojjr7lwkg6ml0roIy9YeuSr7JS372qlNW18UQYzgYK9ziGcerWqZOmEn9VNg==}
    dependencies:
      is-bigint: 1.0.4
      is-boolean-object: 1.1.2
      is-number-object: 1.0.7
      is-string: 1.0.7
      is-symbol: 1.0.4
    dev: false

  /which-typed-array@1.1.9:
    resolution: {integrity: sha512-w9c4xkx6mPidwp7180ckYWfMmvxpjlZuIudNtDf4N/tTAUB8VJbX25qZoAsrtGuYNnGw3pa0AXgbGKRB8/EceA==}
    engines: {node: '>= 0.4'}
    dependencies:
      available-typed-arrays: 1.0.5
      call-bind: 1.0.2
      for-each: 0.3.3
      gopd: 1.0.1
      has-tostringtag: 1.0.0
      is-typed-array: 1.1.10
    dev: false

  /which@2.0.2:
    resolution: {integrity: sha512-BLI3Tl1TW3Pvl70l3yq3Y64i+awpwXqsGBYWkkqMtnbXgrMD+yj7rhW0kuEDxzJaYXGjEW5ogapKNMEKNMjibA==}
    engines: {node: '>= 8'}
    hasBin: true
    dependencies:
      isexe: 2.0.0

  /wonka@6.3.1:
    resolution: {integrity: sha512-nJyGPcjuBiaLFn8QAlrHd+QjV9AlPO7snOWAhgx6aX0nQLMV6Wi0nqfrkmsXIH0efngbDOroOz2QyLnZMF16Hw==}
    dev: false

  /word-wrap@1.2.3:
    resolution: {integrity: sha512-Hz/mrNwitNRh/HUAtM/VT/5VH+ygD6DV7mYKZAtHOrbs8U7lvPS6xf7EJKMF0uW1KJCl0H701g3ZGus+muE5vQ==}
    engines: {node: '>=0.10.0'}

  /wrappy@1.0.2:
    resolution: {integrity: sha512-l4Sp/DRseor9wL6EvV2+TuQn63dMkPjZ/sp9XkghTEbV9KlPS1xUsZ3u7/IQO4wxtcFB4bgpQPRcR3QCvezPcQ==}

  /yallist@4.0.0:
    resolution: {integrity: sha512-3wdGidZyq5PB084XLES5TpOSRA3wjXAlIWMhum2kRcv/41Sn2emQ0dycQW4uZXLejwKvg6EsvbdlVL+FYEct7A==}
    dev: false

  /yaml@1.10.2:
    resolution: {integrity: sha512-r3vXyErRCYJ7wg28yvBY5VSoAF8ZvlcW9/BwUzEtUsjvX/DKs24dIkuwjtuprwJJHsbyUbLApepYTR1BN4uHrg==}
    engines: {node: '>= 6'}
    dev: true

  /yocto-queue@0.1.0:
    resolution: {integrity: sha512-rVksvsnNCdJ/ohGc6xgPwyN8eheCxsiLM8mxuE/t/mOVqJewPuO1miLpTHQiRgTKCLexL4MeAFVagts7HmNZ2Q==}
    engines: {node: '>=10'}

  /zen-observable-ts@1.2.5:
    resolution: {integrity: sha512-QZWQekv6iB72Naeake9hS1KxHlotfRpe+WGNbNx5/ta+R3DNjVO2bswf63gXlWDcs+EMd7XY8HfVQyP1X6T4Zg==}
    dependencies:
      zen-observable: 0.8.15
    dev: false

  /zen-observable@0.8.15:
    resolution: {integrity: sha512-PQ2PC7R9rslx84ndNBZB/Dkv8V8fZEpk83RLgXtYd0fwUgEjseMn1Dgajh2x6S8QbZAFa9p2qVCEuYZNgve0dQ==}
    dev: false<|MERGE_RESOLUTION|>--- conflicted
+++ resolved
@@ -208,11 +208,7 @@
         specifier: ^6.5.0
         version: 6.5.0(typescript@5.0.4)
       typescript:
-<<<<<<< HEAD
-        specifier: ^5.0.0
-=======
         specifier: 5.0.4
->>>>>>> 2a8ff5f2
         version: 5.0.4
 
   packages/grafbase-urql-exchange:
@@ -4115,47 +4111,7 @@
       - ts-node
     dev: true
 
-<<<<<<< HEAD
   /tsup@6.6.3(postcss@8.4.21)(typescript@5.0.4):
-=======
-  /tsup@6.5.0(typescript@5.0.4):
-    resolution: {integrity: sha512-36u82r7rYqRHFkD15R20Cd4ercPkbYmuvRkz3Q1LCm5BsiFNUgpo36zbjVhCOgvjyxNBWNKHsaD5Rl8SykfzNA==}
-    engines: {node: '>=14'}
-    hasBin: true
-    peerDependencies:
-      '@swc/core': ^1
-      postcss: ^8.4.12
-      typescript: ^4.1.0
-    peerDependenciesMeta:
-      '@swc/core':
-        optional: true
-      postcss:
-        optional: true
-      typescript:
-        optional: true
-    dependencies:
-      bundle-require: 3.1.2(esbuild@0.15.18)
-      cac: 6.7.14
-      chokidar: 3.5.3
-      debug: 4.3.4
-      esbuild: 0.15.18
-      execa: 5.1.1
-      globby: 11.1.0
-      joycon: 3.1.1
-      postcss-load-config: 3.1.4(postcss@8.4.21)
-      resolve-from: 5.0.0
-      rollup: 3.7.4
-      source-map: 0.8.0-beta.0
-      sucrase: 3.29.0
-      tree-kill: 1.2.2
-      typescript: 5.0.4
-    transitivePeerDependencies:
-      - supports-color
-      - ts-node
-    dev: true
-
-  /tsup@6.6.3(postcss@8.4.21)(typescript@4.9.5):
->>>>>>> 2a8ff5f2
     resolution: {integrity: sha512-OLx/jFllYlVeZQ7sCHBuRVEQBBa1tFbouoc/gbYakyipjVQdWy/iQOvmExUA/ewap9iQ7tbJf9pW0PgcEFfJcQ==}
     engines: {node: '>=14.18'}
     hasBin: true
@@ -4278,21 +4234,6 @@
     engines: {node: '>=12.20'}
     hasBin: true
 
-<<<<<<< HEAD
-=======
-  /typescript@4.9.5:
-    resolution: {integrity: sha512-1FXk9E2Hm+QzZQ7z+McJiHL4NW1F2EzMu9Nq9i3zAaGqibafqYwCVU6WyWAuyQRRzOlxou8xZSyXLEN8oKj24g==}
-    engines: {node: '>=4.2.0'}
-    hasBin: true
-    dev: true
-
-  /typescript@5.0.4:
-    resolution: {integrity: sha512-cW9T5W9xY37cc+jfEnaUvX91foxtHkza3Nw3wkoF4sSlKn0MONdkdEndig/qPBWXNkmplh3NzayQzCiHM4/hqw==}
-    engines: {node: '>=12.20'}
-    hasBin: true
-    dev: true
-
->>>>>>> 2a8ff5f2
   /uc.micro@1.0.6:
     resolution: {integrity: sha512-8Y75pvTYkLJW2hWQHXxoqRgV7qb9B+9vFEtidML+7koHUFapnVJAZ6cKs+Qjz5Aw3aZWHMC6u0wJE3At+nSGwA==}
 
