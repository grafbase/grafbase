--- conflicted
+++ resolved
@@ -23,15 +23,6 @@
 
 Pick a template schema and deploy a backend in seconds.
 
-<<<<<<< HEAD
-| Name       | Schema                                                       | Deploy                                                                                                                                                                                              |
-| ---------- | ------------------------------------------------------------ | --------------------------------------------------------------------------------------------------------------------------------------------------------------------------------------------------- |
-| Blog       | [View schema](/templates/blog/grafbase/schema.graphql)       | [![Deploy to Grafbase](https://grafbase.com/button)](https://grafbase.com/new/configure?template=Blog&source=https%3A%2F%2Fgithub.com%2Fgrafbase%2Fgrafbase%2Ftree%2Fmain%2Ftemplates%2Fblog)       |
-| Commerce   | [View schema](/templates/commerce/grafbase/schema.graphql)   | [![Deploy to Grafbase](https://grafbase.com/button)](https://grafbase.com/new/configure?template=Blog&source=https%3A%2F%2Fgithub.com%2Fgrafbase%2Fgrafbase%2Ftree%2Fmain%2Ftemplates%2Fcommerce)   |
-| HackerNews | [View schema](/templates/hackernews/grafbase/schema.graphql) | [![Deploy to Grafbase](https://grafbase.com/button)](https://grafbase.com/new/configure?template=Blog&source=https%3A%2F%2Fgithub.com%2Fgrafbase%2Fgrafbase%2Ftree%2Fmain%2Ftemplates%2Fhackernews) |
-| Todo       | [View schema](/templates/todo/grafbase/schema.graphql)       | [![Deploy to Grafbase](https://grafbase.com/button)](https://grafbase.com/new/configure?template=Blog&source=https%3A%2F%2Fgithub.com%2Fgrafbase%2Fgrafbase%2Ftree%2Fmain%2Ftemplates%2Ftodo)       |
-| Twitter    | [View schema](/templates/twitter/grafbase/schema.graphql)    | [![Deploy to Grafbase](https://grafbase.com/button)](https://grafbase.com/new/configure?template=Twitter&source=https%3A%2F%2Fgithub.com%2Fgrafbase%2Fgrafbase%2Ftree%2Fmain%2Ftemplates%2Ftwitter) |
-=======
 | Name       | Schema                                                       | Deploy                                                                                                                                                                                                |
 | ---------- | ------------------------------------------------------------ | ----------------------------------------------------------------------------------------------------------------------------------------------------------------------------------------------------- |
 | Blog       | [View schema](/templates/blog/grafbase/schema.graphql)       | [![Deploy to Grafbase](https://grafbase.com/button)](https://grafbase.com/new/configure?template=Blog&source=https%3A%2F%2Fgithub.com%2Fgrafbase%2Fgrafbase%2Ftree%2Fmain%2Ftemplates%2Fblog)         |
@@ -39,4 +30,4 @@
 | Commerce   | [View schema](/templates/commerce/grafbase/schema.graphql)   | [![Deploy to Grafbase](https://grafbase.com/button)](https://grafbase.com/new/configure?template=Blog&source=https%3A%2F%2Fgithub.com%2Fgrafbase%2Fgrafbase%2Ftree%2Fmain%2Ftemplates%2Fcommerce)     |
 | HackerNews | [View schema](/templates/hackernews/grafbase/schema.graphql) | [![Deploy to Grafbase](https://grafbase.com/button)](https://grafbase.com/new/configure?template=Blog&source=https%3A%2F%2Fgithub.com%2Fgrafbase%2Fgrafbase%2Ftree%2Fmain%2Ftemplates%2Fhackernews)   |
 | Todo       | [View schema](/templates/todo/grafbase/schema.graphql)       | [![Deploy to Grafbase](https://grafbase.com/button)](https://grafbase.com/new/configure?template=Blog&source=https%3A%2F%2Fgithub.com%2Fgrafbase%2Fgrafbase%2Ftree%2Fmain%2Ftemplates%2Ftodo)         |
->>>>>>> c1a48293
+| Twitter    | [View schema](/templates/twitter/grafbase/schema.graphql)    | [![Deploy to Grafbase](https://grafbase.com/button)](https://grafbase.com/new/configure?template=Twitter&source=https%3A%2F%2Fgithub.com%2Fgrafbase%2Fgrafbase%2Ftree%2Fmain%2Ftemplates%2Ftwitter) |