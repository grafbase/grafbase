name: cli

on:
  workflow_dispatch:
  pull_request:
  push:
    tags:
      - 'cli-*'

permissions:
  # Allow checks read
  checks: write
  # Allow repo checkout
  contents: write
  # Allow PRs read
  pull-requests: read

env:
  GRAFBASE_SKIP_ASSET_VERSION_CHECK: 'true'
<<<<<<< HEAD
  ASSETS_VERSION: release/fc26a6c-2023-08-03
=======
  ASSETS_VERSION: release/d53ed4e-2023-08-04
>>>>>>> e44a5dac
  PROD_ASSETS: assets.grafbase.com
  CARGO_TERM_COLOR: 'always'
  CARGO_PROFILE_DEV_DEBUG: 0
  CARGO_PROFILE_TEST_DEBUG: 0
  DO_NOT_TRACK: 1
  GRAFBASE_RUDDERSTACK_WRITE_KEY: ${{ secrets.GRAFBASE_RUDDERSTACK_WRITE_KEY }}
  GRAFBASE_RUDDERSTACK_DATAPLANE_URL: ${{ secrets.GRAFBASE_RUDDERSTACK_DATAPLANE_URL }}

concurrency:
  group: ${{ github.workflow }}-${{ github.ref }}

jobs:
  detect-change-type:
    runs-on: buildjet-8vcpu-ubuntu-2204
    outputs:
      build: ${{ steps.filter.outputs.build }}
    steps:
      - name: Checkout Repository
        uses: actions/checkout@v3

      - name: Path filter check
        uses: dorny/paths-filter@v2
        id: filter
        with:
          filters: |
            build:
              - 'cli/**/*'
              - '.github/workflows/cli.yml'
              - '.github/actions/**/*'

  prettier:
    needs: [detect-change-type]
    if: ${{ needs.detect-change-type.outputs.build == 'true' || startsWith(github.ref, 'refs/tags/') }}
    runs-on: buildjet-8vcpu-ubuntu-2204
    steps:
      - name: Get sources
        uses: actions/checkout@v3

      - name: Run prettier on workspace
        shell: bash
        run: |
          cd cli
          npx prettier --check .

  lint:
    needs: [detect-change-type]
    if: ${{ needs.detect-change-type.outputs.build == 'true' || startsWith(github.ref, 'refs/tags/') }}
    runs-on: buildjet-8vcpu-ubuntu-2204
    steps:
      - name: Get sources
        uses: actions/checkout@v3

      - name: Rust job init
        uses: ./.github/actions/init_rust_job
        with:
          platform: linux
          cache-key: ${{ runner.os }}-${{ runner.arch }}-cargo-dev-${{ hashFiles('cli/Cargo.lock') }}
          restore-key: ${{ runner.os }}-${{ runner.arch }}-cargo-dev

      - name: Fetch CDN assets
        uses: ./.github/actions/cdn_assets
        with:
          cdn: ${{ env.PROD_ASSETS }}
          assets_version: ${{ env.ASSETS_VERSION }}

      - name: Sanitize
        uses: ./.github/actions/sanitize
        with:
          test: false

  individual-builds:
    needs: [detect-change-type]
    if: ${{ needs.detect-change-type.outputs.build == 'true' || startsWith(github.ref, 'refs/tags/') }}
    strategy:
      fail-fast: false
      matrix:
        package: [common, server, backend, cli]
    runs-on: buildjet-8vcpu-ubuntu-2204
    steps:
      - name: Get sources
        uses: actions/checkout@v3

      - name: Rust job init
        uses: ./.github/actions/init_rust_job
        with:
          platform: linux
          cache-key: ${{ runner.os }}-${{ runner.arch }}-cargo-build-${{ matrix.package }}-${{ hashFiles('cli/Cargo.lock') }}
          restore-key: ${{ runner.os }}-${{ runner.arch }}-cargo-build

      - name: Fetch CDN assets
        uses: ./.github/actions/cdn_assets
        with:
          cdn: ${{ env.PROD_ASSETS }}
          assets_version: ${{ env.ASSETS_VERSION }}

      - name: Individual package build
        shell: bash
        run: |
          set -euo pipefail
          cd cli/crates
          # The actual features used for each dependency depends on what is being built simultaneously.
          # However, each package is published individually, so we're checking that all packages compile
          # with only their defined features.
          # See: https://github.com/rust-lang/cargo/issues/4463
          cd ${{ matrix.package }} && cargo check --all-features

  windows:
    needs: [lint]
    runs-on: windows-latest-8-cores
    steps:
      - name: Get sources
        uses: actions/checkout@v3
      - name: Rust job init
        uses: ./.github/actions/init_rust_job
        with:
          platform: windows
          cache-key: ${{ runner.os }}-${{ runner.arch }}-cargo-release-${{ hashFiles('cli/Cargo.lock') }}
          restore-key: ${{ runner.os }}-${{ runner.arch }}-cargo-release

      - name: Fetch CDN assets
        uses: ./.github/actions/cdn_assets
        with:
          cdn: ${{ env.PROD_ASSETS }}
          assets_version: ${{ env.ASSETS_VERSION }}

      - if: ${{ !startsWith(github.ref, 'refs/tags/') }}
        name: Sanitize
        uses: ./.github/actions/sanitize
        with:
          lint: false

      - name: Build release
        run: |
          cd cli
          cargo build --release --target x86_64-pc-windows-msvc --timings

      - uses: actions/upload-artifact@v3
        with:
          name: windows-release-timings.html
          path: cli/target/cargo-timings/cargo-timing.html

      - name: Upload the binary as an artifact
        uses: actions/upload-artifact@v3
        with:
          name: x86_64-pc-windows-msvc.exe
          path: cli/target/x86_64-pc-windows-msvc/release/grafbase.exe

      - name: Parse version tag
        if: startsWith(github.ref, 'refs/tags/')
        shell: bash
        run: |
          VERSION_BUMP="${{ github.ref_name }}"
          VERSION_BUMP=${VERSION_BUMP//cli-} # remove the cli prefix from the tag
          echo VERSION_BUMP=${VERSION_BUMP} >> $GITHUB_ENV

      - if: startsWith(github.ref, 'refs/tags/')
        name: Upload binaries
        uses: actions/upload-artifact@v3
        with:
          name: ${{ env.VERSION_BUMP }}-windows
          path: |
            cli/target/x86_64-pc-windows-msvc/release/grafbase.exe

  linux:
    needs: [lint]
    strategy:
      fail-fast: false
      matrix:
        archs:
          [
            {
              runner: buildjet-8vcpu-ubuntu-2204,
              target: x86_64-unknown-linux-musl,
              platform: linux
            },
            {
              runner: buildjet-8vcpu-ubuntu-2204-arm,
              target: aarch64-unknown-linux-musl,
              platform: linux-arm
            }
          ]
    runs-on: ${{ matrix.archs.runner }}
    steps:
      - name: Get sources
        uses: actions/checkout@v3

      - name: Rust job init
        uses: ./.github/actions/init_rust_job
        with:
          platform: ${{ matrix.archs.platform }}
          cache-key: ${{ runner.os }}-${{ runner.arch }}-cargo-release-${{ hashFiles('cli/Cargo.lock') }}
          restore-key: ${{ runner.os }}-${{ runner.arch }}-cargo-release

      - name: Fetch CDN assets
        uses: ./.github/actions/cdn_assets
        with:
          cdn: ${{ env.PROD_ASSETS }}
          assets_version: ${{ env.ASSETS_VERSION }}

      - if: ${{ !startsWith(github.ref, 'refs/tags/') }}
        name: Sanitize
        uses: ./.github/actions/sanitize
        with:
          lint: false

      - name: Build release
        run: |
          cd cli
          cargo build --release --target ${{ matrix.archs.target }} --timings

      - uses: actions/upload-artifact@v3
        with:
          name: linux-release-timings.html
          path: cli/target/cargo-timings/cargo-timing.html

      - name: Upload the binary as an artifact
        uses: actions/upload-artifact@v3
        with:
          name: ${{ matrix.archs.target }}
          path: cli/target/${{ matrix.archs.target }}/release/grafbase

      - name: Parse version tag
        if: startsWith(github.ref, 'refs/tags/')
        run: |
          VERSION_BUMP="${{ github.ref_name }}"
          VERSION_BUMP=${VERSION_BUMP//cli-} # remove the cli prefix from the tag
          echo VERSION_BUMP=${VERSION_BUMP} >> $GITHUB_ENV

      - if: startsWith(github.ref, 'refs/tags/')
        name: Upload binaries
        uses: actions/upload-artifact@v3
        with:
          name: ${{ env.VERSION_BUMP }}-${{ matrix.archs.platform }}
          path: |
            cli/target/${{ matrix.archs.target }}/release/grafbase

  darwin:
    needs: [lint]
    runs-on: macos-latest
    strategy:
      fail-fast: false
      matrix:
        target: [aarch64-apple-darwin, x86_64-apple-darwin]
    steps:
      - name: Get sources
        uses: actions/checkout@v3

      - name: Rust job init
        uses: ./.github/actions/init_rust_job
        with:
          platform: macos
          cache-key: ${{ runner.os }}-${{ runner.arch }}-${{ matrix.target }}-cargo-release-${{ hashFiles('cli/Cargo.lock') }}
          restore-key: ${{ runner.os }}-${{ runner.arch }}-${{ matrix.target }}

      - name: Fetch CDN assets
        uses: ./.github/actions/cdn_assets
        with:
          cdn: ${{ env.PROD_ASSETS }}
          assets_version: ${{ env.ASSETS_VERSION }}

      - if: ${{ !startsWith(github.ref, 'refs/tags/') && matrix.target == 'x86_64-apple-darwin' }}
        name: Sanitize
        uses: ./.github/actions/sanitize
        with:
          lint: false

      - name: Build ${{ matrix.target }} release
        run: |
          cd cli
          cargo build --release --target ${{ matrix.target }} --timings

      - uses: actions/upload-artifact@v3
        with:
          name: ${{ matrix.target }}-release-timings.html
          path: cli/target/cargo-timings/cargo-timing.html

      - name: Parse version tag
        if: startsWith(github.ref, 'refs/tags/')
        run: |
          VERSION_BUMP="${{ github.ref_name }}"
          VERSION_BUMP=${VERSION_BUMP//cli-} # remove the cli prefix from the tag
          echo VERSION_BUMP=${VERSION_BUMP} >> $GITHUB_ENV

      - name: Upload the binary as an artifact
        uses: actions/upload-artifact@v3
        with:
          name: ${{ matrix.target }}
          path: cli/target/${{ matrix.target }}/release/grafbase

      - if: startsWith(github.ref, 'refs/tags/')
        name: Upload ${{ matrix.target }} binary
        uses: actions/upload-artifact@v3
        with:
          name: ${{ env.VERSION_BUMP }}-${{ matrix.target }}
          path: cli/target/${{ matrix.target }}/release/grafbase

  release-cli:
    needs: [windows, linux, darwin]
    if: startsWith(github.ref, 'refs/tags/') && startsWith(github.ref_name, 'cli-')
    uses: ./.github/workflows/cli-partial-release.yml
    with:
      draft: false
      tag: ${{ github.ref_name }}
      prerelease: ${{ contains(github.ref, 'beta') || contains(github.ref, 'alpha') || contains(github.ref, 'rc') }}
    secrets:
      CRATES_ACCESS_TOKEN: ${{ secrets.CRATES_ACCESS_TOKEN }}
      NPM_ACCESS_TOKEN: ${{ secrets.NPM_ACCESS_TOKEN }}<|MERGE_RESOLUTION|>--- conflicted
+++ resolved
@@ -17,11 +17,7 @@
 
 env:
   GRAFBASE_SKIP_ASSET_VERSION_CHECK: 'true'
-<<<<<<< HEAD
-  ASSETS_VERSION: release/fc26a6c-2023-08-03
-=======
   ASSETS_VERSION: release/d53ed4e-2023-08-04
->>>>>>> e44a5dac
   PROD_ASSETS: assets.grafbase.com
   CARGO_TERM_COLOR: 'always'
   CARGO_PROFILE_DEV_DEBUG: 0
