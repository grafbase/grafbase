--- conflicted
+++ resolved
@@ -17,11 +17,7 @@
 
 env:
   GRAFBASE_SKIP_ASSET_VERSION_CHECK: 'true'
-<<<<<<< HEAD
   ASSETS_VERSION: release/5f5e963-2023-07-10
-=======
-  ASSETS_VERSION: release/b6a7dca-2023-07-10
->>>>>>> b7bf5e55
   PROD_ASSETS: assets.grafbase.com
   CARGO_TERM_COLOR: 'always'
   CARGO_PROFILE_DEV_DEBUG: 0
