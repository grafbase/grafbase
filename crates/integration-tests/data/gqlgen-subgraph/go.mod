module subgraph

go 1.24

require (
<<<<<<< HEAD
	github.com/99designs/gqlgen v0.17.66
	github.com/gorilla/websocket v1.5.0
=======
	github.com/99designs/gqlgen v0.17.64
	github.com/gorilla/websocket v1.5.3
>>>>>>> 05b785c6
	github.com/vektah/gqlparser/v2 v2.5.22
)

require (
	github.com/agnivade/levenshtein v1.2.0 // indirect
	github.com/cpuguy83/go-md2man/v2 v2.0.5 // indirect
	github.com/go-viper/mapstructure/v2 v2.2.1 // indirect
	github.com/google/uuid v1.6.0 // indirect
	github.com/hashicorp/golang-lru/v2 v2.0.7 // indirect
	github.com/russross/blackfriday/v2 v2.1.0 // indirect
	github.com/sosodev/duration v1.3.1 // indirect
	github.com/urfave/cli/v2 v2.27.5 // indirect
	github.com/xrash/smetrics v0.0.0-20240521201337-686a1a2994c1 // indirect
	golang.org/x/mod v0.23.0 // indirect
	golang.org/x/sync v0.11.0 // indirect
	golang.org/x/text v0.22.0 // indirect
	golang.org/x/tools v0.30.0 // indirect
	gopkg.in/yaml.v3 v3.0.1 // indirect
)<|MERGE_RESOLUTION|>--- conflicted
+++ resolved
@@ -3,13 +3,8 @@
 go 1.24
 
 require (
-<<<<<<< HEAD
 	github.com/99designs/gqlgen v0.17.66
-	github.com/gorilla/websocket v1.5.0
-=======
-	github.com/99designs/gqlgen v0.17.64
 	github.com/gorilla/websocket v1.5.3
->>>>>>> 05b785c6
 	github.com/vektah/gqlparser/v2 v2.5.22
 )
 
