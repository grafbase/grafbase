--- conflicted
+++ resolved
@@ -27,17 +27,10 @@
     "jest": "29.5.0"
   },
   "optionalDependencies": {
-<<<<<<< HEAD
-    "@grafbase/cli-aarch64-apple-darwin": "^0.24.0",
-    "@grafbase/cli-x86_64-apple-darwin": "^0.24.0",
-    "@grafbase/cli-x86_64-pc-windows-msvc": "^0.24.0",
-    "@grafbase/cli-x86_64-unknown-linux-musl": "^0.24.0",
-    "@grafbase/cli-aarch64-unknown-linux-musl": "^0.24.0"
-=======
     "@grafbase/cli-aarch64-apple-darwin": "^0.24.1",
     "@grafbase/cli-x86_64-apple-darwin": "^0.24.1",
     "@grafbase/cli-x86_64-pc-windows-msvc": "^0.24.1",
-    "@grafbase/cli-x86_64-unknown-linux-musl": "^0.24.1"
->>>>>>> fcbaad28
+    "@grafbase/cli-x86_64-unknown-linux-musl": "^0.24.1",
+    "@grafbase/cli-aarch64-unknown-linux-musl": "^0.24.1"
   }
 }