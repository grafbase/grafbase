[package]
name = "grafbase-local-server"
version = "0.3.0"
edition = "2021"
description = "A wrapper for the grafbase worker"
license = "Apache-2.0"
homepage = "https://grafbase.com"
keywords = ["grafbase"]
readme = "README.md"
repository = "https://github.com/grafbase/grafbase"
include = ["/src", "/assets"]

[dependencies]
axum = "0.5"
chrono = { version = "0.4", features = ["serde"] }
<<<<<<< HEAD
common = { package = "grafbase-local-common", path = "../common", version = "0.3.0" }
=======
common = { package = "grafbase-local-common", path = "../common", version = "0.2.0" }
crossbeam = "0.8.1"
>>>>>>> f74a85d3
exitcode = "1"
futures = "0.3.21"
hyper = "0.14"
log = "0.4"
notify = "4.0.17"
once_cell = "1.13.0"
rust-embed = { version = "6", features = ["compression"] }
serde = { version = "1", features = ["serde_derive"] }
serde_json = "1"
sqlx = { version = "0.6", features = [
  "chrono",
  "runtime-tokio-rustls",
  "sqlite",
  "json",
] }
thiserror = "1"
tokio = { version = "1", features = ["full"] }
tower-http = { version = "0.3", features = ["trace"] }
tracing = "0.1"
version-compare = "0.1"
which = "4"

[dev-dependencies]
anyhow = "1"
indoc = "1"
reqwest = { version = "0.11", features = [
  "tokio-rustls",
  "serde_json",
  "json",
] }
serde_json = "1"<|MERGE_RESOLUTION|>--- conflicted
+++ resolved
@@ -13,12 +13,7 @@
 [dependencies]
 axum = "0.5"
 chrono = { version = "0.4", features = ["serde"] }
-<<<<<<< HEAD
 common = { package = "grafbase-local-common", path = "../common", version = "0.3.0" }
-=======
-common = { package = "grafbase-local-common", path = "../common", version = "0.2.0" }
-crossbeam = "0.8.1"
->>>>>>> f74a85d3
 exitcode = "1"
 futures = "0.3.21"
 hyper = "0.14"
