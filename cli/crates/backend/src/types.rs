--- conflicted
+++ resolved
@@ -1,13 +1,3 @@
-<<<<<<< HEAD
-pub use server::types::ServerMessage;
-=======
 use crate::errors::LoginApiError;
 pub use server::types::FileEventType;
-pub use server::types::ServerMessage;
-
-pub enum LoginMessage {
-    CallbackUrl(String),
-    Done,
-    Error(LoginApiError),
-}
->>>>>>> 8df13ac0
+pub use server::types::ServerMessage;