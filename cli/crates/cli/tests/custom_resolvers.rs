--- conflicted
+++ resolved
@@ -276,20 +276,14 @@
     #[case] package_json: Option<(JavaScriptPackageManager, &str)>,
     #[values(("./", "./"), ("./grafbase", "../"))] variant: (&str, &str),
 ) {
-<<<<<<< HEAD
+    let (subdirectory_path, package_json_path) = variant;
     let mut env = Environment::init();
-    env.grafbase_init(GraphType::Single);
-    std::fs::write(env.directory_path.join(".env"), "MY_OWN_VARIABLE=test_value").unwrap();
-=======
-    let (subdirectory_path, package_json_path) = variant;
-    let mut env = Environment::init_in_subdirectory(subdirectory_path);
     env.grafbase_init(GraphType::Single);
     std::fs::write(
         env.directory_path.join(subdirectory_path).join(".env"),
         "MY_OWN_VARIABLE=test_value",
     )
     .unwrap();
->>>>>>> 4b4a8b34
     env.write_schema(schema);
     env.write_resolver(resolver_name, resolver_contents);
     if let Some((package_manager, package_json)) = package_json {
