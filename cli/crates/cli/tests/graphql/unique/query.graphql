query Author($id: ID!) {
  author(by: { id: $id }) {
    id
    name
<<<<<<< HEAD
    age
=======
    updatedAt
    createdAt
>>>>>>> 0f0a0659
  }
}<|MERGE_RESOLUTION|>--- conflicted
+++ resolved
@@ -2,11 +2,8 @@
   author(by: { id: $id }) {
     id
     name
-<<<<<<< HEAD
     age
-=======
     updatedAt
     createdAt
->>>>>>> 0f0a0659
   }
 }