--- conflicted
+++ resolved
@@ -3,13 +3,8 @@
 use crate::is_not_direct_install;
 
 use super::{
-<<<<<<< HEAD
-    trust::TrustCommand, ArgumentNames, BuildCommand, CheckCommand, CompletionsCommand, CreateCommand, DevCommand,
-    InitCommand, IntrospectCommand, LinkCommand, LintCommand, LogsCommand, PublishCommand, SchemaCommand, StartCommand,
-=======
-    trust::TrustCommand, ArgumentNames, BuildCommand, CheckCommand, CompletionsCommand, CreateCommand, DeployCommand,
-    DevCommand, InitCommand, IntrospectCommand, LinkCommand, LogsCommand, PublishCommand, SchemaCommand, StartCommand,
->>>>>>> 421d1e9b
+    trust::TrustCommand, ArgumentNames, BuildCommand, CheckCommand, CompletionsCommand, CreateCommand, DevCommand, DeployCommand,
+    InitCommand, IntrospectCommand, LinkCommand, LintCommand, LogsCommand, PublishCommand, SchemaCommand, StartCommand, 
     SubgraphsCommand,
 };
 
