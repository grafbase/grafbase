### Features

<<<<<<< HEAD
- Add create and update batch operations `postCreateMany` and `postUpdateMany`.
- OpenAPI & GraphQL connectors can now forward headers from clients (currently
  via SDL configuration only).
=======
- Add create, update and delete batch mutations. So for a type `Post` we have `postCreateMany`, `postUpdateMany` and `postDeleteMany`.
>>>>>>> ef28c45c

### Bug fixes

- For update mutations, like `postUpdate`, nullable fields can now be set to `null`. Previously, those updates
<<<<<<< HEAD
  would be ignored.
- Improved support for v2 of the OpenAPI specification.
- Fixed an issue where errors during resolver startup would not be shown
=======
  were ignored.
>>>>>>> ef28c45c
<|MERGE_RESOLUTION|>--- conflicted
+++ resolved
@@ -1,20 +1,11 @@
 ### Features
 
-<<<<<<< HEAD
-- Add create and update batch operations `postCreateMany` and `postUpdateMany`.
-- OpenAPI & GraphQL connectors can now forward headers from clients (currently
-  via SDL configuration only).
-=======
 - Add create, update and delete batch mutations. So for a type `Post` we have `postCreateMany`, `postUpdateMany` and `postDeleteMany`.
->>>>>>> ef28c45c
+- OpenAPI & GraphQL connectors can now forward headers from clients
 
 ### Bug fixes
 
 - For update mutations, like `postUpdate`, nullable fields can now be set to `null`. Previously, those updates
-<<<<<<< HEAD
-  would be ignored.
+  were ignored.
 - Improved support for v2 of the OpenAPI specification.
-- Fixed an issue where errors during resolver startup would not be shown
-=======
-  were ignored.
->>>>>>> ef28c45c
+- Fixed an issue where errors during resolver startup would not be shown