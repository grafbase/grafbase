--- conflicted
+++ resolved
@@ -52,7 +52,6 @@
 [tasks.prettier]
 script = '''
 npx prettier --write .
-<<<<<<< HEAD
 '''
 
 [tasks.test]
@@ -93,6 +92,4 @@
 git switch main
 git pull
 ../../scripts/dev/build-cli-assets.sh
-=======
->>>>>>> fa4269b4
 '''