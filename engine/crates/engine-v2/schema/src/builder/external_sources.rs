use std::{mem::take, time::Duration};

use config::latest::Config;

use crate::sources;

use super::BuildContext;

pub struct ExternalDataSources {
    pub graphql: sources::graphql::GraphqlEndpoints,
}

impl ExternalDataSources {
    pub(super) fn build(ctx: &mut BuildContext, config: &mut Config) -> Self {
        let endpoints = take(&mut config.graph.subgraphs)
            .into_iter()
            .enumerate()
            .map(|(index, subgraph)| {
                let subgraph_id = ctx.next_subgraph_id();
                let name = subgraph.name.into();
                let url = ctx
                    .urls
                    .insert(url::Url::parse(&ctx.strings[subgraph.url.into()]).expect("valid url"));
                match config.subgraph_configs.remove(&federated_graph::SubgraphId(index)) {
                    Some(config::latest::SubgraphConfig {
                        websocket_url,
                        headers,
                        timeout,
<<<<<<< HEAD
                        entity_cache_ttl,
                        retry,
=======
                        entity_caching,
>>>>>>> 533a22ce
                        ..
                    }) => sources::graphql::GraphqlEndpoint {
                        name,
                        subgraph_id,
                        url,
                        websocket_url: websocket_url
                            .map(|url| ctx.urls.insert(url::Url::parse(&config[url]).expect("valid url"))),
                        header_rules: headers.into_iter().map(Into::into).collect(),
                        timeout: timeout.unwrap_or(DEFAULT_SUBGRAPH_TIMEOUT),
<<<<<<< HEAD
                        entity_cache_ttl: entity_cache_ttl.unwrap_or(DEFAULT_ENTITY_CACHE_TTL),
                        retry: retry.map(
                            |config::latest::RetryConfig {
                                 min_per_second,
                                 ttl,
                                 retry_percent,
                                 retry_mutations,
                             }| sources::graphql::RetryConfig {
                                min_per_second,
                                ttl,
                                retry_percent,
                                retry_mutations,
                            },
                        ),
=======
                        entity_cache_ttl: entity_caching.as_ref().unwrap_or(&config.entity_caching).ttl(),
>>>>>>> 533a22ce
                    },

                    None => sources::graphql::GraphqlEndpoint {
                        name,
                        subgraph_id,
                        url,
                        websocket_url: None,
                        header_rules: Vec::new(),
                        timeout: DEFAULT_SUBGRAPH_TIMEOUT,
<<<<<<< HEAD
                        entity_cache_ttl: DEFAULT_ENTITY_CACHE_TTL,
                        retry: None,
=======
                        entity_cache_ttl: config.entity_caching.ttl(),
>>>>>>> 533a22ce
                    },
                }
            })
            .collect();
        ExternalDataSources {
            graphql: sources::GraphqlEndpoints { endpoints },
        }
    }
}

const DEFAULT_SUBGRAPH_TIMEOUT: Duration = Duration::from_secs(30);<|MERGE_RESOLUTION|>--- conflicted
+++ resolved
@@ -21,28 +21,27 @@
                 let url = ctx
                     .urls
                     .insert(url::Url::parse(&ctx.strings[subgraph.url.into()]).expect("valid url"));
-                match config.subgraph_configs.remove(&federated_graph::SubgraphId(index)) {
+                match config
+                    .subgraph_configs
+                    .remove(&federated_graph::SubgraphId(index))
+                {
                     Some(config::latest::SubgraphConfig {
                         websocket_url,
                         headers,
                         timeout,
-<<<<<<< HEAD
-                        entity_cache_ttl,
                         retry,
-=======
                         entity_caching,
->>>>>>> 533a22ce
                         ..
                     }) => sources::graphql::GraphqlEndpoint {
                         name,
                         subgraph_id,
                         url,
-                        websocket_url: websocket_url
-                            .map(|url| ctx.urls.insert(url::Url::parse(&config[url]).expect("valid url"))),
+                        websocket_url: websocket_url.map(|url| {
+                            ctx.urls
+                                .insert(url::Url::parse(&config[url]).expect("valid url"))
+                        }),
                         header_rules: headers.into_iter().map(Into::into).collect(),
                         timeout: timeout.unwrap_or(DEFAULT_SUBGRAPH_TIMEOUT),
-<<<<<<< HEAD
-                        entity_cache_ttl: entity_cache_ttl.unwrap_or(DEFAULT_ENTITY_CACHE_TTL),
                         retry: retry.map(
                             |config::latest::RetryConfig {
                                  min_per_second,
@@ -56,9 +55,10 @@
                                 retry_mutations,
                             },
                         ),
-=======
-                        entity_cache_ttl: entity_caching.as_ref().unwrap_or(&config.entity_caching).ttl(),
->>>>>>> 533a22ce
+                        entity_cache_ttl: entity_caching
+                            .as_ref()
+                            .unwrap_or(&config.entity_caching)
+                            .ttl(),
                     },
 
                     None => sources::graphql::GraphqlEndpoint {
@@ -68,12 +68,8 @@
                         websocket_url: None,
                         header_rules: Vec::new(),
                         timeout: DEFAULT_SUBGRAPH_TIMEOUT,
-<<<<<<< HEAD
-                        entity_cache_ttl: DEFAULT_ENTITY_CACHE_TTL,
                         retry: None,
-=======
                         entity_cache_ttl: config.entity_caching.ttl(),
->>>>>>> 533a22ce
                     },
                 }
             })
