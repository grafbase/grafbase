use std::time::Duration;
use url::Url;

use crate::{
    HeaderRuleId, HeaderRuleWalker, RequiredFieldSet, RequiredFieldSetId, SchemaWalker, StringId, SubgraphId, UrlId,
};

#[derive(Default, serde::Serialize, serde::Deserialize)]
pub struct GraphqlEndpoints {
    pub(crate) endpoints: Vec<GraphqlEndpoint>,
}

#[derive(Debug, serde::Serialize, serde::Deserialize)]
pub struct GraphqlEndpoint {
    pub(crate) subgraph_id: SubgraphId,
    pub(crate) name: StringId,
    pub(crate) url: UrlId,
    pub(crate) websocket_url: Option<UrlId>,
    pub(crate) header_rules: Vec<HeaderRuleId>,
    pub(crate) timeout: Duration,
<<<<<<< HEAD
    pub(crate) entity_cache_ttl: Duration,
    pub(crate) retry: Option<RetryConfig>,
}

#[derive(Debug, serde::Serialize, serde::Deserialize)]
pub struct RetryConfig {
    /// How many retries are available per second, at a minimum.
    pub min_per_second: Option<u32>,
    /// Each successful request to the subgraph adds to the retry budget. This setting controls for how long the budget remembers successful requests.
    pub ttl: Option<Duration>,
    /// The fraction of the successful requests budget that can be used for retries.
    pub retry_percent: Option<f32>,
    /// Whether mutations should be retried at all. False by default.
    pub retry_mutations: Option<bool>,
=======
    // The ttl to use for caching for this subgraph.
    // If None then caching is disabled for this subgraph
    pub(crate) entity_cache_ttl: Option<Duration>,
>>>>>>> 533a22ce
}

id_newtypes::U8! {
    GraphqlEndpoints.endpoints[GraphqlEndpointId] => GraphqlEndpoint,
}

#[derive(Debug, PartialEq, Eq, serde::Serialize, serde::Deserialize)]
pub struct RootFieldResolver {
    pub(crate) endpoint_id: GraphqlEndpointId,
}

pub type RootFieldResolverWalker<'a> = SchemaWalker<'a, &'a RootFieldResolver>;

impl<'a> std::ops::Deref for RootFieldResolverWalker<'a> {
    type Target = RootFieldResolver;

    fn deref(&self) -> &'a Self::Target {
        self.item
    }
}

impl<'a> RootFieldResolverWalker<'a> {
    pub fn name(&self) -> String {
        format!("Graphql root field resolver for subgraph '{}'", self.endpoint().name())
    }

    pub fn subgraph_id(&self) -> SubgraphId {
        self.endpoint().as_ref().subgraph_id
    }

    pub fn endpoint(&self) -> GraphqlEndpointWalker<'a> {
        self.walk(self.endpoint_id)
    }
}

impl<'a> std::fmt::Debug for RootFieldResolverWalker<'a> {
    fn fmt(&self, f: &mut std::fmt::Formatter<'_>) -> std::fmt::Result {
        f.debug_struct("GraphqlRootField")
            .field("subgraph", &self.endpoint().name())
            .field("subgraph_id", &self.subgraph_id())
            .finish()
    }
}

#[derive(Debug, PartialEq, Eq, serde::Serialize, serde::Deserialize)]
pub struct FederationEntityResolver {
    pub(crate) endpoint_id: GraphqlEndpointId,
    pub(crate) key: FederationKey,
}

#[derive(Debug, PartialEq, Eq, serde::Serialize, serde::Deserialize)]
pub struct FederationKey {
    pub(crate) fields: RequiredFieldSetId,
}

pub type FederationEntityResolverWalker<'a> = SchemaWalker<'a, &'a FederationEntityResolver>;

impl<'a> std::ops::Deref for FederationEntityResolverWalker<'a> {
    type Target = FederationEntityResolver;

    fn deref(&self) -> &'a Self::Target {
        self.item
    }
}

impl<'a> FederationEntityResolverWalker<'a> {
    pub fn name(&self) -> String {
        format!(
            "Graphql federation entity resolver for subgraph '{}'",
            self.endpoint().name()
        )
    }

    pub fn subgraph_id(&self) -> SubgraphId {
        self.endpoint().as_ref().subgraph_id
    }

    pub fn requires(&self) -> &'a RequiredFieldSet {
        &self.schema[self.key.fields]
    }

    pub fn endpoint(&self) -> GraphqlEndpointWalker<'a> {
        self.walk(self.endpoint_id)
    }
}

impl<'a> std::fmt::Debug for FederationEntityResolverWalker<'a> {
    fn fmt(&self, f: &mut std::fmt::Formatter<'_>) -> std::fmt::Result {
        f.debug_struct("GraphqlFederationEntityResolver")
            .field("subgraph", &self.endpoint().name())
            .field("subgraph_id", &self.subgraph_id())
            .field("key", &self.walk(&self.schema[self.key.fields]))
            .finish()
    }
}

pub type GraphqlEndpointWalker<'a> = SchemaWalker<'a, GraphqlEndpointId>;

impl<'a> GraphqlEndpointWalker<'a> {
    pub fn id(&self) -> GraphqlEndpointId {
        self.item
    }

    #[allow(clippy::should_implement_trait)]
    pub fn as_ref(&self) -> &'a GraphqlEndpoint {
        &self.schema.data_sources.graphql[self.item]
    }

    pub fn name(&self) -> &'a str {
        &self.schema[self.as_ref().name]
    }

    pub fn timeout(self) -> Duration {
        self.as_ref().timeout
    }

    pub fn url(&self) -> &'a Url {
        &self.schema[self.as_ref().url]
    }

    pub fn websocket_url(&self) -> &'a Url {
        match self.as_ref().websocket_url {
            Some(websocket_id) => &self.schema[websocket_id],
            None => self.url(),
        }
    }

    pub fn header_rules(self) -> impl Iterator<Item = HeaderRuleWalker<'a>> {
        self.as_ref().header_rules.iter().map(move |id| self.walk(*id))
    }

    pub fn entity_cache_ttl(self) -> Option<Duration> {
        self.as_ref().entity_cache_ttl
    }

    pub fn retry_config(self) -> Option<&'a RetryConfig> {
        self.as_ref().retry.as_ref()
    }
}

impl<'a> std::fmt::Debug for GraphqlEndpointWalker<'a> {
    fn fmt(&self, f: &mut std::fmt::Formatter<'_>) -> std::fmt::Result {
        f.debug_struct("GraphqlEndpoint")
            .field("name", &self.name())
            .field("url", &self.url())
            .finish()
    }
}<|MERGE_RESOLUTION|>--- conflicted
+++ resolved
@@ -2,7 +2,8 @@
 use url::Url;
 
 use crate::{
-    HeaderRuleId, HeaderRuleWalker, RequiredFieldSet, RequiredFieldSetId, SchemaWalker, StringId, SubgraphId, UrlId,
+    HeaderRuleId, HeaderRuleWalker, RequiredFieldSet, RequiredFieldSetId, SchemaWalker, StringId,
+    SubgraphId, UrlId,
 };
 
 #[derive(Default, serde::Serialize, serde::Deserialize)]
@@ -18,9 +19,10 @@
     pub(crate) websocket_url: Option<UrlId>,
     pub(crate) header_rules: Vec<HeaderRuleId>,
     pub(crate) timeout: Duration,
-<<<<<<< HEAD
-    pub(crate) entity_cache_ttl: Duration,
     pub(crate) retry: Option<RetryConfig>,
+    // The ttl to use for caching for this subgraph.
+    // If None then caching is disabled for this subgraph
+    pub(crate) entity_cache_ttl: Option<Duration>,
 }
 
 #[derive(Debug, serde::Serialize, serde::Deserialize)]
@@ -33,11 +35,6 @@
     pub retry_percent: Option<f32>,
     /// Whether mutations should be retried at all. False by default.
     pub retry_mutations: Option<bool>,
-=======
-    // The ttl to use for caching for this subgraph.
-    // If None then caching is disabled for this subgraph
-    pub(crate) entity_cache_ttl: Option<Duration>,
->>>>>>> 533a22ce
 }
 
 id_newtypes::U8! {
@@ -61,7 +58,10 @@
 
 impl<'a> RootFieldResolverWalker<'a> {
     pub fn name(&self) -> String {
-        format!("Graphql root field resolver for subgraph '{}'", self.endpoint().name())
+        format!(
+            "Graphql root field resolver for subgraph '{}'",
+            self.endpoint().name()
+        )
     }
 
     pub fn subgraph_id(&self) -> SubgraphId {
@@ -166,7 +166,10 @@
     }
 
     pub fn header_rules(self) -> impl Iterator<Item = HeaderRuleWalker<'a>> {
-        self.as_ref().header_rules.iter().map(move |id| self.walk(*id))
+        self.as_ref()
+            .header_rules
+            .iter()
+            .map(move |id| self.walk(*id))
     }
 
     pub fn entity_cache_ttl(self) -> Option<Duration> {
