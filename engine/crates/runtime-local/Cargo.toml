--- conflicted
+++ resolved
@@ -44,12 +44,8 @@
   "json",
   "rustls-tls",
 ] }
-<<<<<<< HEAD
-wasi-component-loader = { version = "0.79.1", path = "../wasi-component-loader", optional = true }
-deadpool = { version = "0.12.1", features = ["rt_tokio_1"], optional = true }
-=======
+
 wasi-component-loader = { version = "0.79.2", path = "../wasi-component-loader", optional = true }
-deadpool = { version = "0.12.1", features = ["rt_tokio_1"] }
->>>>>>> 59fccb3e
+deadpool = { version = "0.12.1", features = ["rt_tokio_1"] , optional = true }
 grafbase-telemetry.workspace = true
 anyhow.workspace = true