//! This is a separate module because we want to use only the public API of [Subgraphs] and avoid
//! mixing GraphQL parser logic and types with our internals.

mod enums;
mod field;
mod nested_key_fields;
mod object;
mod schema_definitions;

use self::{nested_key_fields::ingest_nested_key_fields, schema_definitions::*};
use crate::{
    subgraphs::{self, DefinitionKind, SubgraphId},
    Subgraphs,
};
use async_graphql_parser::{
    types::{self as ast, ConstDirective},
    Positioned,
};

pub(crate) fn ingest_subgraph(document: &ast::ServiceDocument, name: &str, url: &str, subgraphs: &mut Subgraphs) {
    let subgraph_id = subgraphs.push_subgraph(name, url);

    let federation_directives_matcher = ingest_schema_definitions(document);

    ingest_top_level_definitions(subgraph_id, document, subgraphs, &federation_directives_matcher);
    ingest_definition_bodies(subgraph_id, document, subgraphs, &federation_directives_matcher);
    ingest_nested_key_fields(subgraph_id, subgraphs);
}

fn ingest_top_level_definitions(
    subgraph_id: SubgraphId,
    document: &ast::ServiceDocument,
    subgraphs: &mut Subgraphs,
    federation_directives_matcher: &FederationDirectivesMatcher<'_>,
) {
    for definition in &document.definitions {
        match definition {
            ast::TypeSystemDefinition::Type(type_definition) => {
                let type_name = &type_definition.node.name.node;
                let is_inaccessible =
                    has_inaccessible_directive(&type_definition.node.directives, federation_directives_matcher);
                match &type_definition.node.kind {
                    ast::TypeKind::Object(_) => {
                        let definition_id =
                            subgraphs.push_definition(subgraph_id, type_name, DefinitionKind::Object, is_inaccessible);
                        object::ingest_directives(
                            definition_id,
                            &type_definition.node,
                            subgraphs,
                            federation_directives_matcher,
                        );
                    }
                    ast::TypeKind::Interface(_interface_type) => {
<<<<<<< HEAD
                        subgraphs.push_definition(subgraph_id, type_name, DefinitionKind::Interface, is_inaccessible);
=======
                        let definition_id =
                            subgraphs.push_definition(subgraph_id, type_name, DefinitionKind::Interface);

                        object::ingest_directives(
                            definition_id,
                            &type_definition.node,
                            subgraphs,
                            federation_directives_matcher,
                        );
>>>>>>> 60b319ec
                    }
                    ast::TypeKind::Union(_) => {
                        subgraphs.push_definition(subgraph_id, type_name, DefinitionKind::Union, is_inaccessible);
                    }
                    ast::TypeKind::InputObject(_) => {
                        subgraphs.push_definition(subgraph_id, type_name, DefinitionKind::InputObject, is_inaccessible);
                    }

                    ast::TypeKind::Scalar => {
                        subgraphs.push_definition(subgraph_id, type_name, DefinitionKind::Scalar, is_inaccessible);
                    }

                    ast::TypeKind::Enum(enum_type) => {
                        let definition_id =
                            subgraphs.push_definition(subgraph_id, type_name, DefinitionKind::Enum, is_inaccessible);
                        enums::ingest_enum(definition_id, enum_type, subgraphs);
                    }
                }
            }
            ast::TypeSystemDefinition::Schema(_) | ast::TypeSystemDefinition::Directive(_) => (),
        }
    }
}

fn ingest_definition_bodies(
    subgraph_id: SubgraphId,
    document: &ast::ServiceDocument,
    subgraphs: &mut Subgraphs,
    federation_directives_matcher: &FederationDirectivesMatcher<'_>,
) {
    let type_definitions = document.definitions.iter().filter_map(|def| match def {
        ast::TypeSystemDefinition::Type(ty) => Some(ty),
        _ => None,
    });

    for definition in type_definitions {
        match &definition.node.kind {
            ast::TypeKind::Union(union) => {
                let union_id = subgraphs.definition_by_name(&definition.node.name.node, subgraph_id);

                for member in &union.members {
                    let member_id = subgraphs.definition_by_name(&member.node, subgraph_id);
                    subgraphs.push_union_member(union_id, member_id);
                }
            }
            ast::TypeKind::InputObject(input_object) => {
                let definition_id = subgraphs.definition_by_name(&definition.node.name.node, subgraph_id);
                for field in &input_object.fields {
                    let field_type = subgraphs.intern_field_type(&field.node.ty.node);
                    let deprecated = find_deprecated_directive(&field.node.directives, subgraphs);
                    let tags = find_tag_directives(&field.node.directives);
                    subgraphs
                        .push_field(subgraphs::FieldIngest {
                            parent_definition_id: definition_id,
                            field_name: &field.node.name.node,
                            field_type,
                            is_shareable: false,
                            is_external: false,
                            is_inaccessible: has_inaccessible_directive(
                                &field.node.directives,
                                federation_directives_matcher,
                            ),
                            provides: None,
                            requires: None,
                            overrides: None,
                            deprecated,
                            tags,
                        })
                        .unwrap();
                }
            }
            ast::TypeKind::Interface(interface) => {
                let definition_id = subgraphs.definition_by_name(&definition.node.name.node, subgraph_id);
                let definition_name = subgraphs.walk(definition_id).name().id;

                for implemented_interface in &interface.implements {
                    let implemented_interface = subgraphs.strings.intern(implemented_interface.node.as_str());
                    subgraphs.push_interface_impl(definition_name, implemented_interface);
                }

                for field in &interface.fields {
                    let field_type = subgraphs.intern_field_type(&field.node.ty.node);
                    let tags = find_tag_directives(&field.node.directives);
                    let deprecated = find_deprecated_directive(&field.node.directives, subgraphs);
                    subgraphs
                        .push_field(subgraphs::FieldIngest {
                            parent_definition_id: definition_id,
                            field_name: &field.node.name.node,
                            field_type,
                            is_shareable: false,
                            is_external: false,
                            is_inaccessible: has_inaccessible_directive(
                                &field.node.directives,
                                federation_directives_matcher,
                            ),
                            provides: None,
                            requires: None,
                            overrides: None,
                            deprecated,
                            tags,
                        })
                        .unwrap();
                }
            }
            ast::TypeKind::Object(object_type) => {
                let definition_id = subgraphs.definition_by_name(&definition.node.name.node, subgraph_id);
                let definition_name = subgraphs.walk(definition_id).name().id;

                for implemented_interface in &object_type.implements {
                    let implemented_interface = subgraphs.strings.intern(implemented_interface.node.as_str());
                    subgraphs.push_interface_impl(definition_name, implemented_interface);
                }

                object::ingest_fields(definition_id, object_type, federation_directives_matcher, subgraphs);
            }
            _ => (),
        }
    }
}

fn find_deprecated_directive(
    directives: &[Positioned<ConstDirective>],
    subgraphs: &mut Subgraphs,
) -> Option<subgraphs::Deprecation> {
    let directive = directives
        .iter()
        .find(|directive| directive.node.name.node == "deprecated")?;

    let reason = directive.node.get_argument("reason")?;

    let reason = match &reason.node {
        async_graphql_value::ConstValue::String(s) => Some(subgraphs.strings.intern(s.as_str())),
        _ => None,
    };

    Some(subgraphs::Deprecation { reason })
}

fn find_tag_directives(directives: &[Positioned<ConstDirective>]) -> Vec<&str> {
    directives
        .iter()
        .filter(|directive| directive.node.name.node == "tag")
        .filter_map(|directive| {
            let value = directive.node.get_argument("name")?;
            match &value.node {
                async_graphql_value::ConstValue::String(s) => Some(s.as_str()),
                _ => None,
            }
        })
        .collect()
}

fn has_inaccessible_directive(
    directives: &[Positioned<ConstDirective>],
    matcher: &FederationDirectivesMatcher<'_>,
) -> bool {
    directives
        .iter()
        .any(|directive| matcher.is_inaccessible(directive.node.name.node.as_str()))
}<|MERGE_RESOLUTION|>--- conflicted
+++ resolved
@@ -43,6 +43,7 @@
                     ast::TypeKind::Object(_) => {
                         let definition_id =
                             subgraphs.push_definition(subgraph_id, type_name, DefinitionKind::Object, is_inaccessible);
+
                         object::ingest_directives(
                             definition_id,
                             &type_definition.node,
@@ -51,11 +52,12 @@
                         );
                     }
                     ast::TypeKind::Interface(_interface_type) => {
-<<<<<<< HEAD
-                        subgraphs.push_definition(subgraph_id, type_name, DefinitionKind::Interface, is_inaccessible);
-=======
-                        let definition_id =
-                            subgraphs.push_definition(subgraph_id, type_name, DefinitionKind::Interface);
+                        let definition_id = subgraphs.push_definition(
+                            subgraph_id,
+                            type_name,
+                            DefinitionKind::Interface,
+                            is_inaccessible,
+                        );
 
                         object::ingest_directives(
                             definition_id,
@@ -63,7 +65,6 @@
                             subgraphs,
                             federation_directives_matcher,
                         );
->>>>>>> 60b319ec
                     }
                     ast::TypeKind::Union(_) => {
                         subgraphs.push_definition(subgraph_id, type_name, DefinitionKind::Union, is_inaccessible);
