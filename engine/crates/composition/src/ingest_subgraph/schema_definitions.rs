--- conflicted
+++ resolved
@@ -44,12 +44,9 @@
     external: Cow<'a, str>,
     provides: Cow<'a, str>,
     requires: Cow<'a, str>,
-<<<<<<< HEAD
     inaccessible: Cow<'a, str>,
-=======
     interface_object: Cow<'a, str>,
     r#override: Cow<'a, str>,
->>>>>>> 60b319ec
 }
 
 const DEFAULT_FEDERATION_PREFIX: &str = "federation__";
@@ -62,12 +59,9 @@
             external: Cow::Borrowed("external"),
             provides: Cow::Borrowed("provides"),
             requires: Cow::Borrowed("requires"),
-<<<<<<< HEAD
             inaccessible: Cow::Borrowed("inaccessible"),
-=======
             interface_object: Cow::Borrowed("interfaceObject"),
             r#override: Cow::Borrowed("override"),
->>>>>>> 60b319ec
         }
     }
 }
@@ -117,12 +111,9 @@
             external: final_name("external"),
             provides: final_name("provides"),
             requires: final_name("requires"),
-<<<<<<< HEAD
             inaccessible: final_name("inaccessible"),
-=======
             interface_object: final_name("interfaceObject"),
             r#override: final_name("override"),
->>>>>>> 60b319ec
         }
     }
 
