--- conflicted
+++ resolved
@@ -62,10 +62,6 @@
         self.ir.insert_interface(name)
     }
 
-<<<<<<< HEAD
-    pub(crate) fn insert_object(&mut self, name: StringWalker<'_>, is_inaccessible: bool) -> federated::ObjectId {
-        self.ir.insert_object(name, is_inaccessible)
-=======
     pub(crate) fn insert_interface_resolvable_key(
         &mut self,
         id: federated::InterfaceId,
@@ -76,9 +72,8 @@
             .insert_resolvable_key(federated::Definition::Interface(id), key, is_interface_object);
     }
 
-    pub(crate) fn insert_object(&mut self, name: StringWalker<'_>) -> federated::ObjectId {
-        self.ir.insert_object(name)
->>>>>>> 60b319ec
+    pub(crate) fn insert_object(&mut self, name: StringWalker<'_>, is_inaccessible: bool) -> federated::ObjectId {
+        self.ir.insert_object(name, is_inaccessible)
     }
 
     pub(crate) fn insert_scalar(&mut self, name: StringWalker<'_>) {
