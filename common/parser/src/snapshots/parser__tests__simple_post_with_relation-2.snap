---
source: common/parser/src/tests.rs
expression: sdl
---
type Author {
	name: String!
	lastname: String!
	country: Country!
	posts(after: String, before: String, first: Int, last: Int): PostConnection
	blogsOwned(after: String, before: String, first: Int, last: Int): BlogConnection
	"""
	Unique identifier
	"""
	id: ID!
	"""
	when the model was updated
	"""
	updatedAt: DateTime!
	"""
	when the model was created
	"""
	createdAt: DateTime!
}
"""
Input to create a Blog for the AuthorRelateBlog relation of Author
"""
input AuthorAuthorRelateBlogBlogCreateInput {
	posts: [BlogBlogRelatePostPostCreateRelationInput]
}
"""
Input to link to or create a Blog for the AuthorRelateBlog relation of Author
"""
input AuthorAuthorRelateBlogBlogCreateRelationInput {
	create: AuthorAuthorRelateBlogBlogCreateInput
	link: ID
}
"""
Input to link/unlink to or create a Blog for the AuthorRelateBlog relation of Author
"""
input AuthorAuthorRelateBlogBlogUpdateRelationInput {
	create: AuthorAuthorRelateBlogBlogCreateInput
	link: ID
	unlink: ID
}
input AuthorByInput {
	id: ID
}
type AuthorConnection {
	"""
	Information to aid in pagination
	"""
	pageInfo: PageInfo!
	edges: [AuthorEdge]
}
"""
Input to create a Author
"""
input AuthorCreateInput {
	name: String!
	lastname: String!
	country: Country!
<<<<<<< HEAD
	posts: [PublishedCreatePostRelation]
=======
	posts: [AuthorPublishedPostCreateRelationInput]
	blogsOwned: [AuthorAuthorRelateBlogBlogCreateRelationInput]
>>>>>>> 5aa625dd
}
type AuthorCreatePayload {
	author: Author
}
type AuthorDeletePayload {
	deletedId: ID!
}
type AuthorEdge {
	node: Author!
	cursor: String!
}
"""
Input to create a Author for the AuthorToBlog relation of Blog
"""
<<<<<<< HEAD
input AuthorToBlogCreateAuthor {
	name: String!
	lastname: String!
	country: Country!
	posts: [PublishedCreatePostRelation]
=======
input AuthorPublishedPostCreateInput {
	blog: PostBlogRelatePostBlogCreateRelationInput
	content: String!
	authors: [PostPublishedAuthorCreateRelationInput]
>>>>>>> 5aa625dd
}
"""
Input to link to or create a Author for the AuthorToBlog relation of Blog
"""
input AuthorToBlogCreateAuthorRelation {
	create: AuthorToBlogCreateAuthor
	link: ID
}
"""
Input to link/unlink to or create a Author for the AuthorToBlog relation of Blog
"""
input AuthorToBlogUpdateAuthorRelation {
	create: AuthorToBlogCreateAuthor
	link: ID
	unlink: ID
}
"""
Input to update a Author
"""
input AuthorUpdateInput {
	name: String
	lastname: String
	country: Country
<<<<<<< HEAD
	posts: [PublishedUpdatePostRelation]
=======
	posts: [AuthorPublishedPostUpdateRelationInput]
	blogsOwned: [AuthorAuthorRelateBlogBlogUpdateRelationInput]
>>>>>>> 5aa625dd
}
type AuthorUpdatePayload {
	author: Author
}
type Blog {
	posts(after: String, before: String, first: Int, last: Int): PostConnection
	owner: Author!
	"""
	Unique identifier
	"""
	id: ID!
	"""
	when the model was updated
	"""
	updatedAt: DateTime!
	"""
	when the model was created
	"""
	createdAt: DateTime!
}
<<<<<<< HEAD
=======
"""
Input to create a Author for the AuthorRelateBlog relation of Blog
"""
input BlogAuthorRelateBlogAuthorCreateInput {
	name: String!
	lastname: String!
	country: Country!
	posts: [AuthorPublishedPostCreateRelationInput]
	blogsOwned: [AuthorAuthorRelateBlogBlogCreateRelationInput]
}
"""
Input to link to or create a Author for the AuthorRelateBlog relation of Blog
"""
input BlogAuthorRelateBlogAuthorCreateRelationInput {
	create: BlogAuthorRelateBlogAuthorCreateInput
	link: ID
}
"""
Input to link/unlink to or create a Author for the AuthorRelateBlog relation of Blog
"""
input BlogAuthorRelateBlogAuthorUpdateRelationInput {
	create: BlogAuthorRelateBlogAuthorCreateInput
	link: ID
	unlink: ID
}
"""
Input to create a Post for the BlogRelatePost relation of Blog
"""
input BlogBlogRelatePostPostCreateInput {
	content: String!
	authors: [PostPublishedAuthorCreateRelationInput]
}
"""
Input to link to or create a Post for the BlogRelatePost relation of Blog
"""
input BlogBlogRelatePostPostCreateRelationInput {
	create: BlogBlogRelatePostPostCreateInput
	link: ID
}
"""
Input to link/unlink to or create a Post for the BlogRelatePost relation of Blog
"""
input BlogBlogRelatePostPostUpdateRelationInput {
	create: BlogBlogRelatePostPostCreateInput
	link: ID
	unlink: ID
}
>>>>>>> 5aa625dd
input BlogByInput {
	id: ID
}
type BlogConnection {
	"""
	Information to aid in pagination
	"""
	pageInfo: PageInfo!
	edges: [BlogEdge]
}
"""
Input to create a Blog
"""
input BlogCreateInput {
	posts: [BlogToPostCreatePostRelation]
	owner: AuthorToBlogCreateAuthorRelation!
}
type BlogCreatePayload {
	blog: Blog
}
type BlogDeletePayload {
	deletedId: ID!
}
type BlogEdge {
	node: Blog!
	cursor: String!
}
"""
Input to create a Post for the BlogToPost relation of Blog
"""
input BlogToPostCreatePost {
	content: String!
	authors: [PublishedCreateAuthorRelation]
}
"""
Input to link to or create a Post for the BlogToPost relation of Blog
"""
input BlogToPostCreatePostRelation {
	create: BlogToPostCreatePost
	link: ID
}
"""
Input to link/unlink to or create a Post for the BlogToPost relation of Blog
"""
input BlogToPostUpdatePostRelation {
	create: BlogToPostCreatePost
	link: ID
	unlink: ID
}
"""
Input to update a Blog
"""
input BlogUpdateInput {
	posts: [BlogToPostUpdatePostRelation]
	owner: AuthorToBlogUpdateAuthorRelation
}
type BlogUpdatePayload {
	blog: Blog
}
enum Country {
	FRANCE
	NOT_FRANCE
}
"""
A date-time string at UTC, such as 2007-12-03T10:15:30Z, is compliant with the date-time format outlined in section 5.6 of the RFC 3339
profile of the ISO 8601 standard for representation of dates and times using the Gregorian calendar.

This scalar is a description of an exact instant on the timeline such as the instant that a user account was created.

# Input Coercion

When expected as an input type, only RFC 3339 compliant date-time strings are accepted. All other input values raise a query error indicating an incorrect type.

# Result Coercion

Where an RFC 3339 compliant date-time string has a time-zone other than UTC, it is shifted to UTC.
For example, the date-time string 2016-01-01T14:10:20+01:00 is shifted to 2016-01-01T13:10:20Z.
"""
scalar DateTime
type Mutation {
	"""
	Create a Blog
	"""
	blogCreate(input: BlogCreateInput!): BlogCreatePayload
	"""
	Update a Blog
	"""
	blogUpdate(by: BlogByInput!, input: BlogUpdateInput!): BlogUpdatePayload
	"""
	Delete a Blog by ID or unique field
	"""
	blogDelete(by: BlogByInput!): BlogDeletePayload
	"""
	Create a Post
	"""
	postCreate(input: PostCreateInput!): PostCreatePayload
	"""
	Update a Post
	"""
	postUpdate(by: PostByInput!, input: PostUpdateInput!): PostUpdatePayload
	"""
	Delete a Post by ID or unique field
	"""
	postDelete(by: PostByInput!): PostDeletePayload
	"""
	Create a Author
	"""
	authorCreate(input: AuthorCreateInput!): AuthorCreatePayload
	"""
	Update a Author
	"""
	authorUpdate(by: AuthorByInput!, input: AuthorUpdateInput!): AuthorUpdatePayload
	"""
	Delete a Author by ID or unique field
	"""
	authorDelete(by: AuthorByInput!): AuthorDeletePayload
}
type PageInfo {
	hasPreviousPage: Boolean!
	hasNextPage: Boolean!
	startCursor: String
	endCursor: String
}
type Post {
	blog: Blog
	content: String!
	authors(after: String, before: String, first: Int, last: Int): AuthorConnection
	"""
	Unique identifier
	"""
	id: ID!
	"""
	when the model was updated
	"""
	updatedAt: DateTime!
	"""
	when the model was created
	"""
	createdAt: DateTime!
}
"""
Input to create a Blog for the BlogRelatePost relation of Post
"""
input PostBlogRelatePostBlogCreateInput {
	posts: [BlogBlogRelatePostPostCreateRelationInput]
	owner: BlogAuthorRelateBlogAuthorCreateRelationInput!
}
"""
Input to link to or create a Blog for the BlogRelatePost relation of Post
"""
input PostBlogRelatePostBlogCreateRelationInput {
	create: PostBlogRelatePostBlogCreateInput
	link: ID
}
"""
Input to link/unlink to or create a Blog for the BlogRelatePost relation of Post
"""
input PostBlogRelatePostBlogUpdateRelationInput {
	create: PostBlogRelatePostBlogCreateInput
	link: ID
	unlink: ID
}
input PostByInput {
	id: ID
}
type PostConnection {
	"""
	Information to aid in pagination
	"""
	pageInfo: PageInfo!
	edges: [PostEdge]
}
"""
Input to create a Post
"""
input PostCreateInput {
	blog: PostBlogRelatePostBlogCreateRelationInput
	content: String!
	authors: [PublishedCreateAuthorRelation]
}
type PostCreatePayload {
	post: Post
}
type PostDeletePayload {
	deletedId: ID!
}
type PostEdge {
	node: Post!
	cursor: String!
}
"""
Input to update a Post
"""
input PostUpdateInput {
	content: String
	authors: [PublishedUpdateAuthorRelation]
}
type PostUpdatePayload {
	post: Post
}
"""
Input to create a Author for the published relation of Post
"""
input PublishedCreateAuthor {
	name: String!
	lastname: String!
	country: Country!
<<<<<<< HEAD
	posts: [PublishedCreatePostRelation]
=======
	posts: [AuthorPublishedPostCreateRelationInput]
	blogsOwned: [AuthorAuthorRelateBlogBlogCreateRelationInput]
>>>>>>> 5aa625dd
}
"""
Input to link to or create a Author for the published relation of Post
"""
input PublishedCreateAuthorRelation {
	create: PublishedCreateAuthor
	link: ID
}
"""
Input to create a Post for the published relation of Author
"""
input PublishedCreatePost {
	content: String!
	authors: [PublishedCreateAuthorRelation]
}
"""
Input to link to or create a Post for the published relation of Author
"""
input PublishedCreatePostRelation {
	create: PublishedCreatePost
	link: ID
}
"""
Input to link/unlink to or create a Author for the published relation of Post
"""
input PublishedUpdateAuthorRelation {
	create: PublishedCreateAuthor
	link: ID
	unlink: ID
}
"""
Input to link/unlink to or create a Post for the published relation of Author
"""
<<<<<<< HEAD
input PublishedUpdatePostRelation {
	create: PublishedCreatePost
	link: ID
	unlink: ID
=======
input PostUpdateInput {
	blog: PostBlogRelatePostBlogUpdateRelationInput
	content: String
	authors: [PostPublishedAuthorUpdateRelationInput]
}
type PostUpdatePayload {
	post: Post
>>>>>>> 5aa625dd
}
type Query {
	"""
	Query a single Blog by an ID or a unique field
	"""
	blog(by: BlogByInput!): Blog
	"""
	Paginated query to fetch the whole list of `Blog`.
	"""
	blogCollection(after: String, before: String, first: Int, last: Int): BlogConnection
	"""
	Query a single Post by an ID or a unique field
	"""
	post(by: PostByInput!): Post
	"""
	Paginated query to fetch the whole list of `Post`.
	"""
	postCollection(after: String, before: String, first: Int, last: Int): PostConnection
	"""
	Query a single Author by an ID or a unique field
	"""
	author(by: AuthorByInput!): Author
	"""
	Paginated query to fetch the whole list of `Author`.
	"""
	authorCollection(after: String, before: String, first: Int, last: Int): AuthorConnection
}
schema {
	query: Query
	mutation: Mutation
}
<|MERGE_RESOLUTION|>--- conflicted
+++ resolved
@@ -21,27 +21,6 @@
 	"""
 	createdAt: DateTime!
 }
-"""
-Input to create a Blog for the AuthorRelateBlog relation of Author
-"""
-input AuthorAuthorRelateBlogBlogCreateInput {
-	posts: [BlogBlogRelatePostPostCreateRelationInput]
-}
-"""
-Input to link to or create a Blog for the AuthorRelateBlog relation of Author
-"""
-input AuthorAuthorRelateBlogBlogCreateRelationInput {
-	create: AuthorAuthorRelateBlogBlogCreateInput
-	link: ID
-}
-"""
-Input to link/unlink to or create a Blog for the AuthorRelateBlog relation of Author
-"""
-input AuthorAuthorRelateBlogBlogUpdateRelationInput {
-	create: AuthorAuthorRelateBlogBlogCreateInput
-	link: ID
-	unlink: ID
-}
 input AuthorByInput {
 	id: ID
 }
@@ -59,12 +38,8 @@
 	name: String!
 	lastname: String!
 	country: Country!
-<<<<<<< HEAD
 	posts: [PublishedCreatePostRelation]
-=======
-	posts: [AuthorPublishedPostCreateRelationInput]
-	blogsOwned: [AuthorAuthorRelateBlogBlogCreateRelationInput]
->>>>>>> 5aa625dd
+	blogsOwned: [AuthorToBlogCreateBlogRelation]
 }
 type AuthorCreatePayload {
 	author: Author
@@ -79,18 +54,12 @@
 """
 Input to create a Author for the AuthorToBlog relation of Blog
 """
-<<<<<<< HEAD
 input AuthorToBlogCreateAuthor {
 	name: String!
 	lastname: String!
 	country: Country!
 	posts: [PublishedCreatePostRelation]
-=======
-input AuthorPublishedPostCreateInput {
-	blog: PostBlogRelatePostBlogCreateRelationInput
-	content: String!
-	authors: [PostPublishedAuthorCreateRelationInput]
->>>>>>> 5aa625dd
+	blogsOwned: [AuthorToBlogCreateBlogRelation]
 }
 """
 Input to link to or create a Author for the AuthorToBlog relation of Blog
@@ -100,10 +69,31 @@
 	link: ID
 }
 """
+Input to create a Blog for the AuthorToBlog relation of Author
+"""
+input AuthorToBlogCreateBlog {
+	posts: [BlogToPostCreatePostRelation]
+}
+"""
+Input to link to or create a Blog for the AuthorToBlog relation of Author
+"""
+input AuthorToBlogCreateBlogRelation {
+	create: AuthorToBlogCreateBlog
+	link: ID
+}
+"""
 Input to link/unlink to or create a Author for the AuthorToBlog relation of Blog
 """
 input AuthorToBlogUpdateAuthorRelation {
 	create: AuthorToBlogCreateAuthor
+	link: ID
+	unlink: ID
+}
+"""
+Input to link/unlink to or create a Blog for the AuthorToBlog relation of Author
+"""
+input AuthorToBlogUpdateBlogRelation {
+	create: AuthorToBlogCreateBlog
 	link: ID
 	unlink: ID
 }
@@ -114,12 +104,8 @@
 	name: String
 	lastname: String
 	country: Country
-<<<<<<< HEAD
 	posts: [PublishedUpdatePostRelation]
-=======
-	posts: [AuthorPublishedPostUpdateRelationInput]
-	blogsOwned: [AuthorAuthorRelateBlogBlogUpdateRelationInput]
->>>>>>> 5aa625dd
+	blogsOwned: [AuthorToBlogUpdateBlogRelation]
 }
 type AuthorUpdatePayload {
 	author: Author
@@ -140,56 +126,6 @@
 	"""
 	createdAt: DateTime!
 }
-<<<<<<< HEAD
-=======
-"""
-Input to create a Author for the AuthorRelateBlog relation of Blog
-"""
-input BlogAuthorRelateBlogAuthorCreateInput {
-	name: String!
-	lastname: String!
-	country: Country!
-	posts: [AuthorPublishedPostCreateRelationInput]
-	blogsOwned: [AuthorAuthorRelateBlogBlogCreateRelationInput]
-}
-"""
-Input to link to or create a Author for the AuthorRelateBlog relation of Blog
-"""
-input BlogAuthorRelateBlogAuthorCreateRelationInput {
-	create: BlogAuthorRelateBlogAuthorCreateInput
-	link: ID
-}
-"""
-Input to link/unlink to or create a Author for the AuthorRelateBlog relation of Blog
-"""
-input BlogAuthorRelateBlogAuthorUpdateRelationInput {
-	create: BlogAuthorRelateBlogAuthorCreateInput
-	link: ID
-	unlink: ID
-}
-"""
-Input to create a Post for the BlogRelatePost relation of Blog
-"""
-input BlogBlogRelatePostPostCreateInput {
-	content: String!
-	authors: [PostPublishedAuthorCreateRelationInput]
-}
-"""
-Input to link to or create a Post for the BlogRelatePost relation of Blog
-"""
-input BlogBlogRelatePostPostCreateRelationInput {
-	create: BlogBlogRelatePostPostCreateInput
-	link: ID
-}
-"""
-Input to link/unlink to or create a Post for the BlogRelatePost relation of Blog
-"""
-input BlogBlogRelatePostPostUpdateRelationInput {
-	create: BlogBlogRelatePostPostCreateInput
-	link: ID
-	unlink: ID
-}
->>>>>>> 5aa625dd
 input BlogByInput {
 	id: ID
 }
@@ -218,6 +154,20 @@
 	cursor: String!
 }
 """
+Input to create a Blog for the BlogToPost relation of Post
+"""
+input BlogToPostCreateBlog {
+	posts: [BlogToPostCreatePostRelation]
+	owner: AuthorToBlogCreateAuthorRelation!
+}
+"""
+Input to link to or create a Blog for the BlogToPost relation of Post
+"""
+input BlogToPostCreateBlogRelation {
+	create: BlogToPostCreateBlog
+	link: ID
+}
+"""
 Input to create a Post for the BlogToPost relation of Blog
 """
 input BlogToPostCreatePost {
@@ -230,6 +180,14 @@
 input BlogToPostCreatePostRelation {
 	create: BlogToPostCreatePost
 	link: ID
+}
+"""
+Input to link/unlink to or create a Blog for the BlogToPost relation of Post
+"""
+input BlogToPostUpdateBlogRelation {
+	create: BlogToPostCreateBlog
+	link: ID
+	unlink: ID
 }
 """
 Input to link/unlink to or create a Post for the BlogToPost relation of Blog
@@ -330,28 +288,6 @@
 	"""
 	createdAt: DateTime!
 }
-"""
-Input to create a Blog for the BlogRelatePost relation of Post
-"""
-input PostBlogRelatePostBlogCreateInput {
-	posts: [BlogBlogRelatePostPostCreateRelationInput]
-	owner: BlogAuthorRelateBlogAuthorCreateRelationInput!
-}
-"""
-Input to link to or create a Blog for the BlogRelatePost relation of Post
-"""
-input PostBlogRelatePostBlogCreateRelationInput {
-	create: PostBlogRelatePostBlogCreateInput
-	link: ID
-}
-"""
-Input to link/unlink to or create a Blog for the BlogRelatePost relation of Post
-"""
-input PostBlogRelatePostBlogUpdateRelationInput {
-	create: PostBlogRelatePostBlogCreateInput
-	link: ID
-	unlink: ID
-}
 input PostByInput {
 	id: ID
 }
@@ -366,7 +302,7 @@
 Input to create a Post
 """
 input PostCreateInput {
-	blog: PostBlogRelatePostBlogCreateRelationInput
+	blog: BlogToPostCreateBlogRelation
 	content: String!
 	authors: [PublishedCreateAuthorRelation]
 }
@@ -384,6 +320,7 @@
 Input to update a Post
 """
 input PostUpdateInput {
+	blog: BlogToPostUpdateBlogRelation
 	content: String
 	authors: [PublishedUpdateAuthorRelation]
 }
@@ -397,12 +334,8 @@
 	name: String!
 	lastname: String!
 	country: Country!
-<<<<<<< HEAD
 	posts: [PublishedCreatePostRelation]
-=======
-	posts: [AuthorPublishedPostCreateRelationInput]
-	blogsOwned: [AuthorAuthorRelateBlogBlogCreateRelationInput]
->>>>>>> 5aa625dd
+	blogsOwned: [AuthorToBlogCreateBlogRelation]
 }
 """
 Input to link to or create a Author for the published relation of Post
@@ -415,6 +348,7 @@
 Input to create a Post for the published relation of Author
 """
 input PublishedCreatePost {
+	blog: BlogToPostCreateBlogRelation
 	content: String!
 	authors: [PublishedCreateAuthorRelation]
 }
@@ -436,20 +370,10 @@
 """
 Input to link/unlink to or create a Post for the published relation of Author
 """
-<<<<<<< HEAD
 input PublishedUpdatePostRelation {
 	create: PublishedCreatePost
 	link: ID
 	unlink: ID
-=======
-input PostUpdateInput {
-	blog: PostBlogRelatePostBlogUpdateRelationInput
-	content: String
-	authors: [PostPublishedAuthorUpdateRelationInput]
-}
-type PostUpdatePayload {
-	post: Post
->>>>>>> 5aa625dd
 }
 type Query {
 	"""
